--- conflicted
+++ resolved
@@ -20,24 +20,14 @@
 {
 	public class WasabiClient : IDisposable
 	{
-<<<<<<< HEAD
-		/// <inheritdoc/>
-		public WasabiClient(Func<Uri> baseUriAction, EndPoint? torSocks5EndPoint) : base(baseUriAction, torSocks5EndPoint)
-=======
 		private volatile bool _disposedValue = false; // To detect redundant calls
 
-		public WasabiClient(Func<Uri> baseUriAction, EndPoint torSocks5EndPoint)
->>>>>>> f6a2cb64
+		public WasabiClient(Func<Uri> baseUriAction, EndPoint? torSocks5EndPoint)
 		{
 			TorClient = new TorHttpClient(baseUriAction, torSocks5EndPoint, isolateStream: true);
 		}
 
-<<<<<<< HEAD
-		/// <inheritdoc/>
-		public WasabiClient(Uri baseUri, EndPoint? torSocks5EndPoint) : base(baseUri, torSocks5EndPoint)
-=======
-		public WasabiClient(Uri baseUri, EndPoint torSocks5EndPoint) : this(() => baseUri, torSocks5EndPoint)
->>>>>>> f6a2cb64
+		public WasabiClient(Uri baseUri, EndPoint? torSocks5EndPoint) : this(() => baseUri, torSocks5EndPoint)
 		{
 		}
 
