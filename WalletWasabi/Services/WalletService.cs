using NBitcoin;
using NBitcoin.BitcoinCore;
using NBitcoin.DataEncoders;
using NBitcoin.Policy;
using NBitcoin.Protocol;
using NBitcoin.Protocol.Behaviors;
using Newtonsoft.Json;
using Nito.AsyncEx;
using System;
using System.Collections.Concurrent;
using System.Collections.Generic;
using System.Collections.Specialized;
using System.ComponentModel;
using System.Diagnostics;
using System.IO;
using System.Linq;
using System.Net.Http;
using System.Net.Sockets;
using System.Text;
using System.Threading;
using System.Threading.Tasks;
using WalletWasabi.Backend.Models;
using WalletWasabi.Exceptions;
using WalletWasabi.Helpers;
using WalletWasabi.KeyManagement;
using WalletWasabi.Logging;
using WalletWasabi.Models;
using WalletWasabi.Models.TransactionBuilding;
using WalletWasabi.Stores;
using WalletWasabi.WebClients.Wasabi;

namespace WalletWasabi.Services
{
	public class WalletService
	{
		public static event EventHandler<bool> DownloadingBlockChanged;

		// So we will make sure when blocks are downloading with multiple wallet services, they do not conflict.
		private static AsyncLock BlockDownloadLock { get; } = new AsyncLock();

		private static bool DownloadingBlockBacking;

		public static bool DownloadingBlock
		{
			get => DownloadingBlockBacking;
			set
			{
				if (value != DownloadingBlockBacking)
				{
					DownloadingBlockBacking = value;
					DownloadingBlockChanged?.Invoke(null, value);
				}
			}
		}

		public BitcoinStore BitcoinStore { get; }
		public KeyManager KeyManager { get; }
		public WasabiSynchronizer Synchronizer { get; }
		public CcjClient ChaumianClient { get; }
		public MempoolService Mempool { get; }
		public NodesGroup Nodes { get; }
		public string BlocksFolderPath { get; }
		public string TransactionsFolderPath { get; }
		public string TransactionsFilePath { get; }

		private AsyncLock HandleFiltersLock { get; }

		private AsyncLock BlockFolderLock { get; }

		private int NodeTimeouts { get; set; }

		public ServiceConfiguration ServiceConfiguration { get; }

		public ConcurrentDictionary<uint256, (Height height, DateTimeOffset dateTime)> ProcessedBlocks { get; }

		public ObservableConcurrentHashSet<SmartCoin> Coins { get; }

		public event EventHandler<FilterModel> NewFilterProcessed;

		public event EventHandler<Block> NewBlockProcessed;

		public Network Network => Synchronizer.Network;

		public TransactionProcessor TransactionProcessor { get; }

		private ConcurrentHashSet<SmartTransaction> TransactionCache { get; }

		public WalletService(
			BitcoinStore bitcoinStore,
			KeyManager keyManager,
			WasabiSynchronizer syncer,
			CcjClient chaumianClient,
			MempoolService mempool,
			NodesGroup nodes,
			string workFolderDir,
			ServiceConfiguration serviceConfiguration)
		{
			BitcoinStore = Guard.NotNull(nameof(bitcoinStore), bitcoinStore);
			KeyManager = Guard.NotNull(nameof(keyManager), keyManager);
			Nodes = Guard.NotNull(nameof(nodes), nodes);
			Synchronizer = Guard.NotNull(nameof(syncer), syncer);
			ChaumianClient = Guard.NotNull(nameof(chaumianClient), chaumianClient);
			Mempool = Guard.NotNull(nameof(mempool), mempool);
			ServiceConfiguration = Guard.NotNull(nameof(serviceConfiguration), serviceConfiguration);

			ProcessedBlocks = new ConcurrentDictionary<uint256, (Height height, DateTimeOffset dateTime)>();
			HandleFiltersLock = new AsyncLock();

			Coins = new ObservableConcurrentHashSet<SmartCoin>();

			BlocksFolderPath = Path.Combine(workFolderDir, "Blocks", Network.ToString());
			TransactionsFolderPath = Path.Combine(workFolderDir, "Transactions", Network.ToString());
			RuntimeParams.SetDataDir(workFolderDir);

			BlockFolderLock = new AsyncLock();

			KeyManager.AssertCleanKeysIndexed();
			KeyManager.AssertLockedInternalKeysIndexed(14);

			TransactionCache = new ConcurrentHashSet<SmartTransaction>();

			TransactionProcessor = new TransactionProcessor(KeyManager, Coins, ServiceConfiguration.DustThreshold, TransactionCache);
			TransactionProcessor.CoinSpent += TransactionProcessor_CoinSpent;
			TransactionProcessor.CoinReceived += TransactionProcessor_CoinReceivedAsync;

			if (Directory.Exists(BlocksFolderPath))
			{
				if (Synchronizer.Network == Network.RegTest)
				{
					Directory.Delete(BlocksFolderPath, true);
					Directory.CreateDirectory(BlocksFolderPath);
				}
			}
			else
			{
				Directory.CreateDirectory(BlocksFolderPath);
			}

			if (Directory.Exists(TransactionsFolderPath))
			{
				if (Synchronizer.Network == Network.RegTest)
				{
					Directory.Delete(TransactionsFolderPath, true);
					Directory.CreateDirectory(TransactionsFolderPath);
				}
			}
			else
			{
				Directory.CreateDirectory(TransactionsFolderPath);
			}

			var walletName = "UnnamedWallet";
			if (!string.IsNullOrWhiteSpace(KeyManager.FilePath))
			{
				walletName = Path.GetFileNameWithoutExtension(KeyManager.FilePath);
			}
			TransactionsFilePath = Path.Combine(TransactionsFolderPath, $"{walletName}Transactions.json");

			BitcoinStore.IndexStore.NewFilter += IndexDownloader_NewFilterAsync;
			BitcoinStore.IndexStore.Reorged += IndexDownloader_ReorgedAsync;
			Mempool.TransactionReceived += Mempool_TransactionReceivedAsync;
		}

		private void TransactionProcessor_CoinSpent(object sender, SmartCoin spentCoin)
		{
			ChaumianClient.ExposedLinks.TryRemove(spentCoin.GetTxoRef(), out _);
		}

		private async void TransactionProcessor_CoinReceivedAsync(object sender, SmartCoin newCoin)
		{
			// If it's being mixed and anonset is not sufficient, then queue it.
			if (newCoin.Unspent && ChaumianClient.HasIngredients
				&& newCoin.AnonymitySet < ServiceConfiguration.MixUntilAnonymitySet
				&& ChaumianClient.State.Contains(newCoin.SpentOutputs))
			{
				try
				{
					await ChaumianClient.QueueCoinsToMixAsync(newCoin);
				}
				catch (Exception ex)
				{
					Logger.LogError(ex);
				}
			}
		}

		private void Coins_CollectionChanged(object sender, NotifyCollectionChangedEventArgs e)
		{
			if (e.Action == NotifyCollectionChangedAction.Remove)
			{
				foreach (var toRemove in e.OldItems.Cast<SmartCoin>())
				{
					if (toRemove.SpenderTransactionId != null)
					{
						foreach (var toAlsoRemove in Coins.Where(x => x.TransactionId == toRemove.SpenderTransactionId).Distinct().ToList())
						{
							Coins.TryRemove(toAlsoRemove);
						}
					}

					var txToRemove = TryGetTxFromCache(toRemove.TransactionId);
					if (txToRemove != default(SmartTransaction))
					{
						TransactionCache.TryRemove(txToRemove);
					}
				}
			}

			RefreshCoinHistories();
		}

		private static AsyncLock TransactionProcessingLock { get; } = new AsyncLock();

		private async void Mempool_TransactionReceivedAsync(object sender, SmartTransaction tx)
		{
			try
			{
				using (await TransactionProcessingLock.LockAsync())
				{
					if (await ProcessTransactionAsync(tx))
					{
						SerializeTransactionCache();
					}
				}
			}
			catch (Exception ex)
			{
				Logger.LogWarning(ex);
			}
		}

		private async void IndexDownloader_ReorgedAsync(object sender, FilterModel invalidFilter)
		{
			try
			{
				using (await HandleFiltersLock.LockAsync())
				{
					uint256 invalidBlockHash = invalidFilter.BlockHash;
					await DeleteBlockAsync(invalidBlockHash);
					var blockState = KeyManager.TryRemoveBlockState(invalidBlockHash);
					ProcessedBlocks.TryRemove(invalidBlockHash, out _);
					if (blockState != null && blockState.BlockHeight != default(Height))
					{
						foreach (var toRemove in Coins.Where(x => x.Height == blockState.BlockHeight).Distinct().ToList())
						{
							Coins.TryRemove(toRemove);
						}
					}
				}
			}
			catch (Exception ex)
			{
				Logger.LogWarning(ex);
			}
		}

		private async void IndexDownloader_NewFilterAsync(object sender, FilterModel filterModel)
		{
			try
			{
				using (await HandleFiltersLock.LockAsync())
				{
					if (filterModel.Filter != null && !KeyManager.CointainsBlockState(filterModel.BlockHash))
					{
						await ProcessFilterModelAsync(filterModel, CancellationToken.None);
					}
				}
				NewFilterProcessed?.Invoke(this, filterModel);

				do
				{
					await Task.Delay(100);
					if (Synchronizer is null || BitcoinStore?.HashChain is null)
					{
						return;
					}
					// Make sure fully synced and this filter is the lastest filter.
					if (BitcoinStore.HashChain.HashesLeft != 0 || BitcoinStore.HashChain.TipHash != filterModel.BlockHash)
					{
						return;
					}
				} while (Synchronizer.AreRequestsBlocked()); // If requests are blocked, delay mempool cleanup, because coinjoin answers are always priority.

				await Mempool?.TryPerformMempoolCleanupAsync(Synchronizer?.WasabiClient?.TorClient?.DestinationUriAction, Synchronizer?.WasabiClient?.TorClient?.TorSocks5EndPoint);
			}
			catch (Exception ex)
			{
				Logger.LogWarning(ex);
			}
		}

		public async Task InitializeAsync(CancellationToken cancel)
		{
			if (!Synchronizer.IsRunning)
			{
				throw new NotSupportedException($"{nameof(Synchronizer)} is not running.");
			}

			await RuntimeParams.LoadAsync();

			using (await HandleFiltersLock.LockAsync())
			{
				var unconfirmedTransactions = new SmartTransaction[0];
				var confirmedTransactions = new SmartTransaction[0];

				// Fetch previous wallet state from transactions file
				if (File.Exists(TransactionsFilePath))
				{
					try
					{
						IEnumerable<SmartTransaction> transactions = null;
						string jsonString = File.ReadAllText(TransactionsFilePath, Encoding.UTF8);
						transactions = JsonConvert.DeserializeObject<IEnumerable<SmartTransaction>>(jsonString)?.OrderByBlockchain();

						confirmedTransactions = transactions?.Where(x => x.Confirmed)?.ToArray() ?? new SmartTransaction[0];

						unconfirmedTransactions = transactions?.Where(x => !x.Confirmed)?.ToArray() ?? new SmartTransaction[0];
					}
					catch (Exception ex)
					{
						Logger.LogWarning(ex);
						Logger.LogWarning($"Transaction cache got corrupted. Deleting {TransactionsFilePath}.");
						File.Delete(TransactionsFilePath);
					}
				}

				await LoadWalletStateAsync(confirmedTransactions, cancel);

				// Load in dummy mempool
				try
				{
					if (unconfirmedTransactions != null && unconfirmedTransactions.Any())
					{
						await LoadDummyMempoolAsync(unconfirmedTransactions);
					}
				}
				finally
				{
					UnconfirmedTransactionsInitialized = true;
				}
			}
			Coins.CollectionChanged += Coins_CollectionChanged;
			RefreshCoinHistories();
		}

		private async Task LoadWalletStateAsync(SmartTransaction[] confirmedTransactions, CancellationToken cancel)
		{
			KeyManager.AssertNetworkOrClearBlockState(Network);
			Height bestKeyManagerHeight = KeyManager.GetBestHeight();

			foreach (BlockState blockState in KeyManager.GetTransactionIndex())
			{
				var relevantTransactions = confirmedTransactions.Where(x => x.BlockHash == blockState.BlockHash).ToArray();
				var block = await FetchBlockAsync(blockState.BlockHash, cancel);
				await ProcessBlockAsync(blockState.BlockHeight, block, blockState.TransactionIndices, relevantTransactions);
			}

			// Go through the filters and queue to download the matches.
			await BitcoinStore.IndexStore.ForeachFiltersAsync(async (filterModel) =>
			{
				if (filterModel.Filter != null) // Filter can be null if there is no bech32 tx.
				{
					await ProcessFilterModelAsync(filterModel, cancel);
				}
			}, new Height(bestKeyManagerHeight.Value + 1));
		}

		private async Task LoadDummyMempoolAsync(SmartTransaction[] unconfirmedTransactions)
		{
			try
			{
				using (await TransactionProcessingLock.LockAsync())
				using (var client = new WasabiClient(Synchronizer.WasabiClient.TorClient.DestinationUriAction, Synchronizer.WasabiClient.TorClient.TorSocks5EndPoint))
				{
					var compactness = 10;

					var mempoolHashes = await client.GetMempoolHashesAsync(compactness);

					var count = 0;
					foreach (var tx in unconfirmedTransactions)
					{
						if (mempoolHashes.Contains(tx.GetHash().ToString().Substring(0, compactness)))
						{
							tx.SetHeight(Height.Mempool);
							await ProcessTransactionAsync(tx);

							Logger.LogInfo($"Transaction was successfully tested against the backend's mempool hashes: {tx.GetHash()}.");
							count++;
						}
					}

					if (count != unconfirmedTransactions.Length)
					{
						SerializeTransactionCache();
					}
				}
			}
			catch (Exception ex)
			{
				// When there's a connection failure do not clean the transactions, add them to processing.
				foreach (var tx in unconfirmedTransactions)
				{
					tx.SetHeight(Height.Mempool);
					await ProcessTransactionAsync(tx);
				}

				Logger.LogWarning(ex);
			}
		}

		private async Task ProcessFilterModelAsync(FilterModel filterModel, CancellationToken cancel)
		{
			if (ProcessedBlocks.ContainsKey(filterModel.BlockHash))
			{
				return;
			}

			var matchFound = filterModel.Filter.MatchAny(KeyManager.GetPubKeyScriptBytes(), filterModel.FilterKey);
			if (!matchFound)
			{
				return;
			}

			Block currentBlock = await FetchBlockAsync(filterModel.BlockHash, cancel); // Wait until not downloaded.

			if (await ProcessBlockAsync(filterModel.BlockHeight, currentBlock))
			{
				SerializeTransactionCache();
			}
		}

		public HdPubKey GetReceiveKey(SmartLabel label, IEnumerable<HdPubKey> dontTouch = null)
		{
			// Make sure there's always 21 clean keys generated and indexed.
			KeyManager.AssertCleanKeysIndexed(isInternal: false);

			IEnumerable<HdPubKey> keys = KeyManager.GetKeys(KeyState.Clean, isInternal: false);
			if (dontTouch != null)
			{
				keys = keys.Except(dontTouch);
				if (!keys.Any())
				{
					throw new InvalidOperationException($"{nameof(dontTouch)} covers all the possible keys.");
				}
			}

			var foundLabelless = keys.FirstOrDefault(x => x.Label.IsEmpty); // Return the first labelless.
			HdPubKey ret = foundLabelless ?? keys.RandomElement(); // Return the first, because that's the oldest.

			ret.SetLabel(label, KeyManager);

			return ret;
		}

		public List<SmartCoin> GetClusters(SmartCoin coin, List<SmartCoin> current, ILookup<Script, SmartCoin> lookupScriptPubKey, ILookup<uint256, SmartCoin> lookupSpenderTransactionId, ILookup<uint256, SmartCoin> lookupTransactionId)
		{
			Guard.NotNull(nameof(coin), coin);
			if (current.Contains(coin))
			{
				return current;
			}

			var clusters = current.Concat(new List<SmartCoin> { coin }).ToList(); // The coin is the first elem in its cluster.

			// If the script is the same then we have a match, no matter of the anonymity set.
			foreach (var c in lookupScriptPubKey[coin.ScriptPubKey])
			{
				if (!clusters.Contains(c))
				{
					var h = GetClusters(c, clusters, lookupScriptPubKey, lookupSpenderTransactionId, lookupTransactionId);
					foreach (var hr in h)
					{
						if (!clusters.Contains(hr))
						{
							clusters.Add(hr);
						}
					}
				}
			}

			// If it spends someone and has not been sufficiently anonymized.
			if (coin.AnonymitySet < ServiceConfiguration.PrivacyLevelStrong)
			{
				var c = lookupSpenderTransactionId[coin.TransactionId].FirstOrDefault(x => !clusters.Contains(x));
				if (c != default)
				{
					var h = GetClusters(c, clusters, lookupScriptPubKey, lookupSpenderTransactionId, lookupTransactionId);
					foreach (var hr in h)
					{
						if (!clusters.Contains(hr))
						{
							clusters.Add(hr);
						}
					}
				}
			}

			// If it's being spent by someone and that someone has not been sufficiently anonymized.
			if (!coin.Unspent)
			{
				var c = lookupTransactionId[coin.SpenderTransactionId].FirstOrDefault(x => !clusters.Contains(x));
				if (c != default)
				{
					if (c.AnonymitySet < ServiceConfiguration.PrivacyLevelStrong)
					{
						if (c != default)
						{
							var h = GetClusters(c, clusters, lookupScriptPubKey, lookupSpenderTransactionId, lookupTransactionId);
							foreach (var hr in h)
							{
								if (!clusters.Contains(hr))
								{
									clusters.Add(hr);
								}
							}
						}
					}
				}
			}

			return clusters;
		}

		private async Task<bool> ProcessBlockAsync(Height height, Block block, IEnumerable<int> filterByTxIndexes = null, IEnumerable<SmartTransaction> skeletonBlock = null)
		{
			var ret = false;
			using (await TransactionProcessingLock.LockAsync())
			{
				if (filterByTxIndexes is null)
				{
					var relevantIndicies = new List<int>();
					for (int i = 0; i < block.Transactions.Count; i++)
					{
						Transaction tx = block.Transactions[i];
						if (await ProcessTransactionAsync(new SmartTransaction(tx, height, block.GetHash(), i)))
						{
							relevantIndicies.Add(i);
							ret = true;
						}
					}

					if (relevantIndicies.Any())
					{
						var blockState = new BlockState(block.GetHash(), height, relevantIndicies);
						KeyManager.AddBlockState(blockState, setItsHeightToBest: true); // Set the height here (so less toFile and lock.)
					}
					else
					{
						KeyManager.SetBestHeight(height);
					}
				}
				else
				{
					foreach (var i in filterByTxIndexes.OrderBy(x => x))
					{
						var tx = skeletonBlock?.FirstOrDefault(x => x.BlockIndex == i) ?? new SmartTransaction(block.Transactions[i], height, block.GetHash(), i);
						if (await ProcessTransactionAsync(tx))
						{
							ret = true;
						}
					}
				}
			}

			ProcessedBlocks.TryAdd(block.GetHash(), (height, block.Header.BlockTime));

			NewBlockProcessed?.Invoke(this, block);

			return ret;
		}

		private async Task<bool> ProcessTransactionAsync(SmartTransaction tx)
		{
			return await Task.FromResult(TransactionProcessor.Process(tx));
		}

		private Node _localBitcoinCoreNode = null;

		public Node LocalBitcoinCoreNode
		{
			get
			{
				if (Network == Network.RegTest)
				{
					return Nodes.ConnectedNodes.First();
				}

				return _localBitcoinCoreNode;
			}
			private set => _localBitcoinCoreNode = value;
		}

		/// <param name="hash">Block hash of the desired block, represented as a 256 bit integer.</param>
		/// <exception cref="OperationCanceledException"></exception>
		public async Task<Block> FetchBlockAsync(uint256 hash, CancellationToken cancel)
		{
			Block block = await TryGetBlockFromFileAsync(hash, cancel);
			if (block is null)
			{
				block = await DownloadBlockAsync(hash, cancel);
			}
			return block;
		}

		/// <param name="hash">Block hash of the desired block, represented as a 256 bit integer.</param>
		/// <exception cref="OperationCanceledException"></exception>
		private async Task<Block> TryGetBlockFromFileAsync(uint256 hash, CancellationToken cancel)
		{
			// Try get the block
			Block block = null;
			using (await BlockFolderLock.LockAsync())
			{
				var encoder = new HexEncoder();
				var filePath = Path.Combine(BlocksFolderPath, hash.ToString());
				if (File.Exists(filePath))
				{
					try
					{
						var blockBytes = await File.ReadAllBytesAsync(filePath, cancel);
						block = Block.Load(blockBytes, Synchronizer.Network);
					}
					catch (Exception)
					{
						// In case the block file is corrupted and we get an EndOfStreamException exception
						// Ignore any error and continue to re-downloading the block.
						Logger.LogDebug($"Block {hash} file corrupted, deleting file and block will be re-downloaded.");
						File.Delete(filePath);
					}
				}
			}

			return block;
		}

		/// <param name="hash">Block hash of the desired block, represented as a 256 bit integer.</param>
		/// <exception cref="OperationCanceledException"></exception>
		private async Task<Block> DownloadBlockAsync(uint256 hash, CancellationToken cancel)
		{
			Block block = null;
			try
			{
				await BlockDownloadLock.LockAsync();
				DownloadingBlock = true;

				while (true)
				{
					cancel.ThrowIfCancellationRequested();
					try
					{
						// Try to get block information from local running Core node first.
						block = await TryDownloadBlockFromLocalNodeAsync(hash, cancel);

						if (block != null)
						{
							break;
						}

						// If no connection, wait, then continue.
						while (Nodes.ConnectedNodes.Count == 0)
						{
							await Task.Delay(100);
						}

						// Select a random node we are connected to.
						Node node = Nodes.ConnectedNodes.RandomElement();
						if (node == default(Node) && !node.IsConnected && Synchronizer.Network == Network.RegTest)
						{
							await Task.Delay(100);
							continue;
						}

						// Download block from selected node.
						try
						{
							using (var cts = new CancellationTokenSource(TimeSpan.FromSeconds(RuntimeParams.Instance.NetworkNodeTimeout))) // 1/2 ADSL	512 kbit/s	00:00:32
							{
								block = await node.DownloadBlockAsync(hash, cts.Token);
							}

							// Validate block
							if (!block.Check())
							{
								Logger.LogInfo($"Disconnected node: {node.RemoteSocketAddress}, because invalid block received.");
								node.DisconnectAsync("Invalid block received.");
								continue;
							}

							if (Nodes.ConnectedNodes.Count > 1) // To minimize risking missing unconfirmed transactions.
							{
								Logger.LogInfo($"Disconnected node: {node.RemoteSocketAddress}. Block downloaded: {block.GetHash()}.");
								node.DisconnectAsync("Thank you!");
							}

							await NodeTimeoutsAsync(false);
						}
						catch (Exception ex) when (ex is OperationCanceledException
												|| ex is TaskCanceledException
												|| ex is TimeoutException)
						{
							Logger.LogInfo($"Disconnected node: {node.RemoteSocketAddress}, because block download took too long.");

							await NodeTimeoutsAsync(true);

							node.DisconnectAsync("Block download took too long.");
							continue;
						}
						catch (Exception ex)
						{
							Logger.LogDebug(ex);
							Logger.LogInfo($"Disconnected node: {node.RemoteSocketAddress}, because block download failed: {ex.Message}.");
							node.DisconnectAsync("Block download failed.");
							continue;
						}

						break; // If got this far, then we have the block and it's valid. Break.
					}
					catch (Exception ex)
					{
						Logger.LogDebug(ex);
					}
				}

				// Save the block
				using (await BlockFolderLock.LockAsync())
				{
					var path = Path.Combine(BlocksFolderPath, hash.ToString());
					await File.WriteAllBytesAsync(path, block.ToBytes());
				}
			}
			finally
			{
				DownloadingBlock = false;
				BlockDownloadLock.ReleaseLock();
			}

			return block;
		}

		private async Task<Block> TryDownloadBlockFromLocalNodeAsync(uint256 hash, CancellationToken cancel)
		{
			try
			{
				if (LocalBitcoinCoreNode is null || (!LocalBitcoinCoreNode.IsConnected && Network != Network.RegTest)) // If RegTest then we're already connected do not try again.
				{
					DisconnectDisposeNullLocalBitcoinCoreNode();
					using (var handshakeTimeout = CancellationTokenSource.CreateLinkedTokenSource(cancel))
					{
						handshakeTimeout.CancelAfter(TimeSpan.FromSeconds(10));
						var nodeConnectionParameters = new NodeConnectionParameters()
						{
							ConnectCancellation = handshakeTimeout.Token,
							IsRelay = false,
							UserAgent = $"/Wasabi:{Constants.ClientVersion.ToVersionString()}/"
						};

						// If an onion was added must try to use Tor.
						// onlyForOnionHosts should connect to it if it's an onion endpoint automatically and non-Tor endpoints through clearnet/localhost
						if (Synchronizer.WasabiClient.TorClient.IsTorUsed)
						{
							nodeConnectionParameters.TemplateBehaviors.Add(new SocksSettingsBehavior(Synchronizer.WasabiClient.TorClient.TorSocks5EndPoint, onlyForOnionHosts: true, networkCredential: null, streamIsolation: false));
						}

						var localEndPoint = ServiceConfiguration.BitcoinCoreEndPoint;
						var localNode = await Node.ConnectAsync(Network, localEndPoint, nodeConnectionParameters);
						try
						{
							Logger.LogInfo("TCP Connection succeeded, handshaking...");
							localNode.VersionHandshake(Constants.LocalNodeRequirements, handshakeTimeout.Token);
							var peerServices = localNode.PeerVersion.Services;

							//if (!peerServices.HasFlag(NodeServices.Network) && !peerServices.HasFlag(NodeServices.NODE_NETWORK_LIMITED))
							//{
							//	throw new InvalidOperationException("Wasabi cannot use the local node because it does not provide blocks.");
							//}

							Logger.LogInfo("Handshake completed successfully.");

							if (!localNode.IsConnected)
							{
								throw new InvalidOperationException($"Wasabi could not complete the handshake with the local node and dropped the connection.{Environment.NewLine}" +
									"Probably this is because the node does not support retrieving full blocks or segwit serialization.");
							}
							LocalBitcoinCoreNode = localNode;
						}
						catch (OperationCanceledException) when (handshakeTimeout.IsCancellationRequested)
						{
							Logger.LogWarning($"Wasabi could not complete the handshake with the local node. Probably Wasabi is not whitelisted by the node.{Environment.NewLine}" +
								"Use \"whitebind\" in the node configuration. (Typically whitebind=127.0.0.1:8333 if Wasabi and the node are on the same machine and whitelist=1.2.3.4 if they are not.)");
							throw;
						}
					}
				}

				// Get Block from local node
				Block blockFromLocalNode = null;
				// Should timeout faster. Not sure if it should ever fail though. Maybe let's keep like this later for remote node connection.
				using (var cts = new CancellationTokenSource(TimeSpan.FromSeconds(64)))
				{
					blockFromLocalNode = await LocalBitcoinCoreNode.DownloadBlockAsync(hash, cts.Token);
				}

				// Validate retrieved block
				if (!blockFromLocalNode.Check())
				{
					throw new InvalidOperationException("Disconnected node, because invalid block received!");
				}

				// Retrieved block from local node and block is valid
				Logger.LogInfo($"Block acquired from local P2P connection: {hash}.");
				return blockFromLocalNode;
			}
			catch (Exception ex)
			{
				DisconnectDisposeNullLocalBitcoinCoreNode();

				if (ex is SocketException)
				{
					Logger.LogTrace("Did not find local listening and running full node instance. Trying to fetch needed block from other source.");
				}
				else
				{
					Logger.LogWarning(ex);
				}
			}

			return null;
		}

		private void DisconnectDisposeNullLocalBitcoinCoreNode()
		{
			if (LocalBitcoinCoreNode != null)
			{
				try
				{
					LocalBitcoinCoreNode?.Disconnect();
				}
				catch (Exception ex)
				{
					Logger.LogDebug(ex);
				}
				finally
				{
					try
					{
						LocalBitcoinCoreNode?.Dispose();
					}
					catch (Exception ex)
					{
						Logger.LogDebug(ex);
					}
					finally
					{
						LocalBitcoinCoreNode = null;
						Logger.LogInfo("Local Bitcoin Core node disconnected.");
					}
				}
			}
		}

		/// <remarks>
		/// Use it at reorgs.
		/// </remarks>
		public async Task DeleteBlockAsync(uint256 hash)
		{
			try
			{
				using (await BlockFolderLock.LockAsync())
				{
					var filePaths = Directory.EnumerateFiles(BlocksFolderPath);
					var fileNames = filePaths.Select(Path.GetFileName);
					var hashes = fileNames.Select(x => new uint256(x));

					if (hashes.Contains(hash))
					{
						File.Delete(Path.Combine(BlocksFolderPath, hash.ToString()));
					}
				}
			}
			catch (Exception ex)
			{
				Logger.LogWarning(ex);
			}
		}

		public async Task<int> CountBlocksAsync()
		{
			using (await BlockFolderLock.LockAsync())
			{
				return Directory.EnumerateFiles(BlocksFolderPath).Count();
			}
		}

		/// <param name="allowUnconfirmed">Allow to spend unconfirmed transactions, if necessary.</param>
		/// <param name="allowedInputs">Only these inputs allowed to be used to build the transaction. The wallet must know the corresponding private keys.</param>
		/// <exception cref="ArgumentException"></exception>
		/// <exception cref="ArgumentNullException"></exception>
		/// <exception cref="ArgumentOutOfRangeException"></exception>
		public BuildTransactionResult BuildTransaction(string password,
														PaymentIntent payments,
														FeeStrategy feeStrategy,
														bool allowUnconfirmed = false,
														IEnumerable<TxoRef> allowedInputs = null)
		{
			password = password ?? ""; // Correction.
			payments = Guard.NotNull(nameof(payments), payments);

			long totalAmount = payments.TotalAmount.Satoshi;
			if (totalAmount < 0 || totalAmount > Constants.MaximumNumberOfSatoshis)
			{
				throw new ArgumentOutOfRangeException($"{nameof(payments)}.{nameof(payments.TotalAmount)} sum cannot be smaller than 0 or greater than {Constants.MaximumNumberOfSatoshis}.");
			}

			// Get allowed coins to spend.
			List<SmartCoin> allowedSmartCoinInputs; // Inputs that can be used to build the transaction.
			if (allowedInputs != null) // If allowedInputs are specified then select the coins from them.
			{
				if (!allowedInputs.Any())
				{
					throw new ArgumentException($"{nameof(allowedInputs)} is not null, but empty.");
				}

				allowedSmartCoinInputs = allowUnconfirmed
					? Coins.Where(x => !x.Unavailable && allowedInputs.Any(y => y.TransactionId == x.TransactionId && y.Index == x.Index)).ToList()
					: Coins.Where(x => !x.Unavailable && x.Confirmed && allowedInputs.Any(y => y.TransactionId == x.TransactionId && y.Index == x.Index)).ToList();

				// Add those that have the same script, because common ownership is already exposed.
				// But only if the user didn't click the "max" button. In this case he'd send more money than what he'd think.
				if (payments.ChangeStrategy != ChangeStrategy.AllRemainingCustom)
				{
					var allScripts = allowedSmartCoinInputs.Select(x => x.ScriptPubKey).ToHashSet();
					foreach (var coin in Coins.Where(x => !x.Unavailable && !allowedSmartCoinInputs.Any(y => x.TransactionId == y.TransactionId && x.Index == y.Index)))
					{
						if (!(allowUnconfirmed || coin.Confirmed))
						{
							continue;
						}

						if (allScripts.Contains(coin.ScriptPubKey))
						{
							allowedSmartCoinInputs.Add(coin);
						}
					}
				}
			}
			else
			{
				allowedSmartCoinInputs = allowUnconfirmed ? Coins.Where(x => !x.Unavailable).ToList() : Coins.Where(x => !x.Unavailable && x.Confirmed).ToList();
			}

			// Get and calculate fee
			Logger.LogInfo("Calculating dynamic transaction fee...");

			FeeRate feeRate;
			if (feeStrategy.Type == FeeStrategyType.Target)
			{
				feeRate = Synchronizer.GetFeeRate(feeStrategy.Target);
			}
			else if (feeStrategy.Type == FeeStrategyType.Rate)
			{
				feeRate = feeStrategy.Rate;
			}
			else
			{
				throw new NotSupportedException(feeStrategy.Type.ToString());
			}

			var smartCoinsByOutpoint = allowedSmartCoinInputs.ToDictionary(s => s.GetOutPoint());
			TransactionBuilder builder = Network.CreateTransactionBuilder();
			builder.SetCoinSelector(new SmartCoinSelector(smartCoinsByOutpoint));
			builder.AddCoins(allowedSmartCoinInputs.Select(c => c.GetCoin()));

			foreach (var request in payments.Requests.Where(x => x.Amount.Type == MoneyRequestType.Value))
			{
				var amountRequest = request.Amount;

				builder.Send(request.Destination, amountRequest.Amount);
				if (amountRequest.SubtractFee)
				{
					builder.SubtractFees();
				}
			}

			HdPubKey changeHdPubKey = null;

			if (payments.TryGetCustomRequest(out DestinationRequest custChange))
			{
				var changeScript = custChange.Destination.ScriptPubKey;
				changeHdPubKey = KeyManager.GetKeyForScriptPubKey(changeScript);

				var changeStrategy = payments.ChangeStrategy;
				if (changeStrategy == ChangeStrategy.Custom)
				{
					builder.SetChange(changeScript);
				}
				else if (changeStrategy == ChangeStrategy.AllRemainingCustom)
				{
					builder.SendAllRemaining(changeScript);
				}
				else
				{
					throw new NotSupportedException(payments.ChangeStrategy.ToString());
				}
			}
			else
			{
				KeyManager.AssertCleanKeysIndexed(isInternal: true);
				KeyManager.AssertLockedInternalKeysIndexed(14);
				changeHdPubKey = KeyManager.GetKeys(KeyState.Clean, true).RandomElement();

				builder.SetChange(changeHdPubKey.P2wpkhScript);
			}

			builder.SendEstimatedFees(feeRate);

			var psbt = builder.BuildPSBT(false);

			var spentCoins = psbt.Inputs.Select(txin => smartCoinsByOutpoint[txin.PrevOut]).ToArray();

			var realToSend = payments.Requests
				.Select(t =>
					(label: t.Label,
					destination: t.Destination,
					amount: psbt.Outputs.FirstOrDefault(o => o.ScriptPubKey == t.Destination.ScriptPubKey)?.Value))
				.Where(i => i.amount != null);

			if (!psbt.TryGetFee(out var fee))
			{
				throw new InvalidOperationException("Impossible to get the fees of the PSBT, this should never happen.");
			}
			Logger.LogInfo($"Fee: {fee.Satoshi} Satoshi.");

			var vSize = builder.EstimateSize(psbt.GetOriginalTransaction(), true);
			Logger.LogInfo($"Estimated tx size: {vSize} vbytes.");

			// Do some checks
			Money totalSendAmountNoFee = realToSend.Sum(x => x.amount);
			if (totalSendAmountNoFee == Money.Zero)
			{
				throw new InvalidOperationException("The amount after subtracting the fee is too small to be sent.");
			}
			Money totalSendAmount = totalSendAmountNoFee + fee;

			Money totalOutgoingAmountNoFee;
			if (changeHdPubKey is null)
			{
				totalOutgoingAmountNoFee = totalSendAmountNoFee;
			}
			else
			{
				totalOutgoingAmountNoFee = realToSend.Where(x => !changeHdPubKey.ContainsScript(x.destination.ScriptPubKey)).Sum(x => x.amount);
			}
			decimal totalOutgoingAmountNoFeeDecimal = totalOutgoingAmountNoFee.ToDecimal(MoneyUnit.BTC);
			// Cannot divide by zero, so use the closest number we have to zero.
			decimal totalOutgoingAmountNoFeeDecimalDivisor = totalOutgoingAmountNoFeeDecimal == 0 ? decimal.MinValue : totalOutgoingAmountNoFeeDecimal;
			decimal feePc = (100 * fee.ToDecimal(MoneyUnit.BTC)) / totalOutgoingAmountNoFeeDecimalDivisor;

			if (feePc > 1)
			{
				Logger.LogInfo($"The transaction fee is {totalOutgoingAmountNoFee:0.#}% of your transaction amount.{Environment.NewLine}"
					+ $"Sending:\t {totalSendAmount.ToString(fplus: false, trimExcessZero: true)} BTC.{Environment.NewLine}"
					+ $"Fee:\t\t {fee.Satoshi} Satoshi.");
			}
			if (feePc > 100)
			{
				throw new InvalidOperationException($"The transaction fee is more than twice the transaction amount: {feePc:0.#}%.");
			}

			if (spentCoins.Any(u => !u.Confirmed))
			{
				Logger.LogInfo("Unconfirmed transaction is spent.");
			}

			// Build the transaction
			Logger.LogInfo("Signing transaction...");
			// It must be watch only, too, because if we have the key and also hardware wallet, we do not care we can sign.

			Transaction tx = null;
			if (KeyManager.IsWatchOnly)
			{
				tx = psbt.GetGlobalTransaction();
			}
			else
			{
				IEnumerable<ExtKey> signingKeys = KeyManager.GetSecrets(password, spentCoins.Select(x => x.ScriptPubKey).ToArray());
				builder = builder.AddKeys(signingKeys.ToArray());
				builder.SignPSBT(psbt);
				psbt.Finalize();
				tx = psbt.ExtractTransaction();

				var checkResults = builder.Check(tx).ToList();
				if (!psbt.TryGetEstimatedFeeRate(out FeeRate actualFeeRate))
				{
					throw new InvalidOperationException("Impossible to get the fee rate of the PSBT, this should never happen.");
				}

				// Manually check the feerate, because some inaccuracy is possible.
				var sb1 = feeRate.SatoshiPerByte;
				var sb2 = actualFeeRate.SatoshiPerByte;
				if (Math.Abs(sb1 - sb2) > 2) // 2s/b inaccuracy ok.
				{
					// So it'll generate a transactionpolicy error thrown below.
					checkResults.Add(new NotEnoughFundsPolicyError("Fees different than expected"));
				}
				if (checkResults.Count > 0)
				{
					throw new InvalidTxException(tx, checkResults);
				}
			}

			if (KeyManager.MasterFingerprint is HDFingerprint fp)
			{
				foreach (var coin in spentCoins)
				{
					var rootKeyPath = new RootedKeyPath(fp, coin.HdPubKey.FullKeyPath);
					psbt.AddKeyPath(coin.HdPubKey.PubKey, rootKeyPath, coin.ScriptPubKey);
				}
			}

			var label = SmartLabel.Merge(payments.Requests.Select(x => x.Label));
			var outerWalletOutputs = new List<SmartCoin>();
			var innerWalletOutputs = new List<SmartCoin>();
			for (var i = 0U; i < tx.Outputs.Count; i++)
			{
				TxOut output = tx.Outputs[i];
				var anonset = (tx.GetAnonymitySet(i) + spentCoins.Min(x => x.AnonymitySet)) - 1; // Minus 1, because count own only once.
				var foundKey = KeyManager.GetKeyForScriptPubKey(output.ScriptPubKey);
				var coin = new SmartCoin(tx.GetHash(), i, output.ScriptPubKey, output.Value, tx.Inputs.ToTxoRefs().ToArray(), Height.Unknown, tx.RBF, anonset, isLikelyCoinJoinOutput: false, pubKey: foundKey);
				label = SmartLabel.Merge(label, coin.Label); // foundKey's label is already added to the coinlabel.

				if (foundKey is null)
				{
					outerWalletOutputs.Add(coin);
				}
				else
				{
					innerWalletOutputs.Add(coin);
				}
			}

			foreach (var coin in outerWalletOutputs.Concat(innerWalletOutputs))
			{
				var foundPaymentRequest = payments.Requests.FirstOrDefault(x => x.Destination.ScriptPubKey == coin.ScriptPubKey);

				// If change then we concatenate all the labels.
				if (foundPaymentRequest is null) // Then it's autochange.
				{
					coin.Label = label;
				}
				else
				{
					coin.Label = SmartLabel.Merge(coin.Label, foundPaymentRequest.Label);
				}

				var foundKey = KeyManager.GetKeyForScriptPubKey(coin.ScriptPubKey);
				foundKey?.SetLabel(coin.Label); // The foundkeylabel has already been added previously, so no need to concatenate.
			}

			Logger.LogInfo($"Transaction is successfully built: {tx.GetHash()}.");
			var sign = !KeyManager.IsWatchOnly;
			var spendsUnconfirmed = spentCoins.Any(c => !c.Confirmed);
			return new BuildTransactionResult(new SmartTransaction(tx, Height.Unknown), psbt, spendsUnconfirmed, sign, fee, feePc, outerWalletOutputs, innerWalletOutputs, spentCoins);
		}

		public void RenameLabel(SmartCoin coin, SmartLabel newLabel)
		{
			coin.Label = newLabel ?? SmartLabel.Empty;
			var key = KeyManager.GetKeys(x => x.P2wpkhScript == coin.ScriptPubKey).SingleOrDefault();
			if (key != null)
			{
				key.SetLabel(coin.Label, KeyManager);
			}
		}

		private static long SendCount = 0;

		private async Task BroadcastTransactionToNetworkNodeAsync(SmartTransaction transaction, Node node)
		{
			Logger.LogInfo($"Trying to broadcast transaction with random node ({node.RemoteSocketAddress}):{transaction.GetHash()}.");
			if (!Mempool.TryAddToBroadcastStore(transaction.Transaction, node.RemoteSocketEndpoint.ToString())) // So we'll reply to INV with this transaction.
			{
				Logger.LogWarning($"Transaction {transaction.GetHash()} was already present in the broadcast store.");
			}
			var invPayload = new InvPayload(transaction.Transaction);
			// Give 7 seconds to send the inv payload.
			using (var cts = new CancellationTokenSource(TimeSpan.FromSeconds(7)))
			{
				await node.SendMessageAsync(invPayload).WithCancellation(cts.Token); // ToDo: It's dangerous way to cancel. Implement proper cancellation to NBitcoin!
			}

			if (Mempool.TryGetFromBroadcastStore(transaction.GetHash(), out TransactionBroadcastEntry entry))
			{
				// Give 7 seconds for serving.
				var timeout = 0;
				while (!entry.IsBroadcasted())
				{
					if (timeout > 7)
					{
						throw new TimeoutException("Did not serve the transaction.");
					}
					await Task.Delay(1_000);
					timeout++;
				}
				node.DisconnectAsync("Thank you!");
				Logger.LogInfo($"Disconnected node: {node.RemoteSocketAddress}. Successfully broadcasted transaction: {transaction.GetHash()}.");

				// Give 21 seconds for propagation.
				timeout = 0;
				while (entry.GetPropagationConfirmations() < 2)
				{
					if (timeout > 21)
					{
						throw new TimeoutException("Did not serve the transaction.");
					}
					await Task.Delay(1_000);
					timeout++;
				}
				Logger.LogInfo($"Transaction is successfully propagated: {transaction.GetHash()}.");
			}
			else
			{
				Logger.LogWarning($"Expected transaction {transaction.GetHash()} was not found in the broadcast store.");
			}
		}

		private async Task BroadcastTransactionToBackendAsync(SmartTransaction transaction)
		{
			using (var client = new WasabiClient(Synchronizer.WasabiClient.TorClient.DestinationUriAction, Synchronizer.WasabiClient.TorClient.TorSocks5EndPoint))
			{
				try
				{
					await client.BroadcastAsync(transaction);
				}
				catch (HttpRequestException ex2) when (
					ex2.Message.Contains("bad-txns-inputs-missingorspent", StringComparison.InvariantCultureIgnoreCase)
					|| ex2.Message.Contains("missing-inputs", StringComparison.InvariantCultureIgnoreCase)
					|| ex2.Message.Contains("txn-mempool-conflict", StringComparison.InvariantCultureIgnoreCase))
				{
					if (transaction.Transaction.Inputs.Count == 1) // If we tried to only spend one coin, then we can mark it as spent. If there were more coins, then we do not know.
					{
						OutPoint input = transaction.Transaction.Inputs.First().PrevOut;
						SmartCoin coin = Coins.FirstOrDefault(x => x.TransactionId == input.Hash && x.Index == input.N);
						if (coin != default)
						{
							coin.SpentAccordingToBackend = true;
						}
					}
				}
			}

			using (await TransactionProcessingLock.LockAsync())
			{
				if (await ProcessTransactionAsync(new SmartTransaction(transaction.Transaction, Height.Mempool)))
				{
					SerializeTransactionCache();
				}

				Mempool.TransactionHashes.TryAdd(transaction.GetHash());
			}

			Logger.LogInfo($"Transaction is successfully broadcasted to backend: {transaction.GetHash()}.");
		}

		public async Task SendTransactionAsync(SmartTransaction transaction)
		{
			try
			{
				Interlocked.Increment(ref SendCount);
				// Broadcast to a random node.
				// Wait until it arrives to at least two other nodes.
				// If something's wrong, fall back broadcasting with backend.

				if (Network == Network.RegTest)
				{
					throw new InvalidOperationException($"Transaction broadcasting to nodes does not work in {Network.RegTest}.");
				}

				Node node = Nodes.ConnectedNodes.RandomElement();
				while (node == default(Node) || !node.IsConnected || Nodes.ConnectedNodes.Count < 5)
				{
					// As long as we are connected to at least 4 nodes, we can always try again.
					// 3 should be enough, but make it 5 so 2 nodes could disconnect the meantime.
					if (Nodes.ConnectedNodes.Count < 5)
					{
						throw new InvalidOperationException("We are not connected to enough nodes.");
					}
					await Task.Delay(100);
					node = Nodes.ConnectedNodes.RandomElement();
				}
				await BroadcastTransactionToNetworkNodeAsync(transaction, node);
			}
			catch (Exception ex)
			{
				Logger.LogInfo($"Random node could not broadcast transaction. Broadcasting with backend... Reason: {ex.Message}.");
				Logger.LogDebug(ex);

<<<<<<< HEAD
				using (var client = new WasabiClient(Synchronizer.WasabiClient.TorClient.DestinationUriAction, Synchronizer.WasabiClient.TorClient.TorSocks5EndPoint))
				{
					try
					{
						await client.BroadcastAsync(transaction);
					}
					catch (HttpRequestException ex2) when (
						ex2.Message.Contains("bad-txns-inputs-missingorspent", StringComparison.InvariantCultureIgnoreCase)
						|| ex2.Message.Contains("missing-inputs", StringComparison.InvariantCultureIgnoreCase)
						|| ex2.Message.Contains("txn-mempool-conflict", StringComparison.InvariantCultureIgnoreCase))
					{
						if (transaction.Transaction.Inputs.Count == 1) // If we tried to only spend one coin, then we can mark it as spent. If there were more coins, then we do not know.
						{
							OutPoint input = transaction.Transaction.Inputs.First().PrevOut;
							SmartCoin coin = Coins.FirstOrDefault(x => x.TransactionId == input.Hash && x.Index == input.N);
							if (coin != default)
							{
								coin.SpentAccordingToBackend = true;
							}
						}
					}
				}

				using (await TransactionProcessingLock.LockAsync())
				{
					if (await ProcessTransactionAsync(new SmartTransaction(transaction.Transaction, Height.Mempool)))
					{
						SerializeTransactionCache();
					}
				}

				Logger.LogInfo($"Transaction is successfully broadcasted to backend: {transaction.GetHash()}.");
=======
				await BroadcastTransactionToBackendAsync(transaction);
>>>>>>> 5d7551e2
			}
			finally
			{
				Mempool.TryRemoveFromBroadcastStore(transaction.GetHash(), out _); // Remove it just to be sure. Probably has been removed previously.
				Interlocked.Decrement(ref SendCount);
			}
		}

		public ISet<string> GetLabels() => Coins
			.SelectMany(x => x.Label.Labels)
			.Concat(KeyManager
				.GetKeys()
				.SelectMany(x => x.Label.Labels))
			.ToHashSet();

		private int _refreshCoinHistoriesRerunRequested = 0;
		private int _refreshCoinHistoriesRunning = 0;

		public void RefreshCoinHistories()
		{
			// If already running, then make sure another run is requested, else do the work.
			if (Interlocked.CompareExchange(ref _refreshCoinHistoriesRunning, 1, 0) == 1)
			{
				Interlocked.Exchange(ref _refreshCoinHistoriesRerunRequested, 1);
				return;
			}

			try
			{
				var unspentCoins = Coins.Where(c => c.Unspent); //refreshing unspent coins clusters only
				if (unspentCoins.Any())
				{
					ILookup<Script, SmartCoin> lookupScriptPubKey = Coins.ToLookup(c => c.ScriptPubKey, c => c);
					ILookup<uint256, SmartCoin> lookupSpenderTransactionId = Coins.ToLookup(c => c.SpenderTransactionId, c => c);
					ILookup<uint256, SmartCoin> lookupTransactionId = Coins.ToLookup(c => c.TransactionId, c => c);

					const int simultaneousThread = 2; //threads allowed to run simultaneously in threadpool

					Parallel.ForEach(unspentCoins, new ParallelOptions { MaxDegreeOfParallelism = simultaneousThread }, coin =>
					{
						var result = string.Join(
							", ",
							GetClusters(coin, new List<SmartCoin>(), lookupScriptPubKey, lookupSpenderTransactionId, lookupTransactionId)
							.SelectMany(x => x.Label.Labels)
							.Distinct(StringComparer.OrdinalIgnoreCase));
						coin.SetClusters(result);
					});
				}
			}
			catch (Exception ex)
			{
				Logger.LogError($"Refreshing coin clusters failed: {ex}.");
			}
			finally
			{
				// It's not running anymore, but someone may requested another run.
				Interlocked.Exchange(ref _refreshCoinHistoriesRunning, 0);

				// Clear the rerun request, too and if it was requested, then rerun.
				if (Interlocked.Exchange(ref _refreshCoinHistoriesRerunRequested, 0) == 1)
				{
					RefreshCoinHistories();
				}
			}
		}

		public bool UnconfirmedTransactionsInitialized { get; private set; } = false;

		private void SerializeTransactionCache()
		{
			if (!UnconfirmedTransactionsInitialized) // If unconfirmed ones are not yet initialized, then do not serialize because unconfirmed are going to be lost.
			{
				return;
			}

			IoHelpers.EnsureContainingDirectoryExists(TransactionsFilePath);
			string jsonString = JsonConvert.SerializeObject(TransactionCache.OrderByBlockchain(), Formatting.Indented);
			File.WriteAllText(TransactionsFilePath,
				jsonString,
				Encoding.UTF8);
		}

		/// <summary>
		/// Current timeout used when downloading a block from the remote node. It is defined in seconds.
		/// </summary>
		private async Task NodeTimeoutsAsync(bool increaseDecrease)
		{
			if (increaseDecrease)
			{
				NodeTimeouts++;
			}
			else
			{
				NodeTimeouts--;
			}

			var timeout = RuntimeParams.Instance.NetworkNodeTimeout;

			// If it times out 2 times in a row then increase the timeout.
			if (NodeTimeouts >= 2)
			{
				NodeTimeouts = 0;
				timeout *= 2;
			}
			else if (NodeTimeouts <= -3) // If it does not time out 3 times in a row, lower the timeout.
			{
				NodeTimeouts = 0;
				timeout = (int)Math.Round(timeout * 0.7);
			}

			// Sanity check
			if (timeout < 32)
			{
				timeout = 32;
			}
			else if (timeout > 600)
			{
				timeout = 600;
			}

			if (timeout == RuntimeParams.Instance.NetworkNodeTimeout)
			{
				return;
			}

			RuntimeParams.Instance.NetworkNodeTimeout = timeout;
			await RuntimeParams.Instance.SaveAsync();

			Logger.LogInfo($"Current timeout value used on block download is: {timeout} seconds.");
		}

		public async Task StopAsync()
		{
			while (Interlocked.Read(ref SendCount) != 0) // Make sure to wait for send to finish.
			{
				await Task.Delay(50);
			}

			BitcoinStore.IndexStore.NewFilter -= IndexDownloader_NewFilterAsync;
			BitcoinStore.IndexStore.Reorged -= IndexDownloader_ReorgedAsync;
			Mempool.TransactionReceived -= Mempool_TransactionReceivedAsync;
			Coins.CollectionChanged -= Coins_CollectionChanged;
			TransactionProcessor.CoinSpent -= TransactionProcessor_CoinSpent;
			TransactionProcessor.CoinReceived -= TransactionProcessor_CoinReceivedAsync;

			DisconnectDisposeNullLocalBitcoinCoreNode();
		}

		public SmartTransaction TryGetTxFromCache(uint256 txId)
		{
			return TransactionCache.FirstOrDefault(x => x.GetHash() == txId);
		}
	}
}<|MERGE_RESOLUTION|>--- conflicted
+++ resolved
@@ -1253,8 +1253,6 @@
 				{
 					SerializeTransactionCache();
 				}
-
-				Mempool.TransactionHashes.TryAdd(transaction.GetHash());
 			}
 
 			Logger.LogInfo($"Transaction is successfully broadcasted to backend: {transaction.GetHash()}.");
@@ -1293,42 +1291,7 @@
 				Logger.LogInfo($"Random node could not broadcast transaction. Broadcasting with backend... Reason: {ex.Message}.");
 				Logger.LogDebug(ex);
 
-<<<<<<< HEAD
-				using (var client = new WasabiClient(Synchronizer.WasabiClient.TorClient.DestinationUriAction, Synchronizer.WasabiClient.TorClient.TorSocks5EndPoint))
-				{
-					try
-					{
-						await client.BroadcastAsync(transaction);
-					}
-					catch (HttpRequestException ex2) when (
-						ex2.Message.Contains("bad-txns-inputs-missingorspent", StringComparison.InvariantCultureIgnoreCase)
-						|| ex2.Message.Contains("missing-inputs", StringComparison.InvariantCultureIgnoreCase)
-						|| ex2.Message.Contains("txn-mempool-conflict", StringComparison.InvariantCultureIgnoreCase))
-					{
-						if (transaction.Transaction.Inputs.Count == 1) // If we tried to only spend one coin, then we can mark it as spent. If there were more coins, then we do not know.
-						{
-							OutPoint input = transaction.Transaction.Inputs.First().PrevOut;
-							SmartCoin coin = Coins.FirstOrDefault(x => x.TransactionId == input.Hash && x.Index == input.N);
-							if (coin != default)
-							{
-								coin.SpentAccordingToBackend = true;
-							}
-						}
-					}
-				}
-
-				using (await TransactionProcessingLock.LockAsync())
-				{
-					if (await ProcessTransactionAsync(new SmartTransaction(transaction.Transaction, Height.Mempool)))
-					{
-						SerializeTransactionCache();
-					}
-				}
-
-				Logger.LogInfo($"Transaction is successfully broadcasted to backend: {transaction.GetHash()}.");
-=======
 				await BroadcastTransactionToBackendAsync(transaction);
->>>>>>> 5d7551e2
 			}
 			finally
 			{
