using NBitcoin;
using NBitcoin.BitcoinCore;
using NBitcoin.DataEncoders;
using NBitcoin.Policy;
using NBitcoin.Protocol;
using NBitcoin.Protocol.Behaviors;
using Newtonsoft.Json;
using Nito.AsyncEx;
using System;
using System.Collections.Concurrent;
using System.Collections.Generic;
using System.Collections.Specialized;
using System.ComponentModel;
using System.Diagnostics;
using System.IO;
using System.Linq;
using System.Net.Http;
using System.Net.Sockets;
using System.Text;
using System.Threading;
using System.Threading.Tasks;
using WalletWasabi.Backend.Models;
using WalletWasabi.Exceptions;
using WalletWasabi.Helpers;
using WalletWasabi.KeyManagement;
using WalletWasabi.Logging;
using WalletWasabi.Models;
using WalletWasabi.Stores;
using WalletWasabi.WebClients.Wasabi;

namespace WalletWasabi.Services
{
	public class WalletService
	{
		public static event EventHandler<bool> DownloadingBlockChanged;

		// So we will make sure when blocks are downloading with multiple wallet services, they do not conflict.
		private static AsyncLock BlockDownloadLock { get; } = new AsyncLock();

		private static bool DownloadingBlockBacking;

		public static bool DownloadingBlock
		{
			get => DownloadingBlockBacking;
			set
			{
				if (value != DownloadingBlockBacking)
				{
					DownloadingBlockBacking = value;
					DownloadingBlockChanged?.Invoke(null, value);
				}
			}
		}

		public BitcoinStore BitcoinStore { get; }
		public KeyManager KeyManager { get; }
		public WasabiSynchronizer Synchronizer { get; }
		public CcjClient ChaumianClient { get; }
		public MempoolService Mempool { get; }

		public NodesGroup Nodes { get; }
		public string BlocksFolderPath { get; }
		public string TransactionsFolderPath { get; }
		public string TransactionsFilePath { get; }

		private AsyncLock HandleFiltersLock { get; }

		private AsyncLock BlockFolderLock { get; }

		private int NodeTimeouts { get; set; }

		public ServiceConfiguration ServiceConfiguration { get; }

		public ConcurrentDictionary<uint256, (Height height, DateTimeOffset dateTime)> ProcessedBlocks { get; }

		public ObservableConcurrentHashSet<SmartCoin> Coins { get; }

		public ConcurrentHashSet<SmartTransaction> TransactionCache { get; }

		public event EventHandler<FilterModel> NewFilterProcessed;

		public event EventHandler<SmartCoin> CoinSpentOrSpenderConfirmed;

		public event EventHandler<Block> NewBlockProcessed;

		public Network Network => Synchronizer.Network;

		public WalletService(
			BitcoinStore bitcoinStore,
			KeyManager keyManager,
			WasabiSynchronizer syncer,
			CcjClient chaumianClient,
			MempoolService mempool,
			NodesGroup nodes,
			string workFolderDir,
			ServiceConfiguration serviceConfiguration)
		{
			BitcoinStore = Guard.NotNull(nameof(bitcoinStore), bitcoinStore);
			KeyManager = Guard.NotNull(nameof(keyManager), keyManager);
			Nodes = Guard.NotNull(nameof(nodes), nodes);
			Synchronizer = Guard.NotNull(nameof(syncer), syncer);
			ChaumianClient = Guard.NotNull(nameof(chaumianClient), chaumianClient);
			Mempool = Guard.NotNull(nameof(mempool), mempool);
			ServiceConfiguration = Guard.NotNull(nameof(serviceConfiguration), serviceConfiguration);

			ProcessedBlocks = new ConcurrentDictionary<uint256, (Height height, DateTimeOffset dateTime)>();
			HandleFiltersLock = new AsyncLock();

			Coins = new ObservableConcurrentHashSet<SmartCoin>();
			TransactionCache = new ConcurrentHashSet<SmartTransaction>();

			BlocksFolderPath = Path.Combine(workFolderDir, "Blocks", Network.ToString());
			TransactionsFolderPath = Path.Combine(workFolderDir, "Transactions", Network.ToString());
			RuntimeParams.SetDataDir(workFolderDir);

			BlockFolderLock = new AsyncLock();

			KeyManager.AssertCleanKeysIndexed();
			KeyManager.AssertLockedInternalKeysIndexed(14);

			if (Directory.Exists(BlocksFolderPath))
			{
				if (Synchronizer.Network == Network.RegTest)
				{
					Directory.Delete(BlocksFolderPath, true);
					Directory.CreateDirectory(BlocksFolderPath);
				}
			}
			else
			{
				Directory.CreateDirectory(BlocksFolderPath);
			}

			if (Directory.Exists(TransactionsFolderPath))
			{
				if (Synchronizer.Network == Network.RegTest)
				{
					Directory.Delete(TransactionsFolderPath, true);
					Directory.CreateDirectory(TransactionsFolderPath);
				}
			}
			else
			{
				Directory.CreateDirectory(TransactionsFolderPath);
			}

			var walletName = "UnnamedWallet";
			if (!string.IsNullOrWhiteSpace(KeyManager.FilePath))
			{
				walletName = Path.GetFileNameWithoutExtension(KeyManager.FilePath);
			}
			TransactionsFilePath = Path.Combine(TransactionsFolderPath, $"{walletName}Transactions.json");

			BitcoinStore.IndexStore.NewFilter += IndexDownloader_NewFilterAsync;
			BitcoinStore.IndexStore.Reorged += IndexDownloader_ReorgedAsync;
			Mempool.TransactionReceived += Mempool_TransactionReceivedAsync;
		}

		private void Coins_CollectionChanged(object sender, NotifyCollectionChangedEventArgs e)
		{
			if (e.Action == NotifyCollectionChangedAction.Remove)
			{
				var toRemove = e.OldItems[0] as SmartCoin;
				if (toRemove.SpenderTransactionId != null)
				{
					foreach (var toAlsoRemove in Coins.Where(x => x.TransactionId == toRemove.SpenderTransactionId).Distinct().ToList())
					{
						Coins.TryRemove(toAlsoRemove);
					}
				}
				Mempool.TransactionHashes.TryRemove(toRemove.TransactionId);
<<<<<<< HEAD
=======
        
				var txToRemove = TransactionCache.FirstOrDefault(x=>x.GetHash() == toRemove.TransactionId);
				if (txToRemove != default(SmartTransaction))
				{
					TransactionCache.TryRemove(txToRemove);
				}
>>>>>>> a340e8b5
			}

			RefreshCoinHistories();
		}

		private static AsyncLock TransactionProcessingLock { get; } = new AsyncLock();

		private async void Mempool_TransactionReceivedAsync(object sender, SmartTransaction tx)
		{
			try
			{
				using (await TransactionProcessingLock.LockAsync())
				{
					if (await ProcessTransactionAsync(tx))
					{
						SerializeTransactionCache();
					}
				}
			}
			catch (Exception ex)
			{
				Logger.LogWarning<WalletService>(ex);
			}
		}

		private async void IndexDownloader_ReorgedAsync(object sender, FilterModel invalidFilter)
		{
			try
			{
				using (await HandleFiltersLock.LockAsync())
				{
					uint256 invalidBlockHash = invalidFilter.BlockHash;
					await DeleteBlockAsync(invalidBlockHash);
					var blockState = KeyManager.TryRemoveBlockState(invalidBlockHash);
					ProcessedBlocks.TryRemove(invalidBlockHash, out _);
					if (blockState != null && blockState.BlockHeight != default(Height))
					{
						foreach (var toRemove in Coins.Where(x => x.Height == blockState.BlockHeight).Distinct().ToList())
						{
							Coins.TryRemove(toRemove);
						}
					}
				}
			}
			catch (Exception ex)
			{
				Logger.LogWarning<WalletService>(ex);
			}
		}

		private async void IndexDownloader_NewFilterAsync(object sender, FilterModel filterModel)
		{
			try
			{
				using (await HandleFiltersLock.LockAsync())
				{
					if (filterModel.Filter != null && !KeyManager.CointainsBlockState(filterModel.BlockHash))
					{
						await ProcessFilterModelAsync(filterModel, CancellationToken.None);
					}
				}
				NewFilterProcessed?.Invoke(this, filterModel);

				do
				{
					await Task.Delay(100);
					if (Synchronizer is null || BitcoinStore?.HashChain is null)
					{
						return;
					}
					// Make sure fully synced and this filter is the lastest filter.
					if (BitcoinStore.HashChain.HashesLeft != 0 || BitcoinStore.HashChain.TipHash != filterModel.BlockHash)
					{
						return;
					}
				} while (Synchronizer.AreRequestsBlocked()); // If requests are blocked, delay mempool cleanup, because coinjoin answers are always priority.

				await Mempool?.TryPerformMempoolCleanupAsync(Synchronizer?.WasabiClient?.TorClient?.DestinationUriAction, Synchronizer?.WasabiClient?.TorClient?.TorSocks5EndPoint);
			}
			catch (Exception ex)
			{
				Logger.LogWarning<WalletService>(ex);
			}
		}

		public async Task InitializeAsync(CancellationToken cancel)
		{
			if (!Synchronizer.IsRunning)
			{
				throw new NotSupportedException($"{nameof(Synchronizer)} is not running.");
			}

			await RuntimeParams.LoadAsync();

			using (await HandleFiltersLock.LockAsync())
			{
				var unconfirmedTransactions = new SmartTransaction[0];
				var confirmedTransactions = new SmartTransaction[0];

				if (File.Exists(TransactionsFilePath))
				{
					try
					{
						IEnumerable<SmartTransaction> transactions = null;
						string jsonString = File.ReadAllText(TransactionsFilePath, Encoding.UTF8);
						transactions = JsonConvert.DeserializeObject<IEnumerable<SmartTransaction>>(jsonString)?.OrderByBlockchain();

						confirmedTransactions = transactions?.Where(x => x.Confirmed)?.ToArray() ?? new SmartTransaction[0];

						unconfirmedTransactions = transactions?.Where(x => !x.Confirmed)?.ToArray() ?? new SmartTransaction[0];
					}
					catch (Exception ex)
					{
						Logger.LogWarning<WalletService>(ex);
						Logger.LogWarning<WalletService>($"Transaction cache got corrupted. Deleting {TransactionsFilePath}.");
						File.Delete(TransactionsFilePath);
					}
				}

				// Go through the keymanager's index.
				KeyManager.AssertNetworkOrClearBlockState(Network);
				Height bestKeyManagerHeight = KeyManager.GetBestHeight();

				foreach (BlockState blockState in KeyManager.GetTransactionIndex())
				{
					var relevantTransactions = confirmedTransactions.Where(x => x.BlockHash == blockState.BlockHash).ToArray();
					var block = await GetOrDownloadBlockAsync(blockState.BlockHash, cancel);
					await ProcessBlockAsync(blockState.BlockHeight, block, blockState.TransactionIndices, relevantTransactions);
				}

				// Go through the filters and que to download the matches.
				await BitcoinStore.IndexStore.ForeachFiltersAsync(async (filterModel) =>
				{
					if (filterModel.Filter != null) // Filter can be null if there is no bech32 tx.
					{
						await ProcessFilterModelAsync(filterModel, cancel);
					}
				}, new Height(bestKeyManagerHeight.Value + 1));

				// Load in dummy mempool
				try
				{
					if (unconfirmedTransactions != null && unconfirmedTransactions.Any())
					{
						try
						{
							using (await TransactionProcessingLock.LockAsync())
							using (var client = new WasabiClient(Synchronizer.WasabiClient.TorClient.DestinationUriAction, Synchronizer.WasabiClient.TorClient.TorSocks5EndPoint))
							{
								var compactness = 10;

								var mempoolHashes = await client.GetMempoolHashesAsync(compactness);

								var cnt = 0;
								foreach (var tx in unconfirmedTransactions)
								{
									if (mempoolHashes.Contains(tx.GetHash().ToString().Substring(0, compactness)))
									{
										tx.SetHeight(Height.Mempool);
										await ProcessTransactionAsync(tx);
										Mempool.TransactionHashes.TryAdd(tx.GetHash());

										Logger.LogInfo<WalletService>($"Transaction was successfully tested against the backend's mempool hashes: {tx.GetHash()}.");
										cnt++;
									}
								}

								if (cnt != unconfirmedTransactions.Length)
								{
									SerializeTransactionCache();
								}
							}
						}
						catch
						{
							// When there's a connection failure do not clean the transactions, add it to processing.
							foreach (var tx in unconfirmedTransactions)
							{
								tx.SetHeight(Height.Mempool);
								await ProcessTransactionAsync(tx);
								Mempool.TransactionHashes.TryAdd(tx.GetHash());
							}

							throw;
						}
					}
				}
				catch (Exception ex)
				{
					Logger.LogWarning<WalletService>(ex);
				}
				finally
				{
					UnconfirmedTransactionsInitialized = true;
				}
			}
			Coins.CollectionChanged += Coins_CollectionChanged;
			RefreshCoinHistories();
		}

		private async Task ProcessFilterModelAsync(FilterModel filterModel, CancellationToken cancel)
		{
			if (ProcessedBlocks.ContainsKey(filterModel.BlockHash))
			{
				return;
			}

			var matchFound = filterModel.Filter.MatchAny(KeyManager.GetPubKeyScriptBytes(), filterModel.FilterKey);
			if (!matchFound)
			{
				return;
			}

			Block currentBlock = await GetOrDownloadBlockAsync(filterModel.BlockHash, cancel); // Wait until not downloaded.

			if (await ProcessBlockAsync(filterModel.BlockHeight, currentBlock))
			{
				SerializeTransactionCache();
			}
		}

		public HdPubKey GetReceiveKey(string label, IEnumerable<HdPubKey> dontTouch = null)
		{
			label = Guard.Correct(label);

			// Make sure there's always 21 clean keys generated and indexed.
			KeyManager.AssertCleanKeysIndexed(isInternal: false);

			IEnumerable<HdPubKey> keys = KeyManager.GetKeys(KeyState.Clean, isInternal: false);
			if (dontTouch != null)
			{
				keys = keys.Except(dontTouch);
				if (!keys.Any())
				{
					throw new InvalidOperationException($"{nameof(dontTouch)} covers all the possible keys.");
				}
			}

			var foundLabelless = keys.FirstOrDefault(x => !x.HasLabel); // Return the first labelless.
			HdPubKey ret = foundLabelless ?? keys.RandomElement(); // Return the first, because that's the oldest.

			ret.SetLabel(label, KeyManager);

			return ret;
		}

		public List<SmartCoin> GetClusters(SmartCoin coin, List<SmartCoin> current, ILookup<Script, SmartCoin> lookupScriptPubKey, ILookup<uint256, SmartCoin> lookupSpenderTransactionId, ILookup<uint256, SmartCoin> lookupTransactionId)
		{
			Guard.NotNull(nameof(coin), coin);
			if (current.Contains(coin))
			{
				return current;
			}

			var clusters = current.Concat(new List<SmartCoin> { coin }).ToList(); // The coin is the first elem in its cluster.

			// If the script is the same then we have a match, no matter of the anonymity set.
			foreach (var c in lookupScriptPubKey[coin.ScriptPubKey])
			{
				if (!clusters.Contains(c))
				{
					var h = GetClusters(c, clusters, lookupScriptPubKey, lookupSpenderTransactionId, lookupTransactionId);
					foreach (var hr in h)
					{
						if (!clusters.Contains(hr))
						{
							clusters.Add(hr);
						}
					}
				}
			}

			// If it spends someone and has not been sufficiently anonymized.
			if (coin.AnonymitySet < ServiceConfiguration.PrivacyLevelStrong)
			{
				var c = lookupSpenderTransactionId[coin.TransactionId].FirstOrDefault(x => !clusters.Contains(x));
				if (c != default)
				{
					var h = GetClusters(c, clusters, lookupScriptPubKey, lookupSpenderTransactionId, lookupTransactionId);
					foreach (var hr in h)
					{
						if (!clusters.Contains(hr))
						{
							clusters.Add(hr);
						}
					}
				}
			}

			// If it's being spent by someone and that someone has not been sufficiently anonymized.
			if (!coin.Unspent)
			{
				var c = lookupTransactionId[coin.SpenderTransactionId].FirstOrDefault(x => !clusters.Contains(x));
				if (c != default)
				{
					if (c.AnonymitySet < ServiceConfiguration.PrivacyLevelStrong)
					{
						if (c != default)
						{
							var h = GetClusters(c, clusters, lookupScriptPubKey, lookupSpenderTransactionId, lookupTransactionId);
							foreach (var hr in h)
							{
								if (!clusters.Contains(hr))
								{
									clusters.Add(hr);
								}
							}
						}
					}
				}
			}

			return clusters;
		}

		private async Task<bool> ProcessBlockAsync(Height height, Block block, IEnumerable<int> filterByTxIndexes = null, IEnumerable<SmartTransaction> skeletonBlock = null)
		{
			var ret = false;
			using (await TransactionProcessingLock.LockAsync())
			{
				if (filterByTxIndexes is null)
				{
					var relevantIndicies = new List<int>();
					for (int i = 0; i < block.Transactions.Count; i++)
					{
						Transaction tx = block.Transactions[i];
						if (await ProcessTransactionAsync(new SmartTransaction(tx, height, block.GetHash(), i)))
						{
							relevantIndicies.Add(i);
							ret = true;
						}
					}

					if (relevantIndicies.Any())
					{
						var blockState = new BlockState(block.GetHash(), height, relevantIndicies);
						KeyManager.AddBlockState(blockState, setItsHeightToBest: true); // Set the height here (so less toFile and lock.)
					}
					else
					{
						KeyManager.SetBestHeight(height);
					}
				}
				else
				{
					foreach (var i in filterByTxIndexes.OrderBy(x => x))
					{
						var tx = skeletonBlock?.FirstOrDefault(x => x.BlockIndex == i) ?? new SmartTransaction(block.Transactions[i], height, block.GetHash(), i);
						if (await ProcessTransactionAsync(tx))
						{
							ret = true;
						}
					}
				}
			}

			ProcessedBlocks.TryAdd(block.GetHash(), (height, block.Header.BlockTime));

			NewBlockProcessed?.Invoke(this, block);

			return ret;
		}

		private async Task<bool> ProcessTransactionAsync(SmartTransaction tx)
		{
			uint256 txId = tx.GetHash();
			var walletRelevant = false;

			bool justUpdate = false;
			if (tx.Confirmed)
			{
				Mempool.TransactionHashes.TryRemove(txId); // If we have in mempool, remove.
				if (!tx.Transaction.PossiblyP2WPKHInvolved())
				{
					return false; // We do not care about non-witness transactions for other than mempool cleanup.
				}

				bool isFoundTx = TransactionCache.Contains(tx); // If we have in cache, update height.
				if (isFoundTx)
				{
					SmartTransaction foundTx = TransactionCache.FirstOrDefault(x => x == tx);
					if (foundTx != default(SmartTransaction)) // Must check again, because it's a concurrent collection!
					{
						foundTx.SetHeight(tx.Height, tx.BlockHash, tx.BlockIndex);
						walletRelevant = true;
						justUpdate = true; // No need to check for double spend, we already processed this transaction, just update it.
					}
				}
			}
			else if (!tx.Transaction.PossiblyP2WPKHInvolved())
			{
				return false; // We do not care about non-witness transactions for other than mempool cleanup.
			}

			if (!justUpdate && !tx.Transaction.IsCoinBase) // Transactions we already have and processed would be "double spends" but they shouldn't.
			{
				var doubleSpends = new List<SmartCoin>();
				foreach (SmartCoin coin in Coins)
				{
					var spent = false;
					foreach (TxoRef spentOutput in coin.SpentOutputs)
					{
						foreach (TxIn txIn in tx.Transaction.Inputs)
						{
							if (spentOutput.TransactionId == txIn.PrevOut.Hash && spentOutput.Index == txIn.PrevOut.N) // Do not do (spentOutput == txIn.PrevOut), it's faster this way, because it won't check for null.
							{
								doubleSpends.Add(coin);
								spent = true;
								walletRelevant = true;
								break;
							}
						}
						if (spent)
						{
							break;
						}
					}
				}

				if (doubleSpends.Any())
				{
					if (tx.Height == Height.Mempool)
					{
						// if the received transaction is spending at least one input already
						// spent by a previous unconfirmed transaction signaling RBF then it is not a double
						// spanding transaction but a replacement transaction.
						if (doubleSpends.Any(x => x.IsReplaceable))
						{
							// remove double spent coins (if other coin spends it, remove that too and so on)
							// will add later if they came to our keys
							foreach (SmartCoin doubleSpentCoin in doubleSpends.Where(x => !x.Confirmed))
							{
								Coins.TryRemove(doubleSpentCoin);
							}
							tx.SetReplacement();
							walletRelevant = true;
						}
						else
						{
							return false;
						}
					}
					else // new confirmation always enjoys priority
					{
						// remove double spent coins recursively (if other coin spends it, remove that too and so on), will add later if they came to our keys
						foreach (SmartCoin doubleSpentCoin in doubleSpends)
						{
							Coins.TryRemove(doubleSpentCoin);
						}
						walletRelevant = true;
					}
				}
			}

<<<<<<< HEAD
=======
			var isLikelyCoinJoinOutput = false;
			bool hasEqualOutputs = tx.Transaction.GetIndistinguishableOutputs(includeSingle: false).FirstOrDefault() != default;
			if (hasEqualOutputs)
			{
				var receiveKeys = KeyManager.GetKeys(x => tx.Transaction.Outputs.Any(y => y.ScriptPubKey == x.P2wpkhScript));
				bool allReceivedInternal = receiveKeys.All(x => x.IsInternal);
				if (allReceivedInternal)
				{
					// It is likely a coinjoin if the diff between receive and sent amount is small and have at least 2 equal outputs.
					Money spentAmount = Coins.Where(x => tx.Transaction.Inputs.Any(y => y.PrevOut.Hash == x.TransactionId && y.PrevOut.N == x.Index)).Sum(x => x.Amount);
					Money receivedAmount = tx.Transaction.Outputs.Where(x => receiveKeys.Any(y => y.P2wpkhScript == x.ScriptPubKey)).Sum(x => x.Value);
					bool receivedAlmostAsMuchAsSpent = spentAmount.Almost(receivedAmount, Money.Coins(0.005m));

					if (receivedAlmostAsMuchAsSpent)
					{
						isLikelyCoinJoinOutput = true;
					}
				}
			}

>>>>>>> a340e8b5
			List<SmartCoin> spentOwnCoins = null;
			for (var i = 0U; i < tx.Transaction.Outputs.Count; i++)
			{
				// If transaction received to any of the wallet keys:
				var output = tx.Transaction.Outputs[i];
				HdPubKey foundKey = KeyManager.GetKeyForScriptPubKey(output.ScriptPubKey);
				if (foundKey != default)
				{
					walletRelevant = true;

					foundKey.SetKeyState(KeyState.Used, KeyManager);
					if (output.Value <= ServiceConfiguration.DustThreshold)
					{
						continue;
					}

					spentOwnCoins = spentOwnCoins ?? Coins.Where(x => tx.Transaction.Inputs.Any(y => y.PrevOut.Hash == x.TransactionId && y.PrevOut.N == x.Index)).ToList();
					var anonset = tx.Transaction.GetAnonymitySet(i);
					if (spentOwnCoins.Count != 0)
					{
						anonset += spentOwnCoins.Min(x => x.AnonymitySet) - 1; // Minus 1, because do not count own.
					}

					SmartCoin newCoin = new SmartCoin(txId, i, output.ScriptPubKey, output.Value, tx.Transaction.Inputs.ToTxoRefs().ToArray(), tx.Height, tx.IsRBF, anonset, isLikelyCoinJoinOutput, foundKey.Label, spenderTransactionId: null, false, pubKey: foundKey); // Do not inherit locked status from key, that's different.

					if (Coins.TryAdd(newCoin))
					{
						TransactionCache.TryAdd(tx);

						// If it's being mixed and anonset is not sufficient, then queue it.
						if (newCoin.Unspent && ChaumianClient.HasIngredients && newCoin.AnonymitySet < ServiceConfiguration.MixUntilAnonymitySet && newCoin.IsLikelyCoinJoinOutput && ChaumianClient.State.Contains(newCoin.SpentOutputs))
						{
							try
							{
								await ChaumianClient.QueueCoinsToMixAsync(newCoin);
							}
							catch (Exception ex)
							{
								Logger.LogError<WalletService>(ex);
							}
						}

						// Make sure there's always 21 clean keys generated and indexed.
						KeyManager.AssertCleanKeysIndexed(isInternal: foundKey.IsInternal);

						if (foundKey.IsInternal)
						{
							// Make sure there's always 14 internal locked keys generated and indexed.
							KeyManager.AssertLockedInternalKeysIndexed(14);
						}
					}
					else // If we had this coin already.
					{
						if (newCoin.Height != Height.Mempool) // Update the height of this old coin we already had.
						{
							SmartCoin oldCoin = Coins.FirstOrDefault(x => x.TransactionId == txId && x.Index == i);
							if (oldCoin != null) // Just to be sure, it is a concurrent collection.
							{
								oldCoin.Height = newCoin.Height;
							}
						}
					}
				}
			}

			// If spends any of our coin
			for (var i = 0; i < tx.Transaction.Inputs.Count; i++)
			{
				var input = tx.Transaction.Inputs[i];

				var foundCoin = Coins.FirstOrDefault(x => x.TransactionId == input.PrevOut.Hash && x.Index == input.PrevOut.N);
				if (foundCoin != null)
				{
					walletRelevant = true;
					ChaumianClient.ExposedLinks.TryRemove(foundCoin.GetTxoRef(), out _);
					foundCoin.SpenderTransactionId = txId;
					TransactionCache.TryAdd(tx);
					CoinSpentOrSpenderConfirmed?.Invoke(this, foundCoin);
				}
			}

			return walletRelevant;
		}

		private Node _localBitcoinCoreNode = null;

		public Node LocalBitcoinCoreNode
		{
			get
			{
				if (Network == Network.RegTest)
				{
					return Nodes.ConnectedNodes.First();
				}

				return _localBitcoinCoreNode;
			}
			private set => _localBitcoinCoreNode = value;
		}

		/// <exception cref="OperationCanceledException"></exception>
		public async Task<Block> GetOrDownloadBlockAsync(uint256 hash, CancellationToken cancel)
		{
			// Try get the block
			using (await BlockFolderLock.LockAsync())
			{
				var encoder = new HexEncoder();
				foreach (var filePath in Directory.EnumerateFiles(BlocksFolderPath))
				{
					var fileName = Path.GetFileName(filePath);
					if (!encoder.IsValid(fileName))
					{
						Logger.LogTrace<WalletService>($"Filename is not a hash: {fileName}.");
						continue;
					}

					if (hash == new uint256(fileName))
					{
						var blockBytes = await File.ReadAllBytesAsync(filePath);
						try
						{
							return Block.Load(blockBytes, Synchronizer.Network);
						}
						catch (Exception)
						{
							// In case the block file is corrupted we get an EndOfStreamException exception
							// Ignore any error and continue by re-downloading the block.
							break;
						}
					}
				}
			}
			cancel.ThrowIfCancellationRequested();

			// Download the block
			Block block = null;
			try
			{
				await BlockDownloadLock.LockAsync();
				DownloadingBlock = true;

				while (true)
				{
					cancel.ThrowIfCancellationRequested();
					try
					{
						// Try to get block information from local running Core node first.
						try
						{
							if (LocalBitcoinCoreNode is null || !LocalBitcoinCoreNode.IsConnected && Network != Network.RegTest) // If RegTest then we're already connected do not try again.
							{
								DisconnectDisposeNullLocalBitcoinCoreNode();
								using (var handshakeTimeout = CancellationTokenSource.CreateLinkedTokenSource(cancel))
								{
									handshakeTimeout.CancelAfter(TimeSpan.FromSeconds(10));
									var nodeConnectionParameters = new NodeConnectionParameters()
									{
										ConnectCancellation = handshakeTimeout.Token,
										IsRelay = false,
										UserAgent = $"/Wasabi:{Constants.ClientVersion}/"
									};

									// If an onion was added must try to use Tor.
									// onlyForOnionHosts should connect to it if it's an onion endpoint automatically and non-Tor endpoints through clearnet/localhost
									if (Synchronizer.WasabiClient.TorClient.IsTorUsed)
									{
										nodeConnectionParameters.TemplateBehaviors.Add(new SocksSettingsBehavior(Synchronizer.WasabiClient.TorClient.TorSocks5EndPoint, onlyForOnionHosts: true, networkCredential: null, streamIsolation: false));
									}

									var localEndPoint = ServiceConfiguration.BitcoinCoreEndPoint;
									var localNode = await Node.ConnectAsync(Network, localEndPoint, nodeConnectionParameters);
									try
									{
										Logger.LogInfo<WalletService>($"TCP Connection succeeded, handshaking...");
										localNode.VersionHandshake(Constants.LocalNodeRequirements, handshakeTimeout.Token);
										var peerServices = localNode.PeerVersion.Services;

										//if (!peerServices.HasFlag(NodeServices.Network) && !peerServices.HasFlag(NodeServices.NODE_NETWORK_LIMITED))
										//{
										//	throw new InvalidOperationException($"Wasabi cannot use the local node because it does not provide blocks.");
										//}

										Logger.LogInfo<WalletService>($"Handshake completed successfully.");

										if (!localNode.IsConnected)
										{
											throw new InvalidOperationException($"Wasabi could not complete the handshake with the local node and dropped the connection.{Environment.NewLine}" +
												$"Probably this is because the node does not support retrieving full blocks or segwit serialization.");
										}
										LocalBitcoinCoreNode = localNode;
									}
									catch (OperationCanceledException) when (handshakeTimeout.IsCancellationRequested)
									{
										Logger.LogWarning<Node>($"Wasabi could not complete the handshake with the local node. Probably Wasabi is not whitelisted by the node.{Environment.NewLine}" +
											$"Use \"whitebind\" in the node configuration. (Typically whitebind=127.0.0.1:8333 if Wasabi and the node are on the same machine and whitelist=1.2.3.4 if they are not.)");
										throw;
									}
								}
							}

							Block blockFromLocalNode = null;
							// Should timeout faster. Not sure if it should ever fail though. Maybe let's keep like this later for remote node connection.
							using (var cts = new CancellationTokenSource(TimeSpan.FromSeconds(64)))
							{
								blockFromLocalNode = await LocalBitcoinCoreNode.DownloadBlockAsync(hash, cts.Token);
							}

							if (!blockFromLocalNode.Check())
							{
								throw new InvalidOperationException($"Disconnected node, because invalid block received!");
							}

							block = blockFromLocalNode;
							Logger.LogInfo<WalletService>($"Block acquired from local P2P connection: {hash}");
							break;
						}
						catch (Exception ex)
						{
							block = null;
							DisconnectDisposeNullLocalBitcoinCoreNode();

							if (ex is SocketException)
							{
								Logger.LogTrace<WalletService>("Did not find local listening and running full node instance. Trying to fetch needed block from other source.");
							}
							else
							{
								Logger.LogWarning<WalletService>(ex);
							}
						}
						cancel.ThrowIfCancellationRequested();

						// If no connection, wait then continue.
						while (Nodes.ConnectedNodes.Count == 0)
						{
							await Task.Delay(100);
						}

						Node node = Nodes.ConnectedNodes.RandomElement();
						if (node == default(Node))
						{
							await Task.Delay(100);
							continue;
						}

						if (!node.IsConnected && !(Synchronizer.Network != Network.RegTest))
						{
							await Task.Delay(100);
							continue;
						}

						try
						{
							using (var cts = new CancellationTokenSource(TimeSpan.FromSeconds(RuntimeParams.Instance.NetworkNodeTimeout))) // 1/2 ADSL	512 kbit/s	00:00:32
							{
								block = await node.DownloadBlockAsync(hash, cts.Token);
							}

							if (!block.Check())
							{
								Logger.LogInfo<WalletService>($"Disconnected node: {node.RemoteSocketAddress}, because invalid block received.");
								node.DisconnectAsync("Invalid block received.");
								continue;
							}

							if (Nodes.ConnectedNodes.Count > 1) // So to minimize risking missing unconfirmed transactions.
							{
								Logger.LogInfo<WalletService>($"Disconnected node: {node.RemoteSocketAddress}. Block downloaded: {block.GetHash()}");
								node.DisconnectAsync("Thank you!");
							}

							await NodeTimeoutsAsync(false);
						}
						catch (Exception ex) when (ex is OperationCanceledException
												|| ex is TaskCanceledException
												|| ex is TimeoutException)
						{
							Logger.LogInfo<WalletService>($"Disconnected node: {node.RemoteSocketAddress}, because block download took too long.");

							await NodeTimeoutsAsync(true);

							node.DisconnectAsync("Block download took too long.");
							continue;
						}
						catch (Exception ex)
						{
							Logger.LogDebug<WalletService>(ex);
							Logger.LogInfo<WalletService>($"Disconnected node: {node.RemoteSocketAddress}, because block download failed: {ex.Message}");
							node.DisconnectAsync("Block download failed.");
							continue;
						}

						break; // If got this far break, then we have the block, it's valid. Break.
					}
					catch (Exception ex)
					{
						Logger.LogDebug<WalletService>(ex);
					}
				}

				// Save the block
				using (await BlockFolderLock.LockAsync())
				{
					var path = Path.Combine(BlocksFolderPath, hash.ToString());
					await File.WriteAllBytesAsync(path, block.ToBytes());
				}
			}
			finally
			{
				DownloadingBlock = false;
				BlockDownloadLock.ReleaseLock();
			}

			return block;
		}

		private void DisconnectDisposeNullLocalBitcoinCoreNode()
		{
			if (LocalBitcoinCoreNode != null)
			{
				try
				{
					LocalBitcoinCoreNode?.Disconnect();
				}
				catch (Exception ex)
				{
					Logger.LogDebug<WalletService>(ex);
				}
				finally
				{
					try
					{
						LocalBitcoinCoreNode?.Dispose();
					}
					catch (Exception ex)
					{
						Logger.LogDebug<WalletService>(ex);
					}
					finally
					{
						LocalBitcoinCoreNode = null;
						Logger.LogInfo<WalletService>("Local Bitcoin Core node disconnected.");
					}
				}
			}
		}

		/// <remarks>
		/// Use it at reorgs.
		/// </remarks>
		public async Task DeleteBlockAsync(uint256 hash)
		{
			try
			{
				using (await BlockFolderLock.LockAsync())
				{
					var filePaths = Directory.EnumerateFiles(BlocksFolderPath);
					var fileNames = filePaths.Select(Path.GetFileName);
					var hashes = fileNames.Select(x => new uint256(x));

					if (hashes.Contains(hash))
					{
						File.Delete(Path.Combine(BlocksFolderPath, hash.ToString()));
					}
				}
			}
			catch (Exception ex)
			{
				Logger.LogWarning<WalletService>(ex);
			}
		}

		public async Task<int> CountBlocksAsync()
		{
			using (await BlockFolderLock.LockAsync())
			{
				return Directory.EnumerateFiles(BlocksFolderPath).Count();
			}
		}

		public class Operation
		{
			public Script Script { get; }
			public Money Amount { get; }
			public string Label { get; }

			public Operation(Script script, Money amount, string label)
			{
				Script = Guard.NotNull(nameof(script), script);
				Amount = Guard.NotNull(nameof(amount), amount);
				Label = label ?? "";
			}
		}

		/// <param name="toSend">If Money.Zero then spends all available amount. Does not generate change.</param>
		/// <param name="allowUnconfirmed">Allow to spend unconfirmed transactions, if necessary.</param>
		/// <param name="allowedInputs">Only these inputs allowed to be used to build the transaction. The wallet must know the corresponding private keys.</param>
		/// <param name="subtractFeeFromAmountIndex">If null, fee is substracted from the change. Otherwise it denotes the index in the toSend array.</param>
		/// <param name="feeTarget">The target number of blocks to estimate the fee. Null if feeRate is being used instead.</param>
		/// <param name="feeRate">The fee rate for the transaction. Null if feeTarget is being used instead.</param>
		/// <exception cref="ArgumentException"></exception>
		/// <exception cref="ArgumentNullException"></exception>
		/// <exception cref="ArgumentOutOfRangeException"></exception>
		public BuildTransactionResult BuildTransaction(string password,
														Operation[] toSend,
														int? feeTarget = null,
														FeeRate feeRate = null,
														bool allowUnconfirmed = false,
														int? subtractFeeFromAmountIndex = null,
														Script customChange = null,
														IEnumerable<TxoRef> allowedInputs = null)
		{
			toSend = Guard.NotNullOrEmpty(nameof(toSend), toSend);

			if ((feeRate is null && feeTarget is null)
				|| (feeRate != null && feeTarget != null))
			{
				throw new NotSupportedException($"Either {nameof(feeRate)} or {nameof(feeTarget)} must be set and the other should be null.");
			}

			if (toSend.Any(x => x is null))
			{
				throw new ArgumentNullException($"{nameof(toSend)} cannot contain null element.");
			}
			if (toSend.Any(x => x.Amount < Money.Zero))
			{
				throw new ArgumentException($"{nameof(toSend)} cannot contain negative element.");
			}

			long sum = toSend.Select(x => x.Amount).Sum().Satoshi;
			if (sum < 0 || sum > Constants.MaximumNumberOfSatoshis)
			{
				throw new ArgumentOutOfRangeException($"{nameof(toSend)} sum cannot be smaller than 0 or greater than {Constants.MaximumNumberOfSatoshis}.");
			}

			int spendAllCount = toSend.Count(x => x.Amount == Money.Zero);
			if (spendAllCount > 1)
			{
				throw new ArgumentException($"Only one {nameof(toSend)} element can contain Money.Zero. Money.Zero means add the change to the value of this output.");
			}
			if (spendAllCount == 1 && !(customChange is null))
			{
				throw new ArgumentException($"{nameof(customChange)} and send all to destination cannot be specified at the same time.");
			}

			if (feeTarget.HasValue)
			{
				Guard.InRangeAndNotNull(nameof(feeTarget), feeTarget.Value, 0, Constants.SevenDaysConfirmationTarget); // Allow 0 and 1, and correct later.

				if (feeTarget < 2) // Correct 0 and 1 to 2.
				{
					feeTarget = 2;
				}
			}

			if (subtractFeeFromAmountIndex != null) // If not null, make sure not out of range. If null fee is substracted from the change.
			{
				if (subtractFeeFromAmountIndex < 0)
				{
					throw new ArgumentOutOfRangeException($"{nameof(subtractFeeFromAmountIndex)} cannot be smaller than 0.");
				}
				if (subtractFeeFromAmountIndex > toSend.Length - 1)
				{
					throw new ArgumentOutOfRangeException($"{nameof(subtractFeeFromAmountIndex)} can be maximum {nameof(toSend)}.Length - 1. {nameof(subtractFeeFromAmountIndex)}: {subtractFeeFromAmountIndex}, {nameof(toSend)}.Length - 1: {toSend.Length - 1}.");
				}
			}

			// Get allowed coins to spend.
			List<SmartCoin> allowedSmartCoinInputs; // Inputs that can be used to build the transaction.
			if (allowedInputs != null) // If allowedInputs are specified then select the coins from them.
			{
				if (!allowedInputs.Any())
				{
					throw new ArgumentException($"{nameof(allowedInputs)} is not null, but empty.");
				}

				allowedSmartCoinInputs = allowUnconfirmed
					? Coins.Where(x => !x.Unavailable && allowedInputs.Any(y => y.TransactionId == x.TransactionId && y.Index == x.Index)).ToList()
					: Coins.Where(x => !x.Unavailable && x.Confirmed && allowedInputs.Any(y => y.TransactionId == x.TransactionId && y.Index == x.Index)).ToList();
			}
			else
			{
				allowedSmartCoinInputs = allowUnconfirmed ? Coins.Where(x => !x.Unavailable).ToList() : Coins.Where(x => !x.Unavailable && x.Confirmed).ToList();
			}

			// 4. Get and calculate fee
			Logger.LogInfo<WalletService>("Calculating dynamic transaction fee...");

			FeeRate feePerBytes = (feeTarget.HasValue) ? Synchronizer.GetFeeRate(feeTarget.Value) : feeRate;

			feePerBytes = feePerBytes.SatoshiPerByte < 1 ? new FeeRate(1m) : feePerBytes; // Use the sanity check that under 2 satoshi per bytes should not be displayed. To correct possible rounding errors.

			bool spendAll = spendAllCount == 1;
			int inNum;
			if (spendAll)
			{
				inNum = allowedSmartCoinInputs.Count;
			}
			else
			{
				int expectedMinTxSize = 1 * Constants.P2wpkhInputSizeInBytes + 1 * Constants.OutputSizeInBytes + 10;
				inNum = SelectCoinsToSpend(allowedSmartCoinInputs, toSend.Select(x => x.Amount).Sum() + feePerBytes.GetTotalFee(expectedMinTxSize)).Count();
			}

			// https://bitcoincore.org/en/segwit_wallet_dev/#transaction-fee-estimation
			// https://bitcoin.stackexchange.com/a/46379/26859
			int outNum = spendAll ? toSend.Length : toSend.Length + 1; // number of addresses to send + 1 for change
			int vSize = NBitcoinHelpers.CalculateVsizeAssumeSegwit(inNum, outNum);
			Logger.LogInfo<WalletService>($"Estimated tx size: {vSize} vbytes.");

			// Multiply the standard by 1.1 to avoid possible off by one errors in flawed implementations.
			var minFeeRate = new FeeRate(1.1m * new StandardTransactionPolicy().MinRelayTxFee.SatoshiPerByte);
			if (feePerBytes < minFeeRate)
			{
				feePerBytes = minFeeRate;
			}

			Money fee = feePerBytes.GetTotalFee(vSize);

			Logger.LogInfo<WalletService>($"Fee: {fee.Satoshi} Satoshi.");

			// 5. How much to spend?
			long toSendAmountSumInSatoshis = toSend.Select(x => x.Amount).Sum(); // Does it work if I simply go with Money class here? Is that copied by reference of value?
			var realToSend = new (Script script, Money amount, string label)[toSend.Length];
			for (int i = 0; i < toSend.Length; i++) // clone
			{
				realToSend[i] = (
					new Script(toSend[i].Script.ToString()),
					new Money(toSend[i].Amount.Satoshi),
					toSend[i].Label);
			}
			for (int i = 0; i < realToSend.Length; i++)
			{
				if (realToSend[i].amount == Money.Zero) // means spend all
				{
					realToSend[i].amount = allowedSmartCoinInputs.Select(x => x.Amount).Sum();

					realToSend[i].amount -= new Money(toSendAmountSumInSatoshis);

					if (subtractFeeFromAmountIndex is null)
					{
						realToSend[i].amount -= fee;
					}
				}

				if (subtractFeeFromAmountIndex == i)
				{
					realToSend[i].amount -= fee;
				}

				if (realToSend[i].amount < Money.Zero)
				{
					throw new InsufficientBalanceException(fee + Money.Satoshis(1), realToSend[i].amount + fee);
				}
			}

			var toRemoveList = new List<(Script script, Money money, string label)>(realToSend);
			toRemoveList.RemoveAll(x => x.money == Money.Zero);
			realToSend = toRemoveList.ToArray();

			// 1. Get the possible changes.
			Script changeScriptPubKey;
			var sb = new StringBuilder();
			foreach (var item in realToSend)
			{
				var corrected = Guard.Correct(item.label);
				sb.Append($"{corrected}, ");
			}
			var changeLabel = sb.ToString().TrimEnd(',', ' ');

			if (customChange is null)
			{
				KeyManager.AssertCleanKeysIndexed(isInternal: true);
				KeyManager.AssertLockedInternalKeysIndexed(14);
				var changeHdPubKey = KeyManager.GetKeys(KeyState.Clean, true).RandomElement();

				changeHdPubKey.SetLabel(changeLabel, KeyManager);
				changeScriptPubKey = changeHdPubKey.P2wpkhScript;
			}
			else
			{
				changeScriptPubKey = customChange;
			}

			// 6. Do some checks
			Money totalOutgoingAmountNoFee = realToSend.Select(x => x.amount).Sum();
			Money totalOutgoingAmount = totalOutgoingAmountNoFee + fee;
			decimal feePc = (100 * fee.ToDecimal(MoneyUnit.BTC)) / totalOutgoingAmountNoFee.ToDecimal(MoneyUnit.BTC);

			if (feePc > 1)
			{
				Logger.LogInfo<WalletService>($"The transaction fee is {feePc:0.#}% of your transaction amount.{Environment.NewLine}"
					+ $"Sending:\t {totalOutgoingAmount.ToString(fplus: false, trimExcessZero: true)} BTC.{Environment.NewLine}"
					+ $"Fee:\t\t {fee.Satoshi} Satoshi.");
			}
			if (feePc > 100)
			{
				throw new InvalidOperationException($"The transaction fee is more than twice as much as your transaction amount: {feePc:0.#}%.");
			}

			var confirmedAvailableAmount = allowedSmartCoinInputs.Where(x => x.Confirmed).Select(x => x.Amount).Sum();
			var spendsUnconfirmed = false;
			if (confirmedAvailableAmount < totalOutgoingAmount)
			{
				spendsUnconfirmed = true;
				Logger.LogInfo<WalletService>("Unconfirmed transaction are being spent.");
			}

			// 7. Select coins
			Logger.LogInfo<WalletService>("Selecting coins...");
			IEnumerable<SmartCoin> coinsToSpend = SelectCoinsToSpend(allowedSmartCoinInputs, totalOutgoingAmount);

			// 9. Build the transaction
			Logger.LogInfo<WalletService>("Signing transaction...");
			TransactionBuilder builder = Network.CreateTransactionBuilder();
			// It must be watch only, too, because if we have the key and also hardware wallet, we do not care we can sign.
			bool sign = !KeyManager.IsWatchOnly;
			if (sign)
			{
				// 8. Get signing keys
				IEnumerable<ExtKey> signingKeys = KeyManager.GetSecrets(password, coinsToSpend.Select(x => x.ScriptPubKey).ToArray());

				builder = builder
					.AddCoins(coinsToSpend.Select(x => x.GetCoin()))
					.AddKeys(signingKeys.ToArray());
			}
			else
			{
				builder = builder
					.AddCoins(coinsToSpend.Select(x => x.GetCoin()));
			}

			foreach ((Script scriptPubKey, Money amount, string label) output in realToSend)
			{
				builder = builder.Send(output.scriptPubKey, output.amount);
			}

			Transaction tx = builder
				.SetChange(changeScriptPubKey)
				.SendFees(fee)
				.BuildTransaction(sign);

			if (sign)
			{
				TransactionPolicyError[] checkResults = builder.Check(tx, fee);
				if (checkResults.Length > 0)
				{
					throw new InvalidTxException(tx, checkResults);
				}
			}

			List<SmartCoin> spentCoins = Coins.Where(x => tx.Inputs.Any(y => y.PrevOut.Hash == x.TransactionId && y.PrevOut.N == x.Index)).ToList();

			var outerWalletOutputs = new List<SmartCoin>();
			var innerWalletOutputs = new List<SmartCoin>();
			for (var i = 0U; i < tx.Outputs.Count; i++)
			{
				TxOut output = tx.Outputs[i];
				var anonset = (tx.GetAnonymitySet(i) + spentCoins.Min(x => x.AnonymitySet)) - 1; // Minus 1, because count own only once.
				var foundKey = KeyManager.GetKeys(KeyState.Clean).FirstOrDefault(x => output.ScriptPubKey == x.P2wpkhScript);
				var coin = new SmartCoin(tx.GetHash(), i, output.ScriptPubKey, output.Value, tx.Inputs.ToTxoRefs().ToArray(), Height.Unknown, tx.RBF, anonset, isLikelyCoinJoinOutput: false, pubKey: foundKey);

				if (foundKey != null)
				{
					coin.Label = changeLabel;
					innerWalletOutputs.Add(coin);
				}
				else
				{
					outerWalletOutputs.Add(coin);
				}
			}

			PSBT psbt = builder.BuildPSBT(sign);
			HashSet<SmartCoin> allTxCoins = spentCoins.Concat(innerWalletOutputs).Concat(outerWalletOutputs).ToHashSet();
			foreach (var coin in allTxCoins)
			{
				if (coin.HdPubKey != null)
				{
					var index = -1;
					var isInput = false;
					for (int i = 0; i < tx.Inputs.Count; i++)
					{
						var input = tx.Inputs[i];
						if (input.PrevOut == coin.GetOutPoint())
						{
							index = i;
							isInput = true;
							break;
						}
					}
					if (!isInput)
					{
						index = (int)coin.Index;
					}

					if (KeyManager.MasterFingerprint.HasValue)
					{
						var rootKeyPath = new RootedKeyPath(KeyManager.MasterFingerprint.Value, coin.HdPubKey.FullKeyPath);
						psbt.AddKeyPath(coin.HdPubKey.PubKey, rootKeyPath, coin.ScriptPubKey);
					}
				}
			}

			Logger.LogInfo<WalletService>($"Transaction is successfully built: {tx.GetHash()}.");

			return new BuildTransactionResult(new SmartTransaction(tx, Height.Unknown), psbt, spendsUnconfirmed, sign, fee, feePc, outerWalletOutputs, innerWalletOutputs, spentCoins);
		}

		private IEnumerable<SmartCoin> SelectCoinsToSpend(IEnumerable<SmartCoin> unspentCoins, Money totalOutAmount)
		{
			var coinsToSpend = new HashSet<SmartCoin>();
			var unspentConfirmedCoins = new List<SmartCoin>();
			var unspentUnconfirmedCoins = new List<SmartCoin>();
			foreach (SmartCoin coin in unspentCoins)
			{
				if (coin.Confirmed)
				{
					unspentConfirmedCoins.Add(coin);
				}
				else
				{
					unspentUnconfirmedCoins.Add(coin);
				}
			}

			bool haveEnough = TrySelectCoins(ref coinsToSpend, totalOutAmount, unspentConfirmedCoins);
			if (!haveEnough)
			{
				haveEnough = TrySelectCoins(ref coinsToSpend, totalOutAmount, unspentUnconfirmedCoins);
			}

			if (!haveEnough)
			{
				throw new InsufficientBalanceException(totalOutAmount, unspentConfirmedCoins.Select(x => x.Amount).Sum() + unspentUnconfirmedCoins.Select(x => x.Amount).Sum());
			}

			return coinsToSpend;
		}

		/// <returns>If the selection was successful. If there's enough coins to spend from.</returns>
		private bool TrySelectCoins(ref HashSet<SmartCoin> coinsToSpend, Money totalOutAmount, IEnumerable<SmartCoin> unspentCoins)
		{
			// If there's no need for input merging, then use the largest selected.
			// Do not prefer anonymity set. You can assume the user prefers anonymity set manually through the GUI.
			SmartCoin largestCoin = unspentCoins.OrderByDescending(x => x.Amount).FirstOrDefault();
			if (largestCoin == default)
			{
				return false; // If there's no coin then unsuccessful selection.
			}
			else // Check if we can do without input merging.
			{
				if (largestCoin.Amount >= totalOutAmount)
				{
					coinsToSpend.Add(largestCoin);
					return true;
				}
			}

			// If there's a need for input merging.
			foreach (var coin in unspentCoins
				.OrderByDescending(x => x.AnonymitySet) // Always try to spend/merge the largest anonset coins first.
				.ThenByDescending(x => x.Amount)) // Then always try to spend by amount.
			{
				coinsToSpend.Add(coin);
				// If reaches the amount, then return true, else just go with the largest coin.
				if (coinsToSpend.Select(x => x.Amount).Sum() >= totalOutAmount)
				{
					return true;
				}
			}

			return false;
		}

		public void RenameLabel(SmartCoin coin, string newLabel)
		{
			newLabel = Guard.Correct(newLabel);
			coin.Label = newLabel;
			var key = KeyManager.GetKeys(x => x.P2wpkhScript == coin.ScriptPubKey).SingleOrDefault();
			if (key != null)
			{
				key.SetLabel(newLabel, KeyManager);
			}
		}

		private static long SendCount = 0;

		public async Task SendTransactionAsync(SmartTransaction transaction)
		{
			try
			{
				Interlocked.Increment(ref SendCount);
				// Broadcast to a random node.
				// Wait until it arrives to at least two other nodes.
				// If something's wrong, fall back broadcasting with backend.

				if (Network == Network.RegTest)
				{
					throw new InvalidOperationException("Transaction broadcasting to nodes does not work in RegTest.");
				}

				while (true)
				{
					// As long as we are connected to at least 4 nodes, we can always try again.
					// 3 should be enough, but make it 5 so 2 nodes could disconnect the meantime.
					if (Nodes.ConnectedNodes.Count < 5)
					{
						throw new InvalidOperationException("We are not connected to enough nodes.");
					}

					Node node = Nodes.ConnectedNodes.RandomElement();
					if (node == default(Node))
					{
						await Task.Delay(100);
						continue;
					}

					if (!node.IsConnected)
					{
						await Task.Delay(100);
						continue;
					}

					Logger.LogInfo<WalletService>($"Trying to broadcast transaction with random node ({node.RemoteSocketAddress}):{transaction.GetHash()}");
					var addedToBroadcastStore = Mempool.TryAddToBroadcastStore(transaction.Transaction, node.RemoteSocketEndpoint.ToString()); // So we'll reply to INV with this transaction.
					if (!addedToBroadcastStore)
					{
						Logger.LogWarning<WalletService>($"Transaction {transaction.GetHash()} was already present in the broadcast store.");
					}
					var invPayload = new InvPayload(transaction.Transaction);
					// Give 7 seconds to send the inv payload.
					using (var cts = new CancellationTokenSource(TimeSpan.FromSeconds(7)))
					{
						await node.SendMessageAsync(invPayload).WithCancellation(cts.Token); // ToDo: It's dangerous way to cancel. Implement proper cancellation to NBitcoin!
					}

					if (Mempool.TryGetFromBroadcastStore(transaction.GetHash(), out TransactionBroadcastEntry entry))
					{
						// Give 7 seconds for serving.
						var timeout = 0;
						while (!entry.IsBroadcasted())
						{
							if (timeout > 7)
							{
								throw new TimeoutException("Did not serve the transaction.");
							}
							await Task.Delay(1_000);
							timeout++;
						}
						node.DisconnectAsync("Thank you!");
						Logger.LogInfo<MempoolBehavior>($"Disconnected node: {node.RemoteSocketAddress}. Successfully broadcasted transaction: {transaction.GetHash()}.");

						// Give 21 seconds for propagation.
						timeout = 0;
						while (entry.GetPropagationConfirmations() < 2)
						{
							if (timeout > 21)
							{
								throw new TimeoutException("Did not serve the transaction.");
							}
							await Task.Delay(1_000);
							timeout++;
						}
						Logger.LogInfo<MempoolBehavior>($"Transaction is successfully propagated: {transaction.GetHash()}.");
					}
					else
					{
						Logger.LogWarning<WalletService>($"Expected transaction {transaction.GetHash()} was not found in the broadcast store.");
					}
					break;
				}
			}
			catch (Exception ex)
			{
				Logger.LogInfo<WalletService>($"Random node could not broadcast transaction. Broadcasting with backend... Reason: {ex.Message}");
				Logger.LogDebug<WalletService>(ex);

				using (var client = new WasabiClient(Synchronizer.WasabiClient.TorClient.DestinationUriAction, Synchronizer.WasabiClient.TorClient.TorSocks5EndPoint))
				{
					try
					{
						await client.BroadcastAsync(transaction);
					}
					catch (HttpRequestException ex2) when (
						ex2.Message.Contains("bad-txns-inputs-missingorspent", StringComparison.InvariantCultureIgnoreCase)
						|| ex2.Message.Contains("missing-inputs", StringComparison.InvariantCultureIgnoreCase)
						|| ex2.Message.Contains("txn-mempool-conflict", StringComparison.InvariantCultureIgnoreCase))
					{
						if (transaction.Transaction.Inputs.Count == 1) // If we tried to only spend one coin, then we can mark it as spent. If there were more coins, then we do not know.
						{
							OutPoint input = transaction.Transaction.Inputs.First().PrevOut;
							SmartCoin coin = Coins.FirstOrDefault(x => x.TransactionId == input.Hash && x.Index == input.N);
							if (coin != default)
							{
								coin.SpentAccordingToBackend = true;
							}
						}
					}
				}

				using (await TransactionProcessingLock.LockAsync())
				{
					if (await ProcessTransactionAsync(new SmartTransaction(transaction.Transaction, Height.Mempool)))
					{
						SerializeTransactionCache();
					}

					Mempool.TransactionHashes.TryAdd(transaction.GetHash());
				}

				Logger.LogInfo<WalletService>($"Transaction is successfully broadcasted to backend: {transaction.GetHash()}.");
			}
			finally
			{
				Mempool.TryRemoveFromBroadcastStore(transaction.GetHash(), out _); // Remove it just to be sure. Probably has been removed previously.
				Interlocked.Decrement(ref SendCount);
			}
		}

		public ISet<string> GetLabels()
		{
			return Coins
				.SelectMany(x => x.Label.Split(',', StringSplitOptions.RemoveEmptyEntries))
				.Select(x => x.Trim())
				.ToHashSet();
		}

		private int _refreshCoinHistoriesRerunRequested = 0;
		private int _refreshCoinHistoriesRunning = 0;

		public void RefreshCoinHistories()
		{
			// If already running, then make sure another run is requested, else do the work.
			if (Interlocked.CompareExchange(ref _refreshCoinHistoriesRunning, 1, 0) == 1)
			{
				Interlocked.Exchange(ref _refreshCoinHistoriesRerunRequested, 1);
				return;
			}

			try
			{
				var unspentCoins = Coins.Where(c => c.Unspent); //refreshing unspent coins clusters only
				if (unspentCoins.Any())
				{
					ILookup<Script, SmartCoin> lookupScriptPubKey = Coins.ToLookup(c => c.ScriptPubKey, c => c);
					ILookup<uint256, SmartCoin> lookupSpenderTransactionId = Coins.ToLookup(c => c.SpenderTransactionId, c => c);
					ILookup<uint256, SmartCoin> lookupTransactionId = Coins.ToLookup(c => c.TransactionId, c => c);

					const int simultaneousThread = 2; //threads allowed to run simultaneously in threadpool

					Parallel.ForEach(unspentCoins, new ParallelOptions { MaxDegreeOfParallelism = simultaneousThread }, coin =>
					{
						var result = string.Join(", ", GetClusters(coin, new List<SmartCoin>(), lookupScriptPubKey, lookupSpenderTransactionId, lookupTransactionId).Select(x => x.Label).Distinct());
						coin.SetClusters(result);
					});
				}
			}
			catch (Exception ex)
			{
				Logger.LogError<WalletService>($"Refreshing coin clusters failed: {ex}");
			}
			finally
			{
				// It's not running anymore, but someone may requested another run.
				Interlocked.Exchange(ref _refreshCoinHistoriesRunning, 0);

				// Clear the rerun request, too and if it was requested, then rerun.
				if (Interlocked.Exchange(ref _refreshCoinHistoriesRerunRequested, 0) == 1)
				{
					RefreshCoinHistories();
				}
			}
		}

		public bool UnconfirmedTransactionsInitialized { get; private set; } = false;

		private void SerializeTransactionCache()
		{
			if (!UnconfirmedTransactionsInitialized) // If unconfirmed ones are not yet initialized, then do not serialize because unconfirmed are going to be lost.
			{
				return;
			}

			IoHelpers.EnsureContainingDirectoryExists(TransactionsFilePath);
			string jsonString = JsonConvert.SerializeObject(TransactionCache.OrderByBlockchain(), Formatting.Indented);
			File.WriteAllText(TransactionsFilePath,
				jsonString,
				Encoding.UTF8);
		}

		/// <summary>
		/// Current timeout used when downloading a block from the remote node. It is defined in seconds.
		/// </summary>
		private async Task NodeTimeoutsAsync(bool increaseDecrease)
		{
			if (increaseDecrease)
			{
				NodeTimeouts++;
			}
			else
			{
				NodeTimeouts--;
			}

			var timeout = RuntimeParams.Instance.NetworkNodeTimeout;

			// If it times out 2 times in a row then increase the timeout.
			if (NodeTimeouts >= 2)
			{
				NodeTimeouts = 0;
				timeout *= 2;
			}
			else if (NodeTimeouts <= -3) // If it does not time out 3 times in a row, lower the timeout.
			{
				NodeTimeouts = 0;
				timeout = (int)Math.Round(timeout * 0.7);
			}

			// Sanity check
			if (timeout < 32)
			{
				timeout = 32;
			}
			else if (timeout > 600)
			{
				timeout = 600;
			}

			if (timeout == RuntimeParams.Instance.NetworkNodeTimeout)
			{
				return;
			}

			RuntimeParams.Instance.NetworkNodeTimeout = timeout;
			await RuntimeParams.Instance.SaveAsync();

			Logger.LogInfo<WalletService>($"Current timeout value used on block download is: {timeout} seconds.");
		}

		public async Task StopAsync()
		{
			while (Interlocked.Read(ref SendCount) != 0) // Make sure to wait for send to finish.
			{
				await Task.Delay(50);
			}

			BitcoinStore.IndexStore.NewFilter -= IndexDownloader_NewFilterAsync;
			BitcoinStore.IndexStore.Reorged -= IndexDownloader_ReorgedAsync;
			Mempool.TransactionReceived -= Mempool_TransactionReceivedAsync;
			Coins.CollectionChanged -= Coins_CollectionChanged;

			DisconnectDisposeNullLocalBitcoinCoreNode();
		}
	}
}<|MERGE_RESOLUTION|>--- conflicted
+++ resolved
@@ -169,15 +169,12 @@
 					}
 				}
 				Mempool.TransactionHashes.TryRemove(toRemove.TransactionId);
-<<<<<<< HEAD
-=======
         
 				var txToRemove = TransactionCache.FirstOrDefault(x=>x.GetHash() == toRemove.TransactionId);
 				if (txToRemove != default(SmartTransaction))
 				{
 					TransactionCache.TryRemove(txToRemove);
 				}
->>>>>>> a340e8b5
 			}
 
 			RefreshCoinHistories();
@@ -632,8 +629,6 @@
 				}
 			}
 
-<<<<<<< HEAD
-=======
 			var isLikelyCoinJoinOutput = false;
 			bool hasEqualOutputs = tx.Transaction.GetIndistinguishableOutputs(includeSingle: false).FirstOrDefault() != default;
 			if (hasEqualOutputs)
@@ -654,7 +649,6 @@
 				}
 			}
 
->>>>>>> a340e8b5
 			List<SmartCoin> spentOwnCoins = null;
 			for (var i = 0U; i < tx.Transaction.Outputs.Count; i++)
 			{
@@ -1067,6 +1061,7 @@
 														Script customChange = null,
 														IEnumerable<TxoRef> allowedInputs = null)
 		{
+			password = password ?? ""; // Correction.
 			toSend = Guard.NotNullOrEmpty(nameof(toSend), toSend);
 
 			if ((feeRate is null && feeTarget is null)
