using Newtonsoft.Json;
using Newtonsoft.Json.Linq;
using System.IO;
using System.Text;
using WalletWasabi.Helpers;
using WalletWasabi.Interfaces;
using WalletWasabi.Logging;
using WalletWasabi.WabiSabi.Models.Serialization;

namespace WalletWasabi.Bases;

public abstract class ConfigBase : NotifyPropertyChangedBase, IConfig
{
	protected ConfigBase()
	{
	}

	protected ConfigBase(string filePath)
	{
		SetFilePath(filePath);
	}

	/// <inheritdoc />
	public string FilePath { get; private set; } = null;

	/// <inheritdoc />
	public void AssertFilePathSet()
	{
		if (FilePath is null)
		{
			throw new NotSupportedException($"{nameof(FilePath)} is not set. Use {nameof(SetFilePath)} to set it.");
		}
	}

	/// <inheritdoc />
	public bool CheckFileChange()
	{
		AssertFilePathSet();

		if (!File.Exists(FilePath))
		{
			throw new FileNotFoundException($"{GetType().Name} file did not exist at path: `{FilePath}`.");
		}

		string jsonString = File.ReadAllText(FilePath, Encoding.UTF8);

		var newConfigObject = Activator.CreateInstance(GetType())!;
		JsonConvert.PopulateObject(jsonString, newConfigObject);

		return !AreDeepEqual(newConfigObject);
	}

<<<<<<< HEAD
			var newConfigObject = Activator.CreateInstance(GetType());
			JsonConvert.PopulateObject(jsonString, newConfigObject, JsonSerializationOptions.Default.Settings);
=======
	/// <inheritdoc />
	public virtual void LoadOrCreateDefaultFile()
	{
		AssertFilePathSet();
		JsonConvert.PopulateObject("{}", this);
>>>>>>> 5e1ef197

		if (!File.Exists(FilePath))
		{
			Logger.LogInfo($"{GetType().Name} file did not exist. Created at path: `{FilePath}`.");
		}
		else
		{
			try
			{
				LoadFile();
			}
			catch (Exception ex)
			{
				Logger.LogInfo($"{GetType().Name} file has been deleted because it was corrupted. Recreated default version at path: `{FilePath}`.");
				Logger.LogWarning(ex);
			}
		}

		ToFile();
	}

<<<<<<< HEAD
			JsonConvert.PopulateObject(jsonString, this, JsonSerializationOptions.Default.Settings);
=======
	/// <inheritdoc />
	public virtual void LoadFile()
	{
		var jsonString = File.ReadAllText(FilePath, Encoding.UTF8);
>>>>>>> 5e1ef197

		JsonConvert.PopulateObject(jsonString, this);

		if (TryEnsureBackwardsCompatibility(jsonString))
		{
			ToFile();
		}
	}

	/// <inheritdoc />
	public void SetFilePath(string path)
	{
		FilePath = Guard.NotNullOrEmptyOrWhitespace(nameof(path), path, trim: true);
	}

	/// <inheritdoc />
	public bool AreDeepEqual(object otherConfig)
	{
		var currentConfig = JObject.FromObject(this);
		var otherConfigJson = JObject.FromObject(otherConfig);
		return JToken.DeepEquals(otherConfigJson, currentConfig);
	}

	/// <inheritdoc />
	public void ToFile()
	{
		AssertFilePathSet();

		string jsonString = JsonConvert.SerializeObject(this, Formatting.Indented);
		File.WriteAllText(FilePath, jsonString, Encoding.UTF8);
	}

	protected virtual bool TryEnsureBackwardsCompatibility(string jsonString) => true;
}<|MERGE_RESOLUTION|>--- conflicted
+++ resolved
@@ -44,22 +44,17 @@
 
 		string jsonString = File.ReadAllText(FilePath, Encoding.UTF8);
 
-		var newConfigObject = Activator.CreateInstance(GetType())!;
-		JsonConvert.PopulateObject(jsonString, newConfigObject);
+			var newConfigObject = Activator.CreateInstance(GetType())!;
+			JsonConvert.PopulateObject(jsonString, newConfigObject, JsonSerializationOptions.Default.Settings);
 
 		return !AreDeepEqual(newConfigObject);
 	}
 
-<<<<<<< HEAD
-			var newConfigObject = Activator.CreateInstance(GetType());
-			JsonConvert.PopulateObject(jsonString, newConfigObject, JsonSerializationOptions.Default.Settings);
-=======
 	/// <inheritdoc />
 	public virtual void LoadOrCreateDefaultFile()
 	{
 		AssertFilePathSet();
 		JsonConvert.PopulateObject("{}", this);
->>>>>>> 5e1ef197
 
 		if (!File.Exists(FilePath))
 		{
@@ -81,16 +76,12 @@
 		ToFile();
 	}
 
-<<<<<<< HEAD
-			JsonConvert.PopulateObject(jsonString, this, JsonSerializationOptions.Default.Settings);
-=======
 	/// <inheritdoc />
 	public virtual void LoadFile()
 	{
 		var jsonString = File.ReadAllText(FilePath, Encoding.UTF8);
->>>>>>> 5e1ef197
 
-		JsonConvert.PopulateObject(jsonString, this);
+			JsonConvert.PopulateObject(jsonString, this, JsonSerializationOptions.Default.Settings);
 
 		if (TryEnsureBackwardsCompatibility(jsonString))
 		{
