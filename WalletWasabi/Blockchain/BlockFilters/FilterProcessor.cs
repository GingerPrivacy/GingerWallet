--- conflicted
+++ resolved
@@ -44,11 +44,7 @@
 							$"{nameof(firstFilter)}.{nameof(firstFilter.Header)}.{nameof(firstFilter.Header.BlockHash)}:{firstFilter.Header.BlockHash}{Environment.NewLine}" +
 							$"{nameof(firstFilter)}.{nameof(firstFilter.Header)}.{nameof(firstFilter.Header.Height)}:{firstFilter.Header.Height}");
 
-<<<<<<< HEAD
 						await BitcoinStore.IndexStore.RemoveAllNewerThanAsync(hashChain.TipHeight).ConfigureAwait(false);
-=======
-						await BitcoinStore.IndexStore.RemoveAllImmatureFiltersAsync().ConfigureAwait(false);
->>>>>>> 739bba55
 					}
 					else
 					{
@@ -68,13 +64,9 @@
 				{
 					// Reorg happened
 					// 1. Rollback index
-<<<<<<< HEAD
 					FilterModel? reorgedFilter = await BitcoinStore.IndexStore.TryRemoveLastFilterAsync().ConfigureAwait(false)
 						?? throw new InvalidOperationException("Fatal error: Failed to remove the reorded filter.");
 
-=======
-					FilterModel reorgedFilter = await BitcoinStore.IndexStore.RemoveLastFilterAsync().ConfigureAwait(false);
->>>>>>> 739bba55
 					Logger.LogInfo($"REORG Invalid Block: {reorgedFilter.Header.BlockHash}.");
 				}
 				else if (filtersResponseState == FiltersResponseState.NoNewFilter)
@@ -84,11 +76,7 @@
 					if (serverBestHeight > hashChain.TipHeight) // If the server's tip height is larger than ours, we're missing a filter, our index got corrupted.
 					{
 						// If still bad delete filters and crash the software?
-<<<<<<< HEAD
 						await BitcoinStore.IndexStore.RemoveAllNewerThanAsync(hashChain.TipHeight).ConfigureAwait(false);
-=======
-						await BitcoinStore.IndexStore.RemoveAllImmatureFiltersAsync().ConfigureAwait(false);
->>>>>>> 739bba55
 					}
 				}
 			}
