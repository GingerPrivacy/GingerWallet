--- conflicted
+++ resolved
@@ -4,23 +4,8 @@
 
 public class TransactionBroadcastEntry
 {
-	public TransactionBroadcastEntry(Transaction transaction, string nodeRemoteSocketEndpoint)
+	public TransactionBroadcastEntry(SmartTransaction transaction, string nodeRemoteSocketEndpoint)
 	{
-<<<<<<< HEAD
-		public TransactionBroadcastEntry(SmartTransaction transaction, string nodeRemoteSocketEndpoint)
-		{
-			Lock = new object();
-			Transaction = transaction;
-			TransactionId = Transaction.GetHash();
-			Broadcasted = false;
-			PropagationConfirmations = 0;
-			NodeRemoteSocketEndpoint = nodeRemoteSocketEndpoint;
-		}
-
-		public SmartTransaction Transaction { get; }
-		public uint256 TransactionId { get; }
-		public string NodeRemoteSocketEndpoint { get; }
-=======
 		Lock = new object();
 		Transaction = transaction;
 		TransactionId = Transaction.GetHash();
@@ -29,10 +14,9 @@
 		NodeRemoteSocketEndpoint = nodeRemoteSocketEndpoint;
 	}
 
-	public Transaction Transaction { get; }
+	public SmartTransaction Transaction { get; }
 	public uint256 TransactionId { get; }
 	public string NodeRemoteSocketEndpoint { get; }
->>>>>>> 79ca3086
 
 	private bool Broadcasted { get; set; }
 	private int PropagationConfirmations { get; set; }
