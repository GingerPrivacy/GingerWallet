using System.Collections.Immutable;
using System.Linq;
using System.Text;
using NBitcoin;
using WalletWasabi.WabiSabi;
using WalletWasabi.WabiSabi.Models;

namespace WalletWasabi.Crypto.StrobeProtocol;

public sealed class StrobeHasher
{
	private Strobe128 _strobe;

	private StrobeHasher(string domain)
	{
		_strobe = new Strobe128(ProtocolConstants.WabiSabiProtocolIdentifier);
		Append(ProtocolConstants.DomainStrobeSeparator, domain);
	}

	public static StrobeHasher Create(string domain)
		=> new(domain);

	public StrobeHasher Append(string fieldName, IBitcoinSerializable serializable)
		=> Append(fieldName, serializable.ToBytes());

	public StrobeHasher Append(string fieldName, DateTimeOffset dateTime)
		=> Append(fieldName, dateTime.ToUnixTimeMilliseconds());

	public StrobeHasher Append(string fieldName, TimeSpan time)
		=> Append(fieldName, time.Ticks);

<<<<<<< HEAD
		public StrobeHasher Append(string fieldName, decimal value)
			=> Append(fieldName, (long)(value * Money.COIN));

		public StrobeHasher Append(string fieldName, Money money)
			=> Append(fieldName, money.Satoshi);
=======
	public StrobeHasher Append(string fieldName, Money money)
		=> Append(fieldName, money.Satoshi);
>>>>>>> 5e1ef197

	public StrobeHasher Append(string fieldName, MoneyRange range)
		=> Append(fieldName + "-min", range.Min).Append(fieldName + "-max", range.Max);

	public StrobeHasher Append(string fieldName, ImmutableSortedSet<ScriptType> scriptTypes)
	{
		return scriptTypes
					   .Select((scriptType, idx) => (scriptType, idx))
					   .Aggregate(this, (hasher, scriptTypeIdxPair) => hasher.Append(fieldName + "-" + scriptTypeIdxPair.idx, Enum.GetName(scriptTypeIdxPair.scriptType)));
	}

	public StrobeHasher Append(string fieldName, int num)
		=> Append(fieldName, BitConverter.GetBytes(num));

	public StrobeHasher Append(string fieldName, long num)
		=> Append(fieldName, BitConverter.GetBytes(num));

	public StrobeHasher Append(string fieldName, ulong num)
		=> Append(fieldName, BitConverter.GetBytes(num));

	public StrobeHasher Append(string fieldName, CredentialIssuerParameters issuerParameters)
		=> Append($"{fieldName}.Cw", issuerParameters.Cw.ToBytes())
		.Append($"{fieldName}.I", issuerParameters.I.ToBytes());

	public StrobeHasher Append(string fieldName, string str)
		=> Append($"{fieldName}.Cw", Encoding.UTF8.GetBytes(str));

	public StrobeHasher Append(string fieldName, byte[] serializedValue)
	{
		_strobe.AddAssociatedMetaData(Encoding.UTF8.GetBytes(fieldName), false);
		_strobe.AddAssociatedMetaData(BitConverter.GetBytes(serializedValue.Length), true);
		_strobe.AddAssociatedData(serializedValue, false);
		return this;
	}

<<<<<<< HEAD
		public StrobeHasher Append(string fieldName, CoordinationFeeRate coordinationFeeRate)
			=> Append($"{fieldName}.Rate", coordinationFeeRate.Rate)
			.Append($"{fieldName}.PlebsDontPayThreshold", coordinationFeeRate.PlebsDontPayThreshold);

		public uint256 GetHash()
		{
			return new uint256(_strobe.Prf(32, false));
		}
=======
	public uint256 GetHash()
	{
		return new uint256(_strobe.Prf(32, false));
>>>>>>> 5e1ef197
	}
}<|MERGE_RESOLUTION|>--- conflicted
+++ resolved
@@ -29,16 +29,11 @@
 	public StrobeHasher Append(string fieldName, TimeSpan time)
 		=> Append(fieldName, time.Ticks);
 
-<<<<<<< HEAD
-		public StrobeHasher Append(string fieldName, decimal value)
-			=> Append(fieldName, (long)(value * Money.COIN));
+	public StrobeHasher Append(string fieldName, decimal value)
+		=> Append(fieldName, (long)(value * Money.COIN));
 
-		public StrobeHasher Append(string fieldName, Money money)
-			=> Append(fieldName, money.Satoshi);
-=======
 	public StrobeHasher Append(string fieldName, Money money)
 		=> Append(fieldName, money.Satoshi);
->>>>>>> 5e1ef197
 
 	public StrobeHasher Append(string fieldName, MoneyRange range)
 		=> Append(fieldName + "-min", range.Min).Append(fieldName + "-max", range.Max);
@@ -74,19 +69,12 @@
 		return this;
 	}
 
-<<<<<<< HEAD
-		public StrobeHasher Append(string fieldName, CoordinationFeeRate coordinationFeeRate)
-			=> Append($"{fieldName}.Rate", coordinationFeeRate.Rate)
-			.Append($"{fieldName}.PlebsDontPayThreshold", coordinationFeeRate.PlebsDontPayThreshold);
+	public StrobeHasher Append(string fieldName, CoordinationFeeRate coordinationFeeRate)
+		=> Append($"{fieldName}.Rate", coordinationFeeRate.Rate)
+		.Append($"{fieldName}.PlebsDontPayThreshold", coordinationFeeRate.PlebsDontPayThreshold);
 
-		public uint256 GetHash()
-		{
-			return new uint256(_strobe.Prf(32, false));
-		}
-=======
 	public uint256 GetHash()
 	{
 		return new uint256(_strobe.Prf(32, false));
->>>>>>> 5e1ef197
 	}
 }