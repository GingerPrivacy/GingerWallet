using System;

namespace Gma.QrCodeNet.Encoding.ReedSolomon
{
	internal sealed class ReedSolomonEncoder
	{
		/// <summary>
		/// Encode an array of data codeword with GaloisField 256.
		/// </summary>
		/// <param name="dataBytes">Array of data codewords for a single block.</param>
		/// <param name="numECBytes">Number of error correction codewords for data codewords</param>
		/// <param name="generatorPoly">Cached or newly create GeneratorPolynomial</param>
		/// <returns>Return error correction codewords array</returns>
		internal static byte[] Encode(byte[] dataBytes, int numECBytes, GeneratorPolynomial generatorPoly)
		{
			int dataLength = dataBytes.Length;
			if (generatorPoly is null)
			{
				throw new ArgumentNullException("generator", "GeneratorPolynomial var is null");
			}

			if (dataLength == 0)
			{
				throw new ArgumentException("There is no data bytes to encode");
			}

			if (numECBytes <= 0)
			{
				throw new ArgumentException("No Error Correction bytes");
			}

			int[] toEncode = ConvertToIntArray(dataBytes, dataLength, numECBytes);

			Polynomial generator = generatorPoly.GetGenerator(numECBytes);

			Polynomial dataPoly = new Polynomial(generator.GField, toEncode);

			PolyDivideStruct divideResult = dataPoly.Divide(generator);

			int[] remainderCoeffs = divideResult.Remainder.Coefficients;

			return ConvertTosByteArray(remainderCoeffs, numECBytes);
		}

		/// <summary>
		/// Convert data codewords to int array. And add error correction space at end of that array
		/// </summary>
		/// <param name="dataBytes">data codewords array</param>
		/// <param name="dataLength">data codewords length</param>
		/// <param name="numECBytes">Num of error correction bytes</param>
		/// <returns>Int array for data codewords array follow by error correction space</returns>
		private static int[] ConvertToIntArray(byte[] dataBytes, int dataLength, int numECBytes)
		{
			int[] resultArray = new int[dataLength + numECBytes];

			for (int index = 0; index < dataLength; index++)
			{
				resultArray[index] = dataBytes[index] & 0xff;
			}

			return resultArray;
		}

		/// <summary>
		/// Reassembly error correction codewords. As Polynomial class will eliminate zero monomial at front.
		/// </summary>
		/// <param name="remainder">Remainder byte array after divide. </param>
		/// <param name="numECBytes">Error correction codewords length</param>
		/// <returns>Error correction codewords</returns>
		private static byte[] ConvertTosByteArray(int[] remainder, int numECBytes)
		{
			int remainderLength = remainder.Length;
			if (remainderLength > numECBytes)
			{
<<<<<<< HEAD
				throw new ArgumentException("Num of remainder bytes can not be larger than numECBytes");
=======
				throw new ArgumentException("Num of remainder bytes cannot larger than numECBytes");
>>>>>>> db6d8528
			}

			int numZeroCoeffs = numECBytes - remainderLength;

			byte[] resultArray = new byte[numECBytes];
			for (int index = 0; index < numZeroCoeffs; index++)
			{
				resultArray[index] = 0;
			}

			for (int rIndex = 0; rIndex < remainderLength; rIndex++)
			{
				resultArray[numZeroCoeffs + rIndex] = (byte)remainder[rIndex];
			}

			return resultArray;
		}
	}
}<|MERGE_RESOLUTION|>--- conflicted
+++ resolved
@@ -71,12 +71,8 @@
 		{
 			int remainderLength = remainder.Length;
 			if (remainderLength > numECBytes)
-			{
-<<<<<<< HEAD
-				throw new ArgumentException("Num of remainder bytes can not be larger than numECBytes");
-=======
-				throw new ArgumentException("Num of remainder bytes cannot larger than numECBytes");
->>>>>>> db6d8528
+			{        
+				throw new ArgumentException("Num of remainder bytes cannot be larger than numECBytes");
 			}
 
 			int numZeroCoeffs = numECBytes - remainderLength;
