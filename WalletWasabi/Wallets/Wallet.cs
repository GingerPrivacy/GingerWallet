--- conflicted
+++ resolved
@@ -713,16 +713,8 @@
 				}
 
 				// Save the block
-<<<<<<< HEAD
 				var path = Path.Combine(BlockFolderPath, hash.ToString());
 				await SaveBlockToDiskAsync(path, block);
-=======
-				using (await BlockFolderLock.LockAsync(cancel))
-				{
-					var path = Path.Combine(BlockFolderPath, hash.ToString());
-					await File.WriteAllBytesAsync(path, block.ToBytes());
-				}
->>>>>>> eb4a8968
 			}
 			finally
 			{
