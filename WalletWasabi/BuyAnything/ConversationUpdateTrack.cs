using System.Net;

namespace WalletWasabi.BuyAnything;

public class ConversationUpdateTrack
{
	public ConversationUpdateTrack(Conversation conversation)
	{
		Conversation = conversation;
	}

	public DateTimeOffset LastUpdate { get; set; }
	public Conversation Conversation { get; set; }
	public NetworkCredential Credential => new(Conversation.Id.EmailAddress, Conversation.Id.Password);
}
<<<<<<< HEAD

public record Invoice(string Address, decimal BtcAmount, string PaymentLink);
=======
>>>>>>> 7fcbbd25
<|MERGE_RESOLUTION|>--- conflicted
+++ resolved
@@ -12,9 +12,4 @@
 	public DateTimeOffset LastUpdate { get; set; }
 	public Conversation Conversation { get; set; }
 	public NetworkCredential Credential => new(Conversation.Id.EmailAddress, Conversation.Id.Password);
-}
-<<<<<<< HEAD
-
-public record Invoice(string Address, decimal BtcAmount, string PaymentLink);
-=======
->>>>>>> 7fcbbd25
+}