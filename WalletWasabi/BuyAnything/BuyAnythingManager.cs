--- conflicted
+++ resolved
@@ -161,17 +161,6 @@
 		Conversations.Add(new ConversationUpdateTrack("myDebugConversation", wallet));
 	}
 
-<<<<<<< HEAD
-	public void ToFile()
-	{
-		IoHelpers.EnsureFileExists(FilePath);
-		string json = JsonConvert.SerializeObject(Conversations, Formatting.Indented);
-		File.WriteAllText(FilePath, json);
-	}
-
-	private Order MyDummyOrder { get; } = new(null, null, null, DateTimeOffset.MinValue, DateTimeOffset.UtcNow, null, null, null, 0, null, null, null, DateTimeOffset.MinValue, DateTimeOffset.MinValue, null, 0, 0, 0, null, null, 0, null, null, null, null, null, null, null, null, null, null, null, null, null, null,
-		"||#WASABI#I need a boat to become King of the Pirates||#SIB#Aye Aye Sencho!||", null, null, null, null, null, null);
-=======
 	private Order OrderUntilCountry { get; } = new(null, null, null, DateTimeOffset.MinValue, DateTimeOffset.UtcNow, null, null, null, 0, null, null, null, DateTimeOffset.MinValue, DateTimeOffset.MinValue, null, 0, 0, 0, null, null, 0, null, null, null, null, null, null, null, null, null, null, null, null, null, null,
 		"||#SIB#I'm here to assist you with anything you need to buy. Whether it's flights, cars, or any other request, just let me know, and I'll take care of it for you.||" +
 		"||#SIB#I'd like to kindly inform you that our minimum transaction amount is $1,000 USD. Please feel free to share any requests above this amount" +
@@ -309,5 +298,4 @@
 			FullOrder
 		};
 	}
->>>>>>> efb5b808
 }