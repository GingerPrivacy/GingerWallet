--- conflicted
+++ resolved
@@ -20,11 +20,7 @@
 		public const string PidFileName = "bitcoin.pid";
 
 		/// <summary>Experimentally found constant.</summary>
-<<<<<<< HEAD
-		private readonly TimeSpan _reasonableCoreShutdownTimeout = TimeSpan.FromSeconds(21);
-=======
-		private readonly TimeSpan ReasonableCoreShutdownTimeout = TimeSpan.FromSeconds(30);
->>>>>>> 38313df3
+		private readonly TimeSpan _reasonableCoreShutdownTimeout = TimeSpan.FromSeconds(30);
 
 		public BitcoindRpcProcessBridge(IRPCClient rpcClient, string dataDir, bool printToConsole)
 		{
