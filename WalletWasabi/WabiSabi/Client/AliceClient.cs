--- conflicted
+++ resolved
@@ -17,7 +17,6 @@
 
 public class AliceClient
 {
-<<<<<<< HEAD
 	private AliceClient(
 		Guid aliceId,
 		RoundState roundState,
@@ -137,242 +136,6 @@
 						Logger.LogInfo($"{coin.Coin.Outpoint} arrived too late. Abort the rest of the registrations.");
 						break;
 
-					default:
-						Logger.LogInfo($"{coin.Coin.Outpoint} cannot be registered: '{wpe.ErrorCode}'.");
-						break;
-				}
-			}
-			throw;
-		}
-
-		return aliceClient;
-	}
-
-	private async Task ConfirmConnectionAsync(RoundStateUpdater roundStatusUpdater, CancellationToken cancellationToken)
-	{
-		long[] amountsToRequest = { EffectiveValue.Satoshi };
-		long[] vsizesToRequest = { MaxVsizeAllocationPerAlice - SmartCoin.ScriptPubKey.EstimateInputVsize() };
-
-		do
-		{
-			using CancellationTokenSource timeout = new(ConfirmationTimeout);
-			using CancellationTokenSource cts = CancellationTokenSource.CreateLinkedTokenSource(cancellationToken, timeout.Token);
-
-			try
-			{
-				await roundStatusUpdater
-					.CreateRoundAwaiter(
-						RoundId,
-						Phase.ConnectionConfirmation,
-						cts.Token)
-					.ConfigureAwait(false);
-			}
-			catch (OperationCanceledException)
-			{
-				cancellationToken.ThrowIfCancellationRequested();
-			}
-		}
-		while (!await TryConfirmConnectionAsync(amountsToRequest, vsizesToRequest, cancellationToken).ConfigureAwait(false));
-	}
-
-	private async Task<bool> TryConfirmConnectionAsync(IEnumerable<long> amountsToRequest, IEnumerable<long> vsizesToRequest, CancellationToken cancellationToken)
-	{
-		var response = await ArenaClient
-			.ConfirmConnectionAsync(
-				RoundId,
-				AliceId,
-				amountsToRequest,
-				vsizesToRequest,
-				IssuedAmountCredentials,
-				IssuedVsizeCredentials,
-				cancellationToken)
-			.ConfigureAwait(false);
-
-		IssuedAmountCredentials = response.IssuedAmountCredentials;
-		IssuedVsizeCredentials = response.IssuedVsizeCredentials;
-
-		var isConfirmed = response.Value;
-		return isConfirmed;
-	}
-
-	public async Task TryToUnregisterAlicesAsync(CancellationToken cancellationToken)
-	{
-		try
-		{
-			using var unregCts = new CancellationTokenSource(TimeSpan.FromSeconds(7));
-			using var linkedCts = CancellationTokenSource.CreateLinkedTokenSource(unregCts.Token, cancellationToken);
-
-			await RemoveInputAsync(linkedCts.Token).ConfigureAwait(false);
-			SmartCoin.CoinJoinInProgress = false;
-			Logger.LogInfo($"Round ({RoundId}), Alice ({AliceId}): Unregistered {SmartCoin.OutPoint}.");
-		}
-		catch (Exception ex)
-		{
-			if (ex is HttpRequestException && ex.InnerException is WabiSabiProtocolException wpe)
-			{
-				switch (wpe.ErrorCode)
-				{
-					case WabiSabiProtocolErrorCode.RoundNotFound:
-						SmartCoin.CoinJoinInProgress = false;
-						Logger.LogInfo($"{SmartCoin.Coin.Outpoint} the round was not found. Nothing to unregister.");
-						break;
-
-					case WabiSabiProtocolErrorCode.WrongPhase:
-						Logger.LogInfo($"{SmartCoin.Coin.Outpoint} could not be unregistered at this phase (too late).");
-						break;
-				}
-			}
-
-			// Log and swallow the exception because there is nothing else that can be done here.
-			Logger.LogWarning($"{SmartCoin.Coin.Outpoint} unregistration failed with {ex}.");
-		}
-	}
-
-	public void Finish()
-	{
-		SmartCoin.CoinJoinInProgress = false;
-	}
-
-	public async Task RemoveInputAsync(CancellationToken cancellationToken)
-	{
-		await ArenaClient.RemoveInputAsync(RoundId, AliceId, cancellationToken).ConfigureAwait(false);
-		SmartCoin.CoinJoinInProgress = false;
-		Logger.LogInfo($"Round ({RoundId}), Alice ({AliceId}): Inputs removed.");
-	}
-
-	public async Task SignTransactionAsync(Transaction unsignedCoinJoin, IKeyChain keyChain, CancellationToken cancellationToken)
-	{
-		await ArenaClient.SignTransactionAsync(RoundId, SmartCoin.Coin, OwnershipProof, keyChain, unsignedCoinJoin, cancellationToken).ConfigureAwait(false);
-
-		Logger.LogInfo($"Round ({RoundId}), Alice ({AliceId}): Posted a signature.");
-	}
-
-	public async Task ReadyToSignAsync(CancellationToken cancellationToken)
-	{
-		await ArenaClient.ReadyToSignAsync(RoundId, AliceId, cancellationToken).ConfigureAwait(false);
-		Logger.LogInfo($"Round ({RoundId}), Alice ({AliceId}): Ready to sign.");
-	}
-
-	public Money EffectiveValue => SmartCoin.EffectiveValue(FeeRate, IsPayingZeroCoordinationFee ? CoordinationFeeRate.Zero : CoordinationFeeRate);
-=======
-    private AliceClient(
-        Guid aliceId,
-        RoundState roundState,
-        ArenaClient arenaClient,
-        SmartCoin coin,
-        OwnershipProof ownershipProof,
-        IEnumerable<Credential> issuedAmountCredentials,
-        IEnumerable<Credential> issuedVsizeCredentials,
-        bool isPayingZeroCoordinationFee)
-    {
-        var roundParameters = roundState.CoinjoinState.Parameters;
-        AliceId = aliceId;
-        RoundId = roundState.Id;
-        ArenaClient = arenaClient;
-        SmartCoin = coin;
-        OwnershipProof = ownershipProof;
-        FeeRate = roundParameters.MiningFeeRate;
-        CoordinationFeeRate = roundParameters.CoordinationFeeRate;
-        IssuedAmountCredentials = issuedAmountCredentials;
-        IssuedVsizeCredentials = issuedVsizeCredentials;
-        MaxVsizeAllocationPerAlice = roundParameters.MaxVsizeAllocationPerAlice;
-        ConfirmationTimeout = roundParameters.ConnectionConfirmationTimeout / 2;
-        IsPayingZeroCoordinationFee = isPayingZeroCoordinationFee;
-    }
-
-    public Guid AliceId { get; }
-    public uint256 RoundId { get; }
-    private ArenaClient ArenaClient { get; }
-    public SmartCoin SmartCoin { get; }
-    private OwnershipProof OwnershipProof { get; }
-    private FeeRate FeeRate { get; }
-    private CoordinationFeeRate CoordinationFeeRate { get; }
-    public IEnumerable<Credential> IssuedAmountCredentials { get; private set; }
-    public IEnumerable<Credential> IssuedVsizeCredentials { get; private set; }
-    private long MaxVsizeAllocationPerAlice { get; }
-    private TimeSpan ConfirmationTimeout { get; }
-    public bool IsPayingZeroCoordinationFee { get; }
-
-    public static async Task<AliceClient> CreateRegisterAndConfirmInputAsync(
-        RoundState roundState,
-        ArenaClient arenaClient,
-        SmartCoin coin,
-        IKeyChain keyChain,
-        RoundStateUpdater roundStatusUpdater,
-        CancellationToken registrationCancellationToken,
-        CancellationToken confirmationCancellationToken)
-    {
-        AliceClient? aliceClient = null;
-        try
-        {
-            aliceClient = await RegisterInputAsync(roundState, arenaClient, coin, keyChain, registrationCancellationToken).ConfigureAwait(false);
-            await aliceClient.ConfirmConnectionAsync(roundStatusUpdater, confirmationCancellationToken).ConfigureAwait(false);
-
-            Logger.LogInfo($"Round ({aliceClient.RoundId}), Alice ({aliceClient.AliceId}): Connection was confirmed.");
-        }
-        catch (OperationCanceledException)
-        {
-            if (aliceClient is { })
-            {
-                // Unregistering coins is only possible before connection confirmation phase.
-                await aliceClient.TryToUnregisterAlicesAsync(registrationCancellationToken).ConfigureAwait(false);
-            }
-
-            throw;
-        }
-
-        return aliceClient;
-    }
-
-    private static async Task<AliceClient> RegisterInputAsync(RoundState roundState, ArenaClient arenaClient, SmartCoin coin, IKeyChain keyChain, CancellationToken cancellationToken)
-    {
-        AliceClient? aliceClient;
-        try
-        {
-            var ownershipProof = keyChain.GetOwnershipProof(
-                coin,
-                new CoinJoinInputCommitmentData("CoinJoinCoordinatorIdentifier", roundState.Id));
-
-            var (response, isPayingZeroCoordinationFee) = await arenaClient.RegisterInputAsync(roundState.Id, coin.Coin.Outpoint, ownershipProof, cancellationToken).ConfigureAwait(false);
-            aliceClient = new(response.Value, roundState, arenaClient, coin, ownershipProof, response.IssuedAmountCredentials, response.IssuedVsizeCredentials, isPayingZeroCoordinationFee);
-            coin.CoinJoinInProgress = true;
-
-            Logger.LogInfo($"Round ({roundState.Id}), Alice ({aliceClient.AliceId}): Registered {coin.OutPoint}.");
-        }
-        catch (System.Net.Http.HttpRequestException ex)
-        {
-            if (ex.InnerException is WabiSabiProtocolException wpe)
-            {
-                switch (wpe.ErrorCode)
-                {
-                    case WabiSabiProtocolErrorCode.InputSpent:
-                        coin.SpentAccordingToBackend = true;
-                        Logger.LogInfo($"{coin.Coin.Outpoint} is spent according to the backend. The wallet is not fully synchronized or corrupted.");
-                        break;
-
-                    case WabiSabiProtocolErrorCode.InputBanned or WabiSabiProtocolErrorCode.InputLongBanned:
-                        var inputBannedExData = wpe.ExceptionData as InputBannedExceptionData;
-                        if (inputBannedExData is null)
-                        {
-                            Logger.LogError($"{nameof(InputBannedExceptionData)} is missing.");
-                        }
-                        coin.BannedUntilUtc = inputBannedExData?.BannedUntil ?? DateTimeOffset.UtcNow + TimeSpan.FromDays(1);
-                        Logger.LogInfo($"{coin.Coin.Outpoint} is banned until {coin.BannedUntilUtc}.");
-                        break;
-
-                    case WabiSabiProtocolErrorCode.InputNotWhitelisted:
-                        coin.SpentAccordingToBackend = false;
-                        Logger.LogWarning($"{coin.Coin.Outpoint} cannot be registered in the blame round.");
-                        break;
-
-                    case WabiSabiProtocolErrorCode.AliceAlreadyRegistered:
-                        Logger.LogInfo($"{coin.Coin.Outpoint} was already registered.");
-                        break;
-
-                    case WabiSabiProtocolErrorCode.WrongPhase:
-                        Logger.LogInfo($"{coin.Coin.Outpoint} arrived too late. Abort the rest of the registrations.");
-                        break;
-
                     case WabiSabiProtocolErrorCode.RoundNotFound:
 	                    Logger.LogInfo($"{coin.Coin.Outpoint} arrived too late because the round doesn't exist anymore. Abort the rest of the registrations.");
 	                    break;
@@ -385,111 +148,113 @@
             throw;
         }
 
-        return aliceClient;
-    }
-
-    private async Task ConfirmConnectionAsync(RoundStateUpdater roundStatusUpdater, CancellationToken cancellationToken)
-    {
-        long[] amountsToRequest = { EffectiveValue.Satoshi };
-        long[] vsizesToRequest = { MaxVsizeAllocationPerAlice - SmartCoin.ScriptPubKey.EstimateInputVsize() };
-
-        do
-        {
-            using CancellationTokenSource timeout = new(ConfirmationTimeout);
-            using CancellationTokenSource cts = CancellationTokenSource.CreateLinkedTokenSource(cancellationToken, timeout.Token);
-
-            try
-            {
-                await roundStatusUpdater
-                    .CreateRoundAwaiter(
-                        RoundId,
-                        Phase.ConnectionConfirmation,
-                        cts.Token)
-                    .ConfigureAwait(false);
-            }
-            catch (OperationCanceledException)
-            {
-                cancellationToken.ThrowIfCancellationRequested();
-            }
-        }
-        while (!await TryConfirmConnectionAsync(amountsToRequest, vsizesToRequest, cancellationToken).ConfigureAwait(false));
-    }
-
-    private async Task<bool> TryConfirmConnectionAsync(IEnumerable<long> amountsToRequest, IEnumerable<long> vsizesToRequest, CancellationToken cancellationToken)
-    {
-        var response = await ArenaClient
-            .ConfirmConnectionAsync(
-                RoundId,
-                AliceId,
-                amountsToRequest,
-                vsizesToRequest,
-                IssuedAmountCredentials,
-                IssuedVsizeCredentials,
-                cancellationToken)
-            .ConfigureAwait(false);
-
-        IssuedAmountCredentials = response.IssuedAmountCredentials;
-        IssuedVsizeCredentials = response.IssuedVsizeCredentials;
-
-        var isConfirmed = response.Value;
-        return isConfirmed;
-    }
-
-    public async Task TryToUnregisterAlicesAsync(CancellationToken cancellationToken)
-    {
-        try
-        {
-            await RemoveInputAsync(cancellationToken).ConfigureAwait(false);
-            SmartCoin.CoinJoinInProgress = false;
-            Logger.LogInfo($"Round ({RoundId}), Alice ({AliceId}): Unregistered {SmartCoin.OutPoint}.");
-        }
-        catch (System.Net.Http.HttpRequestException ex)
-        {
-            if (ex.InnerException is WabiSabiProtocolException wpe)
-            {
-                switch (wpe.ErrorCode)
-                {
-                    case WabiSabiProtocolErrorCode.RoundNotFound:
-                        SmartCoin.CoinJoinInProgress = false;
-                        Logger.LogInfo($"{SmartCoin.Coin.Outpoint} the round was not found. Nothing to unregister.");
-                        break;
-
-                    case WabiSabiProtocolErrorCode.WrongPhase:
-                        Logger.LogInfo($"{SmartCoin.Coin.Outpoint} could not be unregistered at this phase (too late).");
-                        break;
-                }
-            }
-
-            // Log and swallow the exception because there is nothing else that can be done here.
-            Logger.LogWarning($"{SmartCoin.Coin.Outpoint} unregistration failed with {ex}.");
-        }
-    }
-
-    public void Finish()
-    {
-        SmartCoin.CoinJoinInProgress = false;
-    }
-
-    public async Task RemoveInputAsync(CancellationToken cancellationToken)
-    {
-        await ArenaClient.RemoveInputAsync(RoundId, AliceId, cancellationToken).ConfigureAwait(false);
-        SmartCoin.CoinJoinInProgress = false;
-        Logger.LogInfo($"Round ({RoundId}), Alice ({AliceId}): Inputs removed.");
-    }
-
-    public async Task SignTransactionAsync(Transaction unsignedCoinJoin, IKeyChain keyChain, CancellationToken cancellationToken)
-    {
-        await ArenaClient.SignTransactionAsync(RoundId, SmartCoin.Coin, OwnershipProof, keyChain, unsignedCoinJoin, cancellationToken).ConfigureAwait(false);
-
-        Logger.LogInfo($"Round ({RoundId}), Alice ({AliceId}): Posted a signature.");
-    }
-
-    public async Task ReadyToSignAsync(CancellationToken cancellationToken)
-    {
-        await ArenaClient.ReadyToSignAsync(RoundId, AliceId, cancellationToken).ConfigureAwait(false);
-        Logger.LogInfo($"Round ({RoundId}), Alice ({AliceId}): Ready to sign.");
-    }
-
-    public Money EffectiveValue => SmartCoin.EffectiveValue(FeeRate, IsPayingZeroCoordinationFee ? CoordinationFeeRate.Zero : CoordinationFeeRate);
->>>>>>> 054905d4
+		return aliceClient;
+	}
+
+	private async Task ConfirmConnectionAsync(RoundStateUpdater roundStatusUpdater, CancellationToken cancellationToken)
+	{
+		long[] amountsToRequest = { EffectiveValue.Satoshi };
+		long[] vsizesToRequest = { MaxVsizeAllocationPerAlice - SmartCoin.ScriptPubKey.EstimateInputVsize() };
+
+		do
+		{
+			using CancellationTokenSource timeout = new(ConfirmationTimeout);
+			using CancellationTokenSource cts = CancellationTokenSource.CreateLinkedTokenSource(cancellationToken, timeout.Token);
+
+			try
+			{
+				await roundStatusUpdater
+					.CreateRoundAwaiter(
+						RoundId,
+						Phase.ConnectionConfirmation,
+						cts.Token)
+					.ConfigureAwait(false);
+			}
+			catch (OperationCanceledException)
+			{
+				cancellationToken.ThrowIfCancellationRequested();
+			}
+		}
+		while (!await TryConfirmConnectionAsync(amountsToRequest, vsizesToRequest, cancellationToken).ConfigureAwait(false));
+	}
+
+	private async Task<bool> TryConfirmConnectionAsync(IEnumerable<long> amountsToRequest, IEnumerable<long> vsizesToRequest, CancellationToken cancellationToken)
+	{
+		var response = await ArenaClient
+			.ConfirmConnectionAsync(
+				RoundId,
+				AliceId,
+				amountsToRequest,
+				vsizesToRequest,
+				IssuedAmountCredentials,
+				IssuedVsizeCredentials,
+				cancellationToken)
+			.ConfigureAwait(false);
+
+		IssuedAmountCredentials = response.IssuedAmountCredentials;
+		IssuedVsizeCredentials = response.IssuedVsizeCredentials;
+
+		var isConfirmed = response.Value;
+		return isConfirmed;
+	}
+
+	public async Task TryToUnregisterAlicesAsync(CancellationToken cancellationToken)
+	{
+		try
+		{
+			using var unregCts = new CancellationTokenSource(TimeSpan.FromSeconds(7));
+			using var linkedCts = CancellationTokenSource.CreateLinkedTokenSource(unregCts.Token, cancellationToken);
+
+			await RemoveInputAsync(linkedCts.Token).ConfigureAwait(false);
+			SmartCoin.CoinJoinInProgress = false;
+			Logger.LogInfo($"Round ({RoundId}), Alice ({AliceId}): Unregistered {SmartCoin.OutPoint}.");
+		}
+		catch (Exception ex)
+		{
+			if (ex is HttpRequestException && ex.InnerException is WabiSabiProtocolException wpe)
+			{
+				switch (wpe.ErrorCode)
+				{
+					case WabiSabiProtocolErrorCode.RoundNotFound:
+						SmartCoin.CoinJoinInProgress = false;
+						Logger.LogInfo($"{SmartCoin.Coin.Outpoint} the round was not found. Nothing to unregister.");
+						break;
+
+					case WabiSabiProtocolErrorCode.WrongPhase:
+						Logger.LogInfo($"{SmartCoin.Coin.Outpoint} could not be unregistered at this phase (too late).");
+						break;
+				}
+			}
+
+			// Log and swallow the exception because there is nothing else that can be done here.
+			Logger.LogWarning($"{SmartCoin.Coin.Outpoint} unregistration failed with {ex}.");
+		}
+	}
+
+	public void Finish()
+	{
+		SmartCoin.CoinJoinInProgress = false;
+	}
+
+	public async Task RemoveInputAsync(CancellationToken cancellationToken)
+	{
+		await ArenaClient.RemoveInputAsync(RoundId, AliceId, cancellationToken).ConfigureAwait(false);
+		SmartCoin.CoinJoinInProgress = false;
+		Logger.LogInfo($"Round ({RoundId}), Alice ({AliceId}): Inputs removed.");
+	}
+
+	public async Task SignTransactionAsync(Transaction unsignedCoinJoin, IKeyChain keyChain, CancellationToken cancellationToken)
+	{
+		await ArenaClient.SignTransactionAsync(RoundId, SmartCoin.Coin, OwnershipProof, keyChain, unsignedCoinJoin, cancellationToken).ConfigureAwait(false);
+
+		Logger.LogInfo($"Round ({RoundId}), Alice ({AliceId}): Posted a signature.");
+	}
+
+	public async Task ReadyToSignAsync(CancellationToken cancellationToken)
+	{
+		await ArenaClient.ReadyToSignAsync(RoundId, AliceId, cancellationToken).ConfigureAwait(false);
+		Logger.LogInfo($"Round ({RoundId}), Alice ({AliceId}): Ready to sign.");
+	}
+
+	public Money EffectiveValue => SmartCoin.EffectiveValue(FeeRate, IsPayingZeroCoordinationFee ? CoordinationFeeRate.Zero : CoordinationFeeRate);
 }