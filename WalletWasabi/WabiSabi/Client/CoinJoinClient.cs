--- conflicted
+++ resolved
@@ -281,19 +281,11 @@
 		// expected anonymity set threshold.
 		private ImmutableList<SmartCoin> SelectCoinsForRound(IEnumerable<SmartCoin> coins, MultipartyTransactionParameters parameters) =>
 			coins
-<<<<<<< HEAD
 				.Where(x => parameters.AllowedInputAmounts.Contains(x.Amount))
 				.Where(x => parameters.AllowedInputTypes.Any(t => x.ScriptPubKey.IsScriptType(t)))
 				.GroupBy(x => x.TransactionId)
 				.Select(x => x.OrderByDescending(y => y.Amount).First())
 				.OrderBy(x => x.HdPubKey.AnonymitySet)
-=======
-				.Where(x => parameters.AllowedInputAmounts.Contains(x.Amount)) // Only coin with amount in the allowed range
-				.Where(x => parameters.AllowedInputTypes.Any(t => x.ScriptPubKey.IsScriptType(t))) // Only coins with allowed script types
-																								   // .GroupBy(x => x.TransactionId) // Only one coin from the same transaction (do not consolidate same transaction outputs)
-																								   // .Select(x => x.OrderByDescending(y => y.Amount).First()) // In case of coins from same tx then take the biggest one
-				.OrderBy(x => x.HdPubKey.AnonymitySet) // Less private coins should be the first ones
->>>>>>> a0cda5f5
 				.ThenByDescending(x => x.Amount)
 				.Take(MaxInputsRegistrableByWallet)
 				.ToImmutableList();
