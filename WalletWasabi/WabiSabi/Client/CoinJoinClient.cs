using Microsoft.Extensions.Hosting;
using NBitcoin;
using System;
using System.Collections.Generic;
using System.Linq;
using System.Threading;
using System.Threading.Tasks;
using WalletWasabi.Blockchain.Keys;
using WalletWasabi.Crypto.Randomness;
using WalletWasabi.Crypto.ZeroKnowledge;
using WalletWasabi.Logging;
using WalletWasabi.WabiSabi.Backend.PostRequests;
using WalletWasabi.WabiSabi.Backend.Rounds;
using WalletWasabi.WabiSabi.Client.CredentialDependencies;
using WalletWasabi.WabiSabi.Crypto;
using WalletWasabi.WabiSabi.Models;
using WalletWasabi.WabiSabi.Models.Decomposition;
using WalletWasabi.WabiSabi.Models.MultipartyTransaction;
using WalletWasabi.Wallets;

namespace WalletWasabi.WabiSabi.Client
{
	public class CoinJoinClient
	{
		public CoinJoinClient(
			IWabiSabiApiRequestHandler arenaRequestHandler,
			IEnumerable<Coin> coins,
			Kitchen kitchen,
			KeyManager keymanager,
			RoundStateUpdater roundStatusUpdater)
		{
			ArenaRequestHandler = arenaRequestHandler;
			Kitchen = kitchen;
			Keymanager = keymanager;
			RoundStatusUpdater = roundStatusUpdater;
			SecureRandom = new SecureRandom();
			Coins = coins;
		}

		private ZeroCredentialPool ZeroAmountCredentialPool { get; } = new();
		private ZeroCredentialPool ZeroVsizeCredentialPool { get; } = new();
		private IEnumerable<Coin> Coins { get; set; }
		private SecureRandom SecureRandom { get; } = new SecureRandom();
		private Random Random { get; } = new();
		public IWabiSabiApiRequestHandler ArenaRequestHandler { get; }
		public Kitchen Kitchen { get; }
		public KeyManager Keymanager { get; }
		private RoundStateUpdater RoundStatusUpdater { get; }

		public async Task StartCoinJoinAsync(CancellationToken cancellationToken, IEnumerable<Money>? forcedOutputDenominations = null)
		{
			var roundState = await RoundStatusUpdater.CreateRoundAwaiter(roundState => roundState.Phase == Phase.InputRegistration, cancellationToken).ConfigureAwait(false);
			var constructionState = roundState.Assert<ConstructionState>();

			// Calculate outputs values
			var outputValues = DecomposeAmounts(roundState.FeeRate, forcedOutputDenominations);

			// Get all locked internal keys we have and assert we have enough.
			Keymanager.AssertLockedInternalKeysIndexed(howMany: Coins.Count());
			var allLockedInternalKeys = Keymanager.GetKeys(x => x.IsInternal && x.KeyState == KeyState.Locked);
			var outputTxOuts = outputValues.Zip(allLockedInternalKeys, (amount, hdPubKey) => new TxOut(amount, hdPubKey.P2wpkhScript));

			List<AliceClient> aliceClients = CreateAliceClients(roundState);

			// Register coins.
			aliceClients = await RegisterCoinsAsync(aliceClients, cancellationToken).ConfigureAwait(false);

			// Confirm coins.
			aliceClients = await ConfirmConnectionsAsync(aliceClients, roundState.MaxVsizeAllocationPerAlice, roundState.ConnectionConfirmationTimeout, cancellationToken).ConfigureAwait(false);

			// Re-issuances.
			DependencyGraph dependencyGraph = DependencyGraph.ResolveCredentialDependencies(aliceClients.Select(a => a.Coin), outputTxOuts, roundState.FeeRate);
			DependencyGraphResolver dgr = new(dependencyGraph);
			var bobClient = CreateBobClient(roundState);
			var outputCredentials = await dgr.ResolveAsync(aliceClients, bobClient, cancellationToken).ConfigureAwait(false);

			// Output registration.
			roundState = await RoundStatusUpdater.CreateRoundAwaiter(roundState.Id, rs => rs.Phase == Phase.OutputRegistration, cancellationToken).ConfigureAwait(false);
			await RegisterOutputsAsync(bobClient, outputTxOuts, outputCredentials, cancellationToken).ConfigureAwait(false);

			// Signing.
			roundState = await RoundStatusUpdater.CreateRoundAwaiter(roundState.Id, rs => rs.Phase == Phase.TransactionSigning, cancellationToken).ConfigureAwait(false);
			var signingState = roundState.Assert<SigningState>();
			var unsignedCoinJoin = signingState.CreateUnsignedTransaction();

			// Sanity check.
			var effectiveOutputs = outputTxOuts.Select(o => (o.EffectiveCost(roundState.FeeRate), o.ScriptPubKey));
			if (!SanityCheck(effectiveOutputs, unsignedCoinJoin))
			{
				throw new InvalidOperationException($"Round ({roundState.Id}): My output is missing.");
			}

			// Send signature.
			await SignTransactionAsync(aliceClients, unsignedCoinJoin, cancellationToken).ConfigureAwait(false);
		}

		private List<AliceClient> CreateAliceClients(RoundState roundState)
		{
			List<AliceClient> aliceClients = new();
			foreach (var coin in Coins)
			{
				var aliceArenaClient = new ArenaClient(
					roundState.CreateAmountCredentialClient(ZeroAmountCredentialPool, SecureRandom),
					roundState.CreateVsizeCredentialClient(ZeroVsizeCredentialPool, SecureRandom),
					ArenaRequestHandler);

				var hdKey = Keymanager.GetSecrets(Kitchen.SaltSoup(), coin.ScriptPubKey).Single();
				var secret = hdKey.PrivateKey.GetBitcoinSecret(Keymanager.GetNetwork());
				aliceClients.Add(new AliceClient(roundState.Id, aliceArenaClient, coin, roundState.FeeRate, secret));
			}
			return aliceClients;
		}

		private async Task<List<AliceClient>> RegisterCoinsAsync(IEnumerable<AliceClient> aliceClients, CancellationToken cancellationToken)
		{
			async Task<AliceClient?> RegisterInputTask(AliceClient aliceClient)
			{
				try
				{
					await aliceClient.RegisterInputAsync(cancellationToken).ConfigureAwait(false);
					return aliceClient;
				}
				catch (Exception e)
				{
					Logger.LogWarning($"Round ({aliceClient.RoundId}), Alice ({aliceClient.AliceId}): {nameof(AliceClient.RegisterInputAsync)} failed, reason:'{e}'.");
					return default;
				}
			}

			var registerRequests = aliceClients.Select(RegisterInputTask);
			var completedRequests = await Task.WhenAll(registerRequests).ConfigureAwait(false);

			return completedRequests.Where(x => x is not null).Cast<AliceClient>().ToList();
		}

		private async Task<List<AliceClient>> ConfirmConnectionsAsync(IEnumerable<AliceClient> aliceClients, long maxVsizeAllocationPerAlice, TimeSpan connectionConfirmationTimeout, CancellationToken cancellationToken)
		{
			async Task<AliceClient?> ConfirmConnectionTask(AliceClient aliceClient)
			{
				try
				{
					await aliceClient.ConfirmConnectionAsync(connectionConfirmationTimeout, maxVsizeAllocationPerAlice, cancellationToken).ConfigureAwait(false);
					return aliceClient;
				}
				catch (Exception e)
				{
					Logger.LogWarning($"Round ({aliceClient.RoundId}), Alice ({aliceClient.AliceId}): {nameof(AliceClient.ConfirmConnectionAsync)} failed, reason:'{e}'.");
					return default;
				}
			}

			var confirmationRequests = aliceClients.Select(ConfirmConnectionTask);
			var completedRequests = await Task.WhenAll(confirmationRequests).ConfigureAwait(false);

			return completedRequests.Where(x => x is not null).Cast<AliceClient>().ToList();
		}

		private IEnumerable<Money> DecomposeAmounts(FeeRate feeRate, IEnumerable<Money>? forcedOutputDenominations = null)
		{
			var allDenominations = forcedOutputDenominations is null ? BaseDenominationGenerator.Generate() : forcedOutputDenominations;
			GreedyDecomposer greedyDecomposer = new(allDenominations);
<<<<<<< HEAD
			var amounts = Coins.Select(c => c.Amount - feeRate.GetFee(c.ScriptPubKey.EstimateInputVsize()));
			var sum = amounts.Sum();
			var denominations = greedyDecomposer.Decompose(sum);
			if (sum != denominations.Sum())
			{
				throw new InvalidOperationException("Decomposed amounts and inputs sum not equal.");
			}
=======
			var amounts = Coins.Select(c => c.EffectiveValue(feeRate));
			var denominations = greedyDecomposer.Decompose(amounts.Sum());
>>>>>>> f9260648
			return amounts;
		}

		private IEnumerable<IEnumerable<(ulong RealAmountCredentialValue, ulong RealVsizeCredentialValue, Money Value)>> CreatePlan(
			IEnumerable<ulong> realAmountCredentialValues,
			IEnumerable<ulong> realVsizeCredentialValues,
			IEnumerable<Money> outputValues)
		{
			yield return realAmountCredentialValues.Zip(realVsizeCredentialValues, outputValues, (a, v, o) => (a, v, o));
		}

		private async Task RegisterOutputsAsync(BobClient bobClient,
			IEnumerable<TxOut> outputTxOuts,
			List<(Money Amount, Credential[] AmounCreds, Credential[] VsizeCreds)> outputCredentials,
			CancellationToken cancellationToken)
		{
			async Task<TxOut?> RegisterOutputTask(BobClient bobClient, TxOut output, Credential[] realAmountCredentials, Credential[] realVsizeCredentials)
			{
				try
				{
					await bobClient.RegisterOutputAsync(output.Value, output.ScriptPubKey, realAmountCredentials, realVsizeCredentials, cancellationToken).ConfigureAwait(false);
					return output;
				}
				catch (Exception e)
				{
					Logger.LogWarning($"Round ({bobClient.RoundId}), Bob ({{output.ScriptPubKey}}): {nameof(BobClient.RegisterOutputAsync)} failed, reason:'{e}'.");
					return default;
				}
			}

			List<(TxOut Output, Credential[] RealAmountCredentials, Credential[] RealVsizeCredentials)> outputWithCredentials = new();
			var remainingCredentials = outputCredentials.ToList();

			foreach (var txOut in outputTxOuts)
			{
				var creds = remainingCredentials.First(op => op.Amount == txOut.Value);
				outputWithCredentials.Add((txOut, creds.AmounCreds, creds.VsizeCreds));

				// Make sure to not use the same credentials twice.
				remainingCredentials.Remove(creds);
			}

			var outputRegisterRequests = outputWithCredentials.Select(output => RegisterOutputTask(bobClient, output.Output, output.RealAmountCredentials, output.RealVsizeCredentials));

			await Task.WhenAll(outputRegisterRequests).ConfigureAwait(false);
		}

		private BobClient CreateBobClient(RoundState roundState)
		{
			return new BobClient(
				roundState.Id,
				new(
					roundState.CreateAmountCredentialClient(ZeroAmountCredentialPool, SecureRandom),
					roundState.CreateVsizeCredentialClient(ZeroVsizeCredentialPool, SecureRandom),
					ArenaRequestHandler));
		}

		private bool SanityCheck(IEnumerable<(Money Value, Script ScriptPubKey)> expectedOutputs, Transaction unsignedCoinJoinTransaction)
		{
			var coinJoinOutputs = unsignedCoinJoinTransaction.Outputs.Select(o => (o.Value, o.ScriptPubKey));
			return coinJoinOutputs.IsSuperSetOf(expectedOutputs);
		}

		private async Task SignTransactionAsync(IEnumerable<AliceClient> aliceClients, Transaction unsignedCoinJoinTransaction, CancellationToken cancellationToken)
		{
			async Task<AliceClient?> SignTransactionTask(AliceClient aliceClient)
			{
				try
				{
					await aliceClient.SignTransactionAsync(unsignedCoinJoinTransaction, cancellationToken).ConfigureAwait(false);
					return aliceClient;
				}
				catch (Exception e)
				{
					Logger.LogWarning($"Round ({aliceClient.RoundId}), Alice ({{aliceClient.AliceId}}): {nameof(AliceClient.SignTransactionAsync)} failed, reason:'{e}'.");
					return default;
				}
			}

			var signingRequests = aliceClients.Select(SignTransactionTask);
			await Task.WhenAll(signingRequests).ConfigureAwait(false);
		}
	}
}<|MERGE_RESOLUTION|>--- conflicted
+++ resolved
@@ -159,18 +159,13 @@
 		{
 			var allDenominations = forcedOutputDenominations is null ? BaseDenominationGenerator.Generate() : forcedOutputDenominations;
 			GreedyDecomposer greedyDecomposer = new(allDenominations);
-<<<<<<< HEAD
-			var amounts = Coins.Select(c => c.Amount - feeRate.GetFee(c.ScriptPubKey.EstimateInputVsize()));
+			var amounts = Coins.Select(c => c.EffectiveValue(feeRate));
 			var sum = amounts.Sum();
 			var denominations = greedyDecomposer.Decompose(sum);
 			if (sum != denominations.Sum())
 			{
 				throw new InvalidOperationException("Decomposed amounts and inputs sum not equal.");
 			}
-=======
-			var amounts = Coins.Select(c => c.EffectiveValue(feeRate));
-			var denominations = greedyDecomposer.Decompose(amounts.Sum());
->>>>>>> f9260648
 			return amounts;
 		}
 
