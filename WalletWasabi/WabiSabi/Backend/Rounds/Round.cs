--- conflicted
+++ resolved
@@ -71,15 +71,12 @@
 
 		public void SetPhase(Phase phase)
 		{
-<<<<<<< HEAD
-			Logger.LogInfo($"Round ({Id}): Phase changed: {Phase} -> {phase}");
-=======
 			if (!Enum.IsDefined<Phase>(phase))
 			{
 				throw new ArgumentException($"Invalid phase {phase}. This is a bug.", nameof(phase));
 			}
 			
->>>>>>> f743c234
+			Logger.LogInfo($"Round ({Id}): Phase changed: {Phase} -> {phase}");
 			Phase = phase;
 
 			if (phase == Phase.ConnectionConfirmation)
