--- conflicted
+++ resolved
@@ -337,13 +337,8 @@
 				else if (round.Phase == Phase.ConnectionConfirmation)
 				{
 					var commitAmountRealCredentialResponse = round.AmountCredentialIssuer.PrepareResponse(realAmountCredentialRequests);
-<<<<<<< HEAD
 					var commitVsizeRealCredentialResponse = round.VsizeCredentialIssuer.PrepareResponse(realVsizeCredentialRequests);
-					alice.ConfirmedConnetion = true;
-=======
-					var commitWeightRealCredentialResponse = round.WeightCredentialIssuer.PrepareResponse(realWeightCredentialRequests);
 					alice.ConfirmedConnection = true;
->>>>>>> 71076ffd
 
 					return new(
 						commitAmountZeroCredentialResponse.Commit(),
