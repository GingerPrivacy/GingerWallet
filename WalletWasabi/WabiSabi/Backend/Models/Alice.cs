using NBitcoin;
using System;
using System.Collections.Generic;
using System.Linq;
using System.Text;
using System.Threading.Tasks;
using WalletWasabi.Helpers;

namespace WalletWasabi.WabiSabi.Backend.Models
{
	public class Alice
	{
		public Alice(IDictionary<Coin, byte[]> coinRoundSignaturePairs)
		{
			Coins = coinRoundSignaturePairs.Keys;
			CoinRoundSignaturePairs = coinRoundSignaturePairs;
		}

		public Guid Id { get; } = Guid.NewGuid();
		public DateTimeOffset Deadline { get; set; } = DateTimeOffset.UtcNow;
		public IEnumerable<Coin> Coins { get; }
		public IDictionary<Coin, byte[]> CoinRoundSignaturePairs { get; }
		public Money TotalInputAmount => Coins.Sum(x => x.Amount);
		public int TotalInputVsize => Coins.Sum(x => x.ScriptPubKey.EstimateInputVsize());
<<<<<<< HEAD
		public bool ConfirmedConnetion { get; set; } = false;
=======

		public bool ConfirmedConnection { get; set; } = false;
>>>>>>> 71076ffd

		public long CalculateRemainingVsizeCredentials(uint maxRegistrableSize) => maxRegistrableSize - TotalInputVsize;

		public Money CalculateRemainingAmountCredentials(FeeRate feeRate) => TotalInputAmount - feeRate.GetFee(TotalInputVsize);

		public void SetDeadlineRelativeTo(TimeSpan connectionConfirmationTimeout)
		{
			// Have alice timeouts a bit sooner than the timeout of connection confirmation phase.
			Deadline = DateTimeOffset.UtcNow + (connectionConfirmationTimeout * 0.9);
		}
	}
}<|MERGE_RESOLUTION|>--- conflicted
+++ resolved
@@ -22,12 +22,8 @@
 		public IDictionary<Coin, byte[]> CoinRoundSignaturePairs { get; }
 		public Money TotalInputAmount => Coins.Sum(x => x.Amount);
 		public int TotalInputVsize => Coins.Sum(x => x.ScriptPubKey.EstimateInputVsize());
-<<<<<<< HEAD
-		public bool ConfirmedConnetion { get; set; } = false;
-=======
 
 		public bool ConfirmedConnection { get; set; } = false;
->>>>>>> 71076ffd
 
 		public long CalculateRemainingVsizeCredentials(uint maxRegistrableSize) => maxRegistrableSize - TotalInputVsize;
 
