--- conflicted
+++ resolved
@@ -12,11 +12,7 @@
 namespace WalletWasabi.Tor
 {
 	/// <summary>
-<<<<<<< HEAD
 	/// Manages lifetime of Tor process.
-=======
-	/// Starts and monitors Tor program.
->>>>>>> 69337e34
 	/// </summary>
 	/// <seealso href="https://2019.www.torproject.org/docs/tor-manual.html.en"/>
 	public class TorProcessManager
@@ -29,11 +25,6 @@
 		public TorProcessManager(TorSettings settings, EndPoint torSocks5EndPoint)
 		{
 			TorSocks5EndPoint = torSocks5EndPoint;
-<<<<<<< HEAD
-=======
-			_monitorState = StateNotStarted;
-			MonitorCts = new CancellationTokenSource();
->>>>>>> 69337e34
 			TorProcess = null;
 			Settings = settings;
 			TorSocks5Client = new TorSocks5Client(torSocks5EndPoint);
@@ -49,13 +40,6 @@
 
 		private TorSocks5Client TorSocks5Client { get; }
 
-<<<<<<< HEAD
-=======
-		public bool IsRunning => Interlocked.Read(ref _monitorState) == StateRunning;
-
-		private CancellationTokenSource MonitorCts { get; set; }
-
->>>>>>> 69337e34
 		/// <summary>
 		/// Installs Tor if it is not installed, then it starts Tor.
 		/// </summary>
@@ -145,104 +129,8 @@
 			return false;
 		}
 
-<<<<<<< HEAD
 		public async Task StopAsync(bool killTor = false)
 		{
-=======
-		#region Monitor
-
-		public void StartMonitor(TimeSpan torMisbehaviorCheckPeriod, TimeSpan checkIfRunningAfterTorMisbehavedFor, Uri fallBackTestRequestUri)
-		{
-			Logger.LogInfo("Starting Tor monitor...");
-			if (Interlocked.CompareExchange(ref _monitorState, StateRunning, StateNotStarted) != StateNotStarted)
-			{
-				return;
-			}
-
-			Task.Run(async () =>
-			{
-				try
-				{
-					while (IsRunning)
-					{
-						try
-						{
-							await Task.Delay(torMisbehaviorCheckPeriod, MonitorCts.Token).ConfigureAwait(false);
-
-							if (TorHttpClient.TorDoesntWorkSince is { }) // If Tor misbehaves.
-							{
-								TimeSpan torMisbehavedFor = DateTimeOffset.UtcNow - TorHttpClient.TorDoesntWorkSince ?? TimeSpan.Zero;
-
-								if (torMisbehavedFor > checkIfRunningAfterTorMisbehavedFor)
-								{
-									if (TorHttpClient.LatestTorException is TorSocks5FailureResponseException torEx)
-									{
-										if (torEx.RepField == RepField.HostUnreachable)
-										{
-											Uri baseUri = new Uri($"{fallBackTestRequestUri.Scheme}://{fallBackTestRequestUri.DnsSafeHost}");
-											using (var client = new TorHttpClient(baseUri, TorSocks5EndPoint))
-											{
-												var message = new HttpRequestMessage(HttpMethod.Get, fallBackTestRequestUri);
-												await client.SendAsync(message, MonitorCts.Token).ConfigureAwait(false);
-											}
-
-											// Check if it changed in the meantime...
-											if (TorHttpClient.LatestTorException is TorSocks5FailureResponseException torEx2 && torEx2.RepField == RepField.HostUnreachable)
-											{
-												// Fallback here...
-												RequestFallbackAddressUsage = true;
-											}
-										}
-									}
-									else
-									{
-										Logger.LogInfo($"Tor did not work properly for {(int)torMisbehavedFor.TotalSeconds} seconds. Maybe it crashed. Attempting to start it...");
-										await StartAsync(ensureRunning: true).ConfigureAwait(false); // Try starting Tor, if it does not work it'll be another issue.
-									}
-								}
-							}
-						}
-						catch (Exception ex) when (ex is OperationCanceledException || ex is TaskCanceledException || ex is TimeoutException)
-						{
-							Logger.LogTrace(ex);
-						}
-						catch (Exception ex)
-						{
-							Logger.LogDebug(ex);
-						}
-					}
-				}
-				finally
-				{
-					Interlocked.CompareExchange(ref _monitorState, StateStopped, StateStopping); // If IsStopping, make it stopped.
-				}
-			});
-		}
-
-		/// <summary>
-		/// Stops Tor monitor, TCP connection with Tor and Tor process (if it was started).
-		/// </summary>
-		/// <param name="killTor">Whether to kill Tor process or whether it should continue running for privacy reasons.</param>
-		public async Task StopAsync(bool killTor = false)
-		{
-			Logger.LogTrace($"> {nameof(killTor)}={killTor}");
-
-			Interlocked.CompareExchange(ref _monitorState, StateStopping, StateRunning); // If running, make it stopping.
-
-			MonitorCts.Cancel();
-			while (Interlocked.CompareExchange(ref _monitorState, StateStopped, StateNotStarted) == StateStopping)
-			{
-				await Task.Delay(50).ConfigureAwait(false);
-			}
-
-			// Stop Tor monitor.
-			MonitorCts.Dispose();
-
-			// Stop TCP connection with Tor.
-			TorSocks5Client.Dispose();
-
-			// Stop Tor itself, if the option is selected by the user.
->>>>>>> 69337e34
 			if (TorProcess is { } && killTor)
 			{
 				Logger.LogInfo($"Killing Tor process.");
@@ -263,11 +151,6 @@
 
 			// Dispose Tor process resources (does not stop/kill Tor process).
 			TorProcess?.Dispose();
-<<<<<<< HEAD
-=======
-
-			Logger.LogTrace("<");
->>>>>>> 69337e34
 		}
 	}
 }