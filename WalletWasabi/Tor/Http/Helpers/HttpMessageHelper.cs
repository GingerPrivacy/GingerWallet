using System.Collections.Generic;
using System.IO;
using System.IO.Compression;
using System.Linq;
using System.Net;
using System.Net.Http;
using System.Net.Http.Headers;
using System.Text;
using System.Threading;
using System.Threading.Tasks;
using WalletWasabi.Extensions;
using WalletWasabi.Logging;
using WalletWasabi.Tor.Http.Models;
using WalletWasabi.Tor.Socks5.Exceptions;
using static WalletWasabi.Tor.Http.Constants;

namespace WalletWasabi.Tor.Http.Helpers;

public static class HttpMessageHelper
{
	public static async Task<string> ReadStartLineAsync(Stream stream, CancellationToken ctsToken = default)
	{
		// https://tools.ietf.org/html/rfc7230#section-3
		// A recipient MUST parse an HTTP message as a sequence of octets in an
		// encoding that is a superset of US-ASCII[USASCII].

		// Read until the first CRLF
		// the CRLF is part of the startLine
		// https://tools.ietf.org/html/rfc7230#section-3.5
		// Although the line terminator for the start-line and header fields is
		// the sequence CRLF, a recipient MAY recognize a single LF as a line
		// terminator and ignore any preceding CR.
		var bab = new ByteArrayBuilder();
		int read = 0;
		while (read >= 0)
		{
			read = await stream.ReadByteAsync(ctsToken).ConfigureAwait(false);

			// End of stream has been reached.
			if (read == -1)
			{
				Logger.LogTrace($"End of stream has been reached during reading HTTP start-line. Read bytes: '{ByteHelpers.ToHex(bab.ToArray())}'.");
				throw new TorConnectionReadException("HTTP start-line is incomplete. Tor circuit probably died.");
			}

			bab.Append((byte)read);
			if (LF == (byte)read)
			{
				break;
			}
		}

		var startLine = bab.ToString(Encoding.ASCII);
		if (string.IsNullOrEmpty(startLine))
		{
			throw new FormatException($"{nameof(startLine)} cannot be null or empty.");
		}

		return startLine;
	}

	public static async Task<string> ReadHeadersAsync(Stream stream, CancellationToken ctsToken = default)
	{
		var headers = "";
		var firstRead = true;
		var builder = new StringBuilder();
		builder.Append(headers);
		while (true)
		{
			var header = await ReadCRLFLineAsync(stream, Encoding.ASCII, ctsToken).ConfigureAwait(false);

			if (header.Length == 0)
			{
				// 2 CRLF was read in row so it's the end of the headers
				break;
			}

			if (firstRead)
			{
				// https://tools.ietf.org/html/rfc7230#section-3
				// A recipient that receives whitespace between the
				// start - line and the first header field MUST either reject the message
				// as invalid or consume each whitespace-preceded line without further
				// processing of it(i.e., ignore the entire line, along with any
				// subsequent lines preceded by whitespace, until a properly formed
				// header field is received or the header section is terminated).
				if (char.IsWhiteSpace(header[0]))
				{
					throw new FormatException("Invalid HTTP message: Cannot be whitespace between the start line and the headers.");
				}
				firstRead = false;
			}

			builder.Append(header + CRLF); // CRLF is part of the header string
		}

		headers = builder.ToString();
		if (string.IsNullOrEmpty(headers))
		{
			headers = "";
		}

		return headers;
	}

	private static async Task<string> ReadCRLFLineAsync(Stream stream, Encoding encoding, CancellationToken ctsToken = default)
	{
		var bab = new ByteArrayBuilder();
		while (true)
		{
			int ch = await stream.ReadByteAsync(ctsToken).ConfigureAwait(false);
			if (ch == -1)
			{
				break;
			}

			if (ch == '\r')
			{
				var ch2 = await stream.ReadByteAsync(ctsToken).ConfigureAwait(false);
				if (ch2 == '\n')
				{
					return bab.ToString(encoding);
				}
				bab.Append(new byte[] { (byte)ch, (byte)ch2 });
				continue;
			}
			bab.Append((byte)ch);
		}

		return bab.Length > 0
			? bab.ToString(encoding)
			: throw new FormatException("There's no CRLF.");
	}

	public static byte[]? HandleGzipCompression(HttpContentHeaders contentHeaders, byte[]? decodedBodyArray)
	{
		if (decodedBodyArray is null || !decodedBodyArray.Any())
		{
			return decodedBodyArray;
		}

		if (contentHeaders?.ContentEncoding is { } && contentHeaders.ContentEncoding.Contains("gzip"))
		{
			using (var src = new MemoryStream(decodedBodyArray))
			using (var unzipStream = new GZipStream(src, CompressionMode.Decompress))
			{
				using var targetStream = new MemoryStream();
				unzipStream.CopyTo(targetStream);
				decodedBodyArray = targetStream.ToArray();
			}
			contentHeaders.ContentEncoding.Remove("gzip");
			if (!contentHeaders.ContentEncoding.Any())
			{
				contentHeaders.Remove("Content-Encoding");
			}
		}

		return decodedBodyArray;
	}

	public static async Task<byte[]?> GetContentBytesAsync(Stream stream, HttpResponseContentHeaders headerStruct, HttpMethod requestMethod, StatusLine statusLine, CancellationToken ctsToken = default)
	{
		// https://tools.ietf.org/html/rfc7230#section-3.3.3
		// The length of a message body is determined by one of the following
		// (in order of precedence):
		// 1.Any response to a HEAD request and any response with a 1xx
		// (Informational), 204(No Content), or 304(Not Modified) status
		// code is always terminated by the first empty line after the
		// header fields, regardless of the header fields present in the
		// message, and thus cannot contain a message body.
		if (requestMethod == HttpMethod.Head
			|| HttpStatusCodeHelper.IsInformational(statusLine.StatusCode)
			|| statusLine.StatusCode == HttpStatusCode.NoContent
			|| statusLine.StatusCode == HttpStatusCode.NotModified)
		{
			return GetDummyOrNullContentBytes(headerStruct.ContentHeaders);
		}
		// https://tools.ietf.org/html/rfc7230#section-3.3.3
		// 2.Any 2xx(Successful) response to a CONNECT request implies that
		// the connection will become a tunnel immediately after the empty
		// line that concludes the header fields.A client MUST ignore any
		// Content-Length or Transfer-Encoding header fields received in
		// such a message.
		if (requestMethod == new HttpMethod("CONNECT"))
		{
			if (HttpStatusCodeHelper.IsSuccessful(statusLine.StatusCode))
			{
				return null;
			}
		}

		// https://tools.ietf.org/html/rfc7230#section-3.3.3
		// 3.If a Transfer-Encoding header field is present and the chunked
		// transfer coding(Section 4.1) is the final encoding, the message
		// body length is determined by reading and decoding the chunked
		// data until the transfer coding indicates the data is complete.
		if (headerStruct?.ResponseHeaders?.Contains("Transfer-Encoding") is true)
		{
			// https://tools.ietf.org/html/rfc7230#section-4
			// All transfer-coding names are case-insensitive
			if ("chunked".Equals(headerStruct.ResponseHeaders.TransferEncoding.Last().Value, StringComparison.OrdinalIgnoreCase))
			{
				return await GetDecodedChunkedContentBytesAsync(stream, headerStruct, ctsToken).ConfigureAwait(false);
			}
			// https://tools.ietf.org/html/rfc7230#section-3.3.3
			// If a Transfer-Encoding header field is present in a response and
			// the chunked transfer coding is not the final encoding, the
			// message body length is determined by reading the connection until
			// it is closed by the server. If a Transfer-Encoding header field
			// is present in a request and the chunked transfer coding is not
			// the final encoding, the message body length cannot be determined
			// reliably; the server MUST respond with the 400(Bad Request)
			// status code and then close the connection.
			return await GetBytesTillEndAsync(stream, ctsToken).ConfigureAwait(false);
		}
		// https://tools.ietf.org/html/rfc7230#section-3.3.3
		// 5.If a valid Content-Length header field is present without
		// Transfer-Encoding, its decimal value defines the expected message
		// body length in octets.If the sender closes the connection or
		// the recipient times out before the indicated number of octets are
		// received, the recipient MUST consider the message to be
		// incomplete and close the connection.
		if (headerStruct?.ContentHeaders?.Contains("Content-Length") is true && headerStruct.ContentHeaders.ContentLength is { } contentLength)
		{
			return await ReadBytesTillLengthAsync(stream, contentLength, ctsToken).ConfigureAwait(false);
		}

		// https://tools.ietf.org/html/rfc7230#section-3.3.3
		// 6.If this is a request message and none of the above are true, then
		// the message body length is zero (no message body is present).
		// 7. Otherwise, this is a response message without a declared message
		// body length, so the message body length is determined by the
		// number of octets received prior to the server closing the
		// connection.
		return await GetBytesTillEndAsync(stream, ctsToken).ConfigureAwait(false);
	}

	private static async Task<byte[]> GetDecodedChunkedContentBytesAsync(Stream stream, HttpResponseContentHeaders headerStruct, CancellationToken ctsToken = default)
	{
		return await GetDecodedChunkedContentBytesAsync(stream, null, headerStruct, ctsToken).ConfigureAwait(false);
	}

	private static async Task<byte[]> GetDecodedChunkedContentBytesAsync(Stream stream, HttpRequestContentHeaders? requestHeaders, HttpResponseContentHeaders responseHeaders, CancellationToken ctsToken = default)
	{
		if (responseHeaders is null && requestHeaders is null)
		{
			throw new ArgumentException("Response and request headers cannot be both null.");
		}
		else if (responseHeaders is { } && requestHeaders is { })
		{
			throw new ArgumentException("Either response or request headers has to be null.");
		}

		// https://tools.ietf.org/html/rfc7230#section-4.1.3
		// 4.1.3.Decoding Chunked
		// A process for decoding the chunked transfer coding can be represented
		// in pseudo-code as:
		// length := 0
		// read chunk-size, chunk-ext(if any), and CRLF
		// while (chunk-size > 0)
		// {
		//   read chunk-data and CRLF
		//   append chunk-data to decoded-body
		//   length:= length + chunk-size
		//   read chunk-size, chunk-ext(if any), and CRLF
		// }
		// read trailer field
		// while (trailer field is not empty) {
		//   if (trailer field is allowed to be sent in a trailer) {
		//      append trailer field to existing header fields
		//   }
		//   read trailer-field
		// }
		// Content-Length := length
		// Remove "chunked" from Transfer-Encoding
		// Remove Trailer from existing header fields
		long length = 0;
		var firstChunkLine = await ReadCRLFLineAsync(stream, Encoding.ASCII, ctsToken: ctsToken).ConfigureAwait(false);
		ParseFirstChunkLine(firstChunkLine, out long chunkSize, out _);
		// We will not do anything with the chunk extensions, because:
		// https://tools.ietf.org/html/rfc7230#section-4.1.1
		// A recipient MUST ignore unrecognized chunk extensions.

		var decodedBody = new List<byte>();
		// https://tools.ietf.org/html/rfc7230#section-4.1
		// The chunked transfer coding is complete
		// when a chunk with a chunk-size of zero is received, possibly followed
		// by a trailer, and finally terminated by an empty line.
		while (chunkSize > 0)
		{
			var chunkData = await ReadBytesTillLengthAsync(stream, chunkSize, ctsToken).ConfigureAwait(false);
			string crlfLine = await ReadCRLFLineAsync(stream, Encoding.ASCII, ctsToken).ConfigureAwait(false);

			// If more than a CRLF was read, then it's not an empty string.
			if (crlfLine.Length != 0)
			{
				throw new FormatException("Chunk does not end with CRLF.");
			}

			decodedBody.AddRange(chunkData);

			length += chunkSize;

			firstChunkLine = await ReadCRLFLineAsync(stream, Encoding.ASCII, ctsToken: ctsToken).ConfigureAwait(false);
			ParseFirstChunkLine(firstChunkLine, out long cs, out _);
			chunkSize = cs;
		}

		// https://tools.ietf.org/html/rfc7230#section-4.1.2
		// A trailer allows the sender to include additional fields at the end
		// of a chunked message in order to supply metadata that might be
		// dynamically generated while the message body is sent
		string trailerHeaders = await ReadHeadersAsync(stream, ctsToken).ConfigureAwait(false);
		var trailerHeaderSection = await HeaderSection.CreateNewAsync(trailerHeaders).ConfigureAwait(false);
		RemoveInvalidTrailers(trailerHeaderSection);
		if (responseHeaders is { })
		{
			var trailerHeaderStruct = trailerHeaderSection.ToHttpResponseHeaders();
			AssertValidHeaders(trailerHeaderStruct.ResponseHeaders, trailerHeaderStruct.ContentHeaders);
			// https://tools.ietf.org/html/rfc7230#section-4.1.2
			// When a chunked message containing a non-empty trailer is received,
			// the recipient MAY process the fields(aside from those forbidden
			// above) as if they were appended to the message's header section.
			CopyHeaders(trailerHeaderStruct.ResponseHeaders, responseHeaders.ResponseHeaders);

			responseHeaders.ResponseHeaders.Remove("Transfer-Encoding");
			responseHeaders.ContentHeaders.TryAddWithoutValidation("Content-Length", length.ToString());
			responseHeaders.ResponseHeaders.Remove("Trailer");
		}
		if (requestHeaders is { })
		{
			var trailerHeaderStruct = trailerHeaderSection.ToHttpRequestHeaders();
			AssertValidHeaders(trailerHeaderStruct.RequestHeaders, trailerHeaderStruct.ContentHeaders);
			// https://tools.ietf.org/html/rfc7230#section-4.1.2
			// When a chunked message containing a non-empty trailer is received,
			// the recipient MAY process the fields(aside from those forbidden
			// above) as if they were appended to the message's header section.
			CopyHeaders(trailerHeaderStruct.RequestHeaders, requestHeaders.RequestHeaders);

			requestHeaders.RequestHeaders.Remove("Transfer-Encoding");
			requestHeaders.ContentHeaders.TryAddWithoutValidation("Content-Length", length.ToString());
			requestHeaders.RequestHeaders.Remove("Trailer");
		}

		return decodedBody.ToArray();
	}

	public static void RemoveInvalidTrailers(HeaderSection trailerHeaderSection)
	{
		// https://tools.ietf.org/html/rfc7230#section-4.1.2
		// A sender MUST NOT generate a trailer that contains a field necessary
		// for message framing (e.g., Transfer-Encoding and Content-Length),
		trailerHeaderSection.Fields.RemoveAll(x => x.IsNameEqual("Transfer-Encoding"));
		trailerHeaderSection.Fields.RemoveAll(x => x.IsNameEqual("Content-Length"));
		// routing (e.g., Host)
		// request modifiers(e.g., controls and
		// https://tools.ietf.org/html/rfc7231#section-5.1
		trailerHeaderSection.Fields.RemoveAll(x => x.IsNameEqual("Cache-Control"));
		trailerHeaderSection.Fields.RemoveAll(x => x.IsNameEqual("Expect"));
		trailerHeaderSection.Fields.RemoveAll(x => x.IsNameEqual("Host"));
		trailerHeaderSection.Fields.RemoveAll(x => x.IsNameEqual("Max-Forwards"));
		trailerHeaderSection.Fields.RemoveAll(x => x.IsNameEqual("Pragma"));
		trailerHeaderSection.Fields.RemoveAll(x => x.IsNameEqual("Range"));
		trailerHeaderSection.Fields.RemoveAll(x => x.IsNameEqual("TE"));
		// conditionals in Section 5 of[RFC7231]),
		// https://tools.ietf.org/html/rfc7231#section-5.2
		trailerHeaderSection.Fields.RemoveAll(x => x.IsNameEqual("If-Match"));
		trailerHeaderSection.Fields.RemoveAll(x => x.IsNameEqual("If-None-Match"));
		trailerHeaderSection.Fields.RemoveAll(x => x.IsNameEqual("If-Modified-Since"));
		trailerHeaderSection.Fields.RemoveAll(x => x.IsNameEqual("If-Unmodified-Since"));
		trailerHeaderSection.Fields.RemoveAll(x => x.IsNameEqual("If-Range"));
		// authentication(e.g., see [RFC7235]
		// https://tools.ietf.org/html/rfc7235#section-5.3
		trailerHeaderSection.Fields.RemoveAll(x => x.IsNameEqual("Authorization"));
		trailerHeaderSection.Fields.RemoveAll(x => x.IsNameEqual("Proxy-Authenticate"));
		trailerHeaderSection.Fields.RemoveAll(x => x.IsNameEqual("Proxy-Authorization"));
		trailerHeaderSection.Fields.RemoveAll(x => x.IsNameEqual("WWW-Authenticate"));
		// and[RFC6265]),
		// https://tools.ietf.org/html/rfc6265
		trailerHeaderSection.Fields.RemoveAll(x => x.IsNameEqual("Set-Cookie"));
		trailerHeaderSection.Fields.RemoveAll(x => x.IsNameEqual("Cookie"));
		// response control data(e.g., see Section 7.1 of[RFC7231]),
		// https://tools.ietf.org/html/rfc7231#section-7.1
		trailerHeaderSection.Fields.RemoveAll(x => x.IsNameEqual("Age"));
		trailerHeaderSection.Fields.RemoveAll(x => x.IsNameEqual("Cache-Control"));
		trailerHeaderSection.Fields.RemoveAll(x => x.IsNameEqual("Expires"));
		trailerHeaderSection.Fields.RemoveAll(x => x.IsNameEqual("Date"));
		trailerHeaderSection.Fields.RemoveAll(x => x.IsNameEqual("Location"));
		trailerHeaderSection.Fields.RemoveAll(x => x.IsNameEqual("Retry-After"));
		trailerHeaderSection.Fields.RemoveAll(x => x.IsNameEqual("Vary"));
		trailerHeaderSection.Fields.RemoveAll(x => x.IsNameEqual("Warning"));
		// or determining how to process the payload(e.g.,
		// Content - Encoding, Content - Type, Content - Range, and Trailer).
		trailerHeaderSection.Fields.RemoveAll(x => x.IsNameEqual("Content-Encoding"));
		trailerHeaderSection.Fields.RemoveAll(x => x.IsNameEqual("Content-Type"));
		trailerHeaderSection.Fields.RemoveAll(x => x.IsNameEqual("Content-Range"));
		trailerHeaderSection.Fields.RemoveAll(x => x.IsNameEqual("Trailer"));
	}

	public static void ParseFirstChunkLine(string firstChunkLine, out long chunkSize, out IEnumerable<string> chunkExtensions)
	{
		// https://tools.ietf.org/html/rfc7230#section-4.1
		// chunk          = chunk-size [ chunk-ext ] CRLF
		// https://tools.ietf.org/html/rfc7230#section-4.1.1
		// chunk-ext      = *( ";" chunk-ext-name [ "=" chunk-ext-val ] )
		var parts = firstChunkLine.Split(";", StringSplitOptions.RemoveEmptyEntries);

		// https://tools.ietf.org/html/rfc7230#section-4.1
		// The chunk-size field is a string of hex digits indicating the size of
		// the chunk-data in octets.
		var length = parts.Length;
		chunkSize = length > 0 ? Convert.ToInt64(parts.First().Trim(), 16) : 0;
		chunkExtensions = length > 1 ? parts.Skip(1) : Enumerable.Empty<string>();
	}

	private static async Task<byte[]> GetBytesTillEndAsync(Stream stream, CancellationToken ctsToken)
	{
		var bab = new ByteArrayBuilder();
		while (true)
		{
			int read = await stream.ReadByteAsync(ctsToken).ConfigureAwait(false);
			if (read == -1)
			{
				return bab.ToArray();
			}
			else
			{
				bab.Append((byte)read);
			}
		}
	}

<<<<<<< HEAD
=======
	/// <seealso href="https://tools.ietf.org/html/rfc7230#section-3.3.3">See point 5.</seealso>
	/// <seealso href="https://tools.ietf.org/html/rfc7230#section-3.4"/>
>>>>>>> f6eca92c
	private static async Task<byte[]> ReadBytesTillLengthAsync(Stream stream, long contentLength, CancellationToken ctsToken)
	{
		if (contentLength < int.MinValue || contentLength > int.MaxValue)
		{
<<<<<<< HEAD
			throw new NotSupportedException($"Content-Length too long: {contentLength}.");
=======
			throw new NotSupportedException($"Content-Length is out of range: {contentLength}.");
>>>>>>> f6eca92c
		}

		int length = (int)contentLength;
		byte[] allData = new byte[length];

		int num = await stream.ReadBlockAsync(allData, length, ctsToken).ConfigureAwait(false);
		if (num < length)
		{
<<<<<<< HEAD
			// https://tools.ietf.org/html/rfc7230#section-3.3.3
			// If the sender closes the connection or
			// the recipient times out before the indicated number of octets are
			// received, the recipient MUST consider the message to be
			// incomplete and close the connection.
			// https://tools.ietf.org/html/rfc7230#section-3.4
			// A client that receives an incomplete response message, which can
			// occur when a connection is closed prematurely or when decoding a
			// supposedly chunked transfer coding fails, MUST record the message as
			// incomplete.Cache requirements for incomplete responses are defined
			// in Section 3 of[RFC7234].
=======
>>>>>>> f6eca92c
			throw new TorConnectionReadException($"Incomplete message. A Tor circuit probably died. Expected length: {length}. Actual: {num}.");
		}

		return allData;
	}

	public static void AssertValidHeaders(HttpHeaders messageHeaders, HttpContentHeaders contentHeaders)
	{
		if (messageHeaders is { } && messageHeaders.Contains("Transfer-Encoding"))
		{
			if (contentHeaders is { } && contentHeaders.Contains("Content-Length"))
			{
				contentHeaders.Remove("Content-Length");
			}
		}
		// Any Content-Length field value greater than or equal to zero is valid.
		if (contentHeaders is { } && contentHeaders.Contains("Content-Length"))
		{
			if (contentHeaders.ContentLength < 0)
			{
				throw new HttpRequestException("Content-Length MUST be greater than or equal to zero.");
			}
		}
	}

	public static byte[]? GetDummyOrNullContentBytes(HttpContentHeaders contentHeaders)
	{
		if (contentHeaders.NotNullAndNotEmpty())
		{
			return Array.Empty<byte>(); // dummy empty content
		}
		return null;
	}

	public static void CopyHeaders(HttpHeaders source, HttpHeaders destination)
	{
		if (!source.NotNullAndNotEmpty())
		{
			return;
		}

		foreach (var header in source)
		{
			destination.TryAddWithoutValidation(header.Key, header.Value);
		}
	}
}<|MERGE_RESOLUTION|>--- conflicted
+++ resolved
@@ -430,20 +430,13 @@
 		}
 	}
 
-<<<<<<< HEAD
-=======
 	/// <seealso href="https://tools.ietf.org/html/rfc7230#section-3.3.3">See point 5.</seealso>
 	/// <seealso href="https://tools.ietf.org/html/rfc7230#section-3.4"/>
->>>>>>> f6eca92c
 	private static async Task<byte[]> ReadBytesTillLengthAsync(Stream stream, long contentLength, CancellationToken ctsToken)
 	{
 		if (contentLength < int.MinValue || contentLength > int.MaxValue)
 		{
-<<<<<<< HEAD
-			throw new NotSupportedException($"Content-Length too long: {contentLength}.");
-=======
 			throw new NotSupportedException($"Content-Length is out of range: {contentLength}.");
->>>>>>> f6eca92c
 		}
 
 		int length = (int)contentLength;
@@ -452,20 +445,6 @@
 		int num = await stream.ReadBlockAsync(allData, length, ctsToken).ConfigureAwait(false);
 		if (num < length)
 		{
-<<<<<<< HEAD
-			// https://tools.ietf.org/html/rfc7230#section-3.3.3
-			// If the sender closes the connection or
-			// the recipient times out before the indicated number of octets are
-			// received, the recipient MUST consider the message to be
-			// incomplete and close the connection.
-			// https://tools.ietf.org/html/rfc7230#section-3.4
-			// A client that receives an incomplete response message, which can
-			// occur when a connection is closed prematurely or when decoding a
-			// supposedly chunked transfer coding fails, MUST record the message as
-			// incomplete.Cache requirements for incomplete responses are defined
-			// in Section 3 of[RFC7234].
-=======
->>>>>>> f6eca92c
 			throw new TorConnectionReadException($"Incomplete message. A Tor circuit probably died. Expected length: {length}. Actual: {num}.");
 		}
 
