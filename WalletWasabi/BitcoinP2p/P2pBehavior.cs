--- conflicted
+++ resolved
@@ -95,12 +95,8 @@
 					continue; // Would be strange. It could be some kind of attack.
 				}
 
-				try
-				{
-					var txPayload = new TxPayload(entry.Transaction);
-					if (!node.IsConnected)
+					try
 					{
-<<<<<<< HEAD
 						var txPayload = new TxPayload(entry.Transaction.Transaction);
 						if (!node.IsConnected)
 						{
@@ -112,24 +108,14 @@
 							entry.MakeBroadcasted();
 							Logger.LogInfo($"Successfully served transaction to node ({node.RemoteSocketEndpoint}): {entry.TransactionId}.");
 						}
-=======
-						Logger.LogInfo($"Could not serve transaction. Node ({node.RemoteSocketEndpoint}) is not connected anymore: {entry.TransactionId}.");
->>>>>>> 79ca3086
 					}
-					else
+					catch (Exception ex)
 					{
-						await node.SendMessageAsync(txPayload).ConfigureAwait(false);
-						entry.MakeBroadcasted();
-						Logger.LogInfo($"Successfully served transaction to node ({node.RemoteSocketEndpoint}): {entry.TransactionId}.");
+						Logger.LogInfo(ex);
 					}
-				}
-				catch (Exception ex)
-				{
-					Logger.LogInfo(ex);
 				}
 			}
 		}
-	}
 
 	protected virtual void ProcessTx(TxPayload payload)
 	{
