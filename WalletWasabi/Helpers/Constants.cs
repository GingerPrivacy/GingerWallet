using NBitcoin;
using NBitcoin.Protocol;

namespace WalletWasabi.Helpers;

public static class Constants
{
	public const string ClientSupportBackendVersionMin = "4";
	public const string ClientSupportBackendVersionMax = "4";
	public const string BackendMajorVersion = "4";

	/// <summary>
	/// By changing this, we can force to start over the transactions file, so old incorrect transactions would be cleared.
	/// It is also important to force the KeyManagers to be reindexed when this is changed by renaming the BlockState Height related property.
	/// </summary>
	public const string ConfirmedTransactionsVersion = "2";

	public const uint ProtocolVersionWitnessVersion = 70012;

	public const int P2wpkhInputSizeInBytes = 41;
	public const int P2wpkhInputVirtualSize = 69;
	public const int P2pkhInputSizeInBytes = 145;
	public const int P2wpkhOutputSizeInBytes = 31;

	/// <summary>
	/// OBSOLATED, USE SPECIFIC TYPE
	/// </summary>
	public const int OutputSizeInBytes = 33;

	// https://en.bitcoin.it/wiki/Bitcoin
	// There are a maximum of 2,099,999,997,690,000 Bitcoin elements (called satoshis), which are currently most commonly measured in units of 100,000,000 known as BTC. Stated another way, no more than 21 million BTC can ever be created.
	public const long MaximumNumberOfSatoshis = 2099999997690000;

	public const decimal MaximumNumberOfBitcoins = 20999999.9769m;

	public const int FastestConfirmationTarget = 1;
	public const int TwentyMinutesConfirmationTarget = 2;
	public const int OneDayConfirmationTarget = 144;
	public const int SevenDaysConfirmationTarget = 1008;

	public const int BigFileReadWriteBufferSize = 1 * 1024 * 1024;

	public const int DefaultMainNetBitcoinP2pPort = 8333;
	public const int DefaultTestNetBitcoinP2pPort = 18333;
	public const int DefaultRegTestBitcoinP2pPort = 18444;

	public const int DefaultMainNetBitcoinCoreRpcPort = 8332;
	public const int DefaultTestNetBitcoinCoreRpcPort = 18332;
	public const int DefaultRegTestBitcoinCoreRpcPort = 18443;

	public const decimal DefaultDustThreshold = 0.00005m;

	public const string AlphaNumericCharacters = "abcdefghijklmnopqrstuvwxyzABCDEFGHIJKLMNOPQRSTUVWXYZ0123456789";
	public const string CapitalAlphaNumericCharacters = "ABCDEFGHIJKLMNOPQRSTUVWXYZ0123456789";

<<<<<<< HEAD
		public static readonly Version ClientVersion = new(1, 1, 13, 0);
		public static readonly Version HwiVersion = new("2.0.2");
		public static readonly Version BitcoinCoreVersion = new("21.2");
		public static readonly Version LegalDocumentsVersion = new(2, 0);
=======
	public const string ExecutableName = "wassabee";
	public const string AppName = "Wasabi Wallet";
	public const string BuiltinBitcoinNodeName = "Bitcoin Knots";
>>>>>>> f9f1a70c

	public static readonly Version ClientVersion = new(1, 1, 13, 0);
	public static readonly Version HwiVersion = new("2.0.2");
	public static readonly Version BitcoinCoreVersion = new("0.21.1");
	public static readonly Version LegalDocumentsVersion = new(2, 0);

	public static readonly NodeRequirement NodeRequirements = new()
	{
		RequiredServices = NodeServices.NODE_WITNESS,
		MinVersion = ProtocolVersionWitnessVersion,
		MinProtocolCapabilities = new ProtocolCapabilities { SupportGetBlock = true, SupportWitness = true, SupportMempoolQuery = true }
	};

	public static readonly NodeRequirement LocalNodeRequirements = new()
	{
		RequiredServices = NodeServices.NODE_WITNESS,
		MinVersion = ProtocolVersionWitnessVersion,
		MinProtocolCapabilities = new ProtocolCapabilities { SupportGetBlock = true, SupportWitness = true }
	};

	public static readonly ExtPubKey FallBackCoordinatorExtPubKey = NBitcoinHelpers.BetterParseExtPubKey("xpub6D2PqhWBAbF3xgfaAUW73KnaCXUroArcgMTzNkNzfVX7ykkSzQGbqaXZeaNyxKbZojAAqDwsne6B7NcVhiTrXbGYrQNq1yF76NkgdonGrEa");

	public static readonly string[] UserAgents = new[]
	{
			"/Satoshi:0.21.0/",
			"/Satoshi:0.20.1/",
			"/Satoshi:0.20.0/",
			"/Satoshi:0.19.1/",
			"/Satoshi:0.19.0.1/",
			"/Satoshi:0.19.0/",
			"/Satoshi:0.18.1/",
			"/Satoshi:0.18.0/",
			"/Satoshi:0.17.1/",
			"/Satoshi:0.17.0.1/",
			"/Satoshi:0.17.0/",
			"/Satoshi:0.16.3/",
			"/Satoshi:0.16.2/",
			"/Satoshi:0.16.1/",
			"/Satoshi:0.16.0/",
		};

	public static readonly int[] ConfirmationTargets = new[]
	{
			2, // Twenty Minutes
			3, // Thirty Minutes
			6, // One Hour
			18, // Three Hours
			36, // Six Hours
			72, // Twelve Hours
			144, // One Day
			432, // Three Days
			1008, // Seven Days
		};

	public static string ClientSupportBackendVersionText => ClientSupportBackendVersionMin == ClientSupportBackendVersionMax
			? ClientSupportBackendVersionMin
			: $"{ClientSupportBackendVersionMin} - {ClientSupportBackendVersionMax}";
}<|MERGE_RESOLUTION|>--- conflicted
+++ resolved
@@ -53,20 +53,13 @@
 	public const string AlphaNumericCharacters = "abcdefghijklmnopqrstuvwxyzABCDEFGHIJKLMNOPQRSTUVWXYZ0123456789";
 	public const string CapitalAlphaNumericCharacters = "ABCDEFGHIJKLMNOPQRSTUVWXYZ0123456789";
 
-<<<<<<< HEAD
-		public static readonly Version ClientVersion = new(1, 1, 13, 0);
-		public static readonly Version HwiVersion = new("2.0.2");
-		public static readonly Version BitcoinCoreVersion = new("21.2");
-		public static readonly Version LegalDocumentsVersion = new(2, 0);
-=======
 	public const string ExecutableName = "wassabee";
 	public const string AppName = "Wasabi Wallet";
 	public const string BuiltinBitcoinNodeName = "Bitcoin Knots";
->>>>>>> f9f1a70c
 
 	public static readonly Version ClientVersion = new(1, 1, 13, 0);
 	public static readonly Version HwiVersion = new("2.0.2");
-	public static readonly Version BitcoinCoreVersion = new("0.21.1");
+	public static readonly Version BitcoinCoreVersion = new("21.2");
 	public static readonly Version LegalDocumentsVersion = new(2, 0);
 
 	public static readonly NodeRequirement NodeRequirements = new()
