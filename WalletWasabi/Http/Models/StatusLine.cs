﻿using System;
using System.Net;
using WalletWasabi.Logging;
using static WalletWasabi.Http.Constants;

namespace WalletWasabi.Http.Models
{
	public class StatusLine : StartLine
	{
		public HttpStatusCode StatusCode { get; private set; }

		public StatusLine(HttpProtocol protocol, HttpStatusCode status)
		{
			Protocol = protocol;
			StatusCode = status;

			StartLineString = Protocol + SP + (int)StatusCode + SP + StatusCode.ToReasonString() + CRLF;
		}

		public static StatusLine CreateNew(string statusLineString)
		{
			try
			{
				var parts = GetParts(statusLineString);
				var protocolString = parts[0];
				var codeString = parts[1];
				var reason = parts[2];
				var protocol = new HttpProtocol(protocolString);
				var code = int.Parse(codeString);
				if (!HttpStatusCodeHelper.IsValidCode(code))
				{
					throw new NotSupportedException($"Invalid HTTP status code: {code}.");
				}

				var statusCode = (HttpStatusCode)code;

				// https://tools.ietf.org/html/rfc7230#section-3.1.2
				// The reason-phrase element exists for the sole purpose of providing a
				// textual description associated with the numeric status code, mostly
				// out of deference to earlier Internet application protocols that were
				// more frequently used with interactive text clients.A client SHOULD
				// ignore the reason - phrase content.

				return new StatusLine(protocol, statusCode);
			}
			catch (Exception ex)
			{
<<<<<<< HEAD
				Logger.LogTrace<StatusLine>(ex); // Often happens when internet connection is lost.
=======
				Logger.LogTrace<StatusLine>(ex); // Often happens when internet connection is lost mid request.
>>>>>>> f775fbd3
				throw new NotSupportedException($"Invalid {nameof(StatusLine)}: {statusLineString}.", ex);
			}
		}
	}
}<|MERGE_RESOLUTION|>--- conflicted
+++ resolved
@@ -45,11 +45,7 @@
 			}
 			catch (Exception ex)
 			{
-<<<<<<< HEAD
-				Logger.LogTrace<StatusLine>(ex); // Often happens when internet connection is lost.
-=======
 				Logger.LogTrace<StatusLine>(ex); // Often happens when internet connection is lost mid request.
->>>>>>> f775fbd3
 				throw new NotSupportedException($"Invalid {nameof(StatusLine)}: {statusLineString}.", ex);
 			}
 		}
