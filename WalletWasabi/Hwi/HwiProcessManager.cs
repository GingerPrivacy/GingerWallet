--- conflicted
+++ resolved
@@ -42,10 +42,7 @@
 			JObject json = jtok as JObject;
 			var signedPsbtString = json.Value<string>("psbt");
 			var signedPsbt = PSBT.Parse(signedPsbtString);
-<<<<<<< HEAD
-=======
 			signedPsbt.Finalize();
->>>>>>> cfc3139b
 
 			return signedPsbt;
 		}
@@ -102,11 +99,7 @@
 				}
 			))
 			{
-<<<<<<< HEAD
 				await process.WaitForExitAsync();
-=======
-				process.WaitForExit();
->>>>>>> cfc3139b
 				if (process.ExitCode != 0)
 				{
 					throw new IOException($"Command: {command} exited with exit code: {process.ExitCode}, instead of 0.");
