--- conflicted
+++ resolved
@@ -87,10 +87,6 @@
 
 		public static async Task ThrowRequestExceptionFromContentAsync(this HttpResponseMessage me)
 		{
-<<<<<<< HEAD
-			var error = await me.Content.ReadAsJsonAsync<string>().ConfigureAwait(false);
-			string errorMessage = error is null ? "" : $"\n{error}";
-=======
 			var errorMessage = "";
 			if (me?.Content is { })
 			{
@@ -108,7 +104,6 @@
 				}
 			}
 
->>>>>>> 94ca10a4
 			throw new HttpRequestException($"{me.StatusCode.ToReasonString()}{errorMessage}");
 		}
 	}
