using System;
using System.IO;
using System.Net;
using NBitcoin;
using WalletWasabi.Exceptions;
using WalletWasabi.Helpers;
using WalletWasabi.Models;
using WalletWasabi.Userfacing;

namespace WalletWasabi.Daemon;

public class Config
{
	public Config(PersistentConfig persistentConfig, string[] args)
	{
		PersistentConfig = persistentConfig;
		Args = args;
<<<<<<< HEAD
		Network = GetEffectiveValue(
			PersistentConfig.Network,
			x => Network.GetNetwork(x) ?? throw new ArgumentException("Network", $"Unknown network {x}"),
			key: "Network");
		MainNetBackendUri = GetEffectiveString(PersistentConfig.MainNetBackendUri, key: "MainNetBackendUri");
		TestNetBackendUri = GetEffectiveString(PersistentConfig.TestNetBackendUri, key: "TestNetBackendUri");
		RegTestBackendUri = GetEffectiveString(PersistentConfig.RegTestBackendUri, key: "RegTestBackendUri");
		MainNetCoordinatorUri = GetEffectiveOptionalString(PersistentConfig.MainNetCoordinatorUri, key: "MainNetCoordinatorUri");
		TestNetCoordinatorUri = GetEffectiveOptionalString(PersistentConfig.TestNetCoordinatorUri, key: "TestNetCoordinatorUri");
		RegTestCoordinatorUri = GetEffectiveOptionalString(PersistentConfig.RegTestCoordinatorUri, key: "RegTestCoordinatorUri");
		UseTor = GetEffectiveBool(PersistentConfig.UseTor, key: "UseTor");
		TerminateTorOnExit = GetEffectiveBool(PersistentConfig.TerminateTorOnExit, key: "TerminateTorOnExit");
		DownloadNewVersion = GetEffectiveBool(PersistentConfig.DownloadNewVersion, key: "DownloadNewVersion");
		StartLocalBitcoinCoreOnStartup = GetEffectiveBool(PersistentConfig.StartLocalBitcoinCoreOnStartup, key: "StartLocalBitcoinCoreOnStartup");
		StopLocalBitcoinCoreOnShutdown = GetEffectiveBool(PersistentConfig.StopLocalBitcoinCoreOnShutdown, key: "StopLocalBitcoinCoreOnShutdown");
		LocalBitcoinCoreDataDir = GetEffectiveString(PersistentConfig.LocalBitcoinCoreDataDir, key: "LocalBitcoinCoreDataDir");
		MainNetBitcoinP2pEndPoint = GetEffectiveEndPoint(PersistentConfig.MainNetBitcoinP2pEndPoint, key: "MainNetBitcoinP2pEndPoint");
		TestNetBitcoinP2pEndPoint = GetEffectiveEndPoint(PersistentConfig.TestNetBitcoinP2pEndPoint, key: "TestNetBitcoinP2pEndPoint");
		RegTestBitcoinP2pEndPoint = GetEffectiveEndPoint(PersistentConfig.RegTestBitcoinP2pEndPoint, key: "RegTestBitcoinP2pEndPoint");
		JsonRpcServerEnabled = GetEffectiveBool(PersistentConfig.JsonRpcServerEnabled, key: "JsonRpcServerEnabled");
		JsonRpcUser = GetEffectiveString(PersistentConfig.JsonRpcUser, key: "JsonRpcUser");
		JsonRpcPassword = GetEffectiveString(PersistentConfig.JsonRpcPassword, key: "JsonRpcPassword");
		JsonRpcServerPrefixes = GetEffectiveValue(PersistentConfig.JsonRpcServerPrefixes, x => new[] { x }, key: "JsonRpcServerPrefixes");
		DustThreshold = GetEffectiveValue(
			PersistentConfig.DustThreshold,
=======
	}

	public Network Network => GetEffectiveValue<Network>(
		PersistentConfig.Network,
		x => Network.GetNetwork(x) ?? throw new ArgumentException("Network", $"Unknown network {x}"),
		key: "Network");

	public string MainNetBackendUri => GetEffectiveString(PersistentConfig.MainNetBackendUri, key: "MainNetBackendUri");
	public string TestNetBackendUri => GetEffectiveString(PersistentConfig.TestNetBackendUri, key: "TestNetBackendUri");
	public string RegTestBackendUri => GetEffectiveString(PersistentConfig.RegTestBackendUri, key: "RegTestBackendUri");
	public string? MainNetCoordinatorUri => GetEffectiveOptionalString(PersistentConfig.MainNetCoordinatorUri, key: "MainNetCoordinatorUri");
	public string? TestNetCoordinatorUri => GetEffectiveOptionalString(PersistentConfig.TestNetCoordinatorUri, key: "TestNetCoordinatorUri");
	public string? RegTestCoordinatorUri => GetEffectiveOptionalString(PersistentConfig.RegTestCoordinatorUri, key: "RegTestCoordinatorUri");
	public bool UseTor => GetEffectiveBool(PersistentConfig.UseTor, key: "UseTor");
	public bool TerminateTorOnExit => GetEffectiveBool(PersistentConfig.TerminateTorOnExit, key: "TerminateTorOnExit");
	public bool DownloadNewVersion => GetEffectiveBool(PersistentConfig.DownloadNewVersion, key: "DownloadNewVersion");
	public bool StartLocalBitcoinCoreOnStartup => GetEffectiveBool(PersistentConfig.StartLocalBitcoinCoreOnStartup, key: "StartLocalBitcoinCoreOnStartup");
	public bool StopLocalBitcoinCoreOnShutdown => GetEffectiveBool(PersistentConfig.StopLocalBitcoinCoreOnShutdown, key: "StopLocalBitcoinCoreOnShutdown");
	public string LocalBitcoinCoreDataDir => GetEffectiveString(PersistentConfig.LocalBitcoinCoreDataDir, key: "LocalBitcoinCoreDataDir");
	public EndPoint MainNetBitcoinP2pEndPoint => GetEffectiveEndPoint(PersistentConfig.MainNetBitcoinP2pEndPoint, key: "MainNetBitcoinP2pEndPoint");
	public EndPoint TestNetBitcoinP2pEndPoint => GetEffectiveEndPoint(PersistentConfig.TestNetBitcoinP2pEndPoint, key: "TestNetBitcoinP2pEndPoint");
	public EndPoint RegTestBitcoinP2pEndPoint => GetEffectiveEndPoint(PersistentConfig.RegTestBitcoinP2pEndPoint, key: "RegTestBitcoinP2pEndPoint");
	public bool JsonRpcServerEnabled => GetEffectiveBool(PersistentConfig.JsonRpcServerEnabled, key: "JsonRpcServerEnabled");
	public string JsonRpcUser => GetEffectiveString(PersistentConfig.JsonRpcUser, key: "JsonRpcUser");
	public string JsonRpcPassword => GetEffectiveString(PersistentConfig.JsonRpcPassword, key: "JsonRpcPassword");
	public string[] JsonRpcServerPrefixes => GetEffectiveValue(PersistentConfig.JsonRpcServerPrefixes, x => new[] { x }, key: "JsonRpcServerPrefixes");

	public Money DustThreshold => GetEffectiveValue(PersistentConfig.DustThreshold, x =>
		{
			if (Money.TryParse(x, out var money))
			{
				return money;
			}
			throw new ArgumentNullException("DustThreshold", "Not a valid money");
		},
		key: "DustThreshold");

	public bool BlockOnlyMode => GetEffectiveBool(false, "BlockOnly");
	public string LogLevel => GetEffectiveString("", "LogLevel");

	public static string DataDir => GetString(
		EnvironmentHelpers.GetDataDir(Path.Combine("WalletWasabi", "Client")),
		Environment.GetCommandLineArgs(),
		"datadir");

	public bool EnableGpu => GetEffectiveBool(PersistentConfig.EnableGpu, key: "EnableGpu");
	public string CoordinatorIdentifier => GetEffectiveString(PersistentConfig.CoordinatorIdentifier, key: "CoordinatorIdentifier");
	public ServiceConfiguration ServiceConfiguration => new(GetBitcoinP2pEndPoint(), DustThreshold);

	private EndPoint GetEffectiveEndPoint(EndPoint valueInConfigFile, string key) =>
		GetEffectiveValue(
			valueInConfigFile,
>>>>>>> 048440ca
			x =>
			{
				if (Money.TryParse(x, out var money))
				{
					return money;
				}

				throw new ArgumentNullException("DustThreshold", "Not a valid money");
			},
			key: "DustThreshold");
		BlockOnlyMode = GetEffectiveBool(false, "BlockOnly");
		LogLevel = GetEffectiveString("", "LogLevel");
		EnableGpu = GetEffectiveBool(PersistentConfig.EnableGpu, key: "EnableGpu");
		CoordinatorIdentifier = GetEffectiveString(PersistentConfig.CoordinatorIdentifier, key: "CoordinatorIdentifier");
		ServiceConfiguration = new ServiceConfiguration(GetBitcoinP2pEndPoint(), DustThreshold);
	}

	public PersistentConfig PersistentConfig { get; }
	public string[] Args { get; }
	public Network Network { get; }
	public string MainNetBackendUri { get; }
	public string TestNetBackendUri { get; }
	public string RegTestBackendUri { get; }
	public string? MainNetCoordinatorUri { get; }
	public string? TestNetCoordinatorUri { get; }
	public string? RegTestCoordinatorUri { get; }
	public bool UseTor { get; }
	public bool TerminateTorOnExit { get; }
	public bool DownloadNewVersion { get; }
	public bool StartLocalBitcoinCoreOnStartup { get; }
	public bool StopLocalBitcoinCoreOnShutdown { get; }
	public string LocalBitcoinCoreDataDir { get; }
	public EndPoint MainNetBitcoinP2pEndPoint { get; }
	public EndPoint TestNetBitcoinP2pEndPoint { get; }
	public EndPoint RegTestBitcoinP2pEndPoint { get; }
	public bool JsonRpcServerEnabled { get; }
	public string JsonRpcUser { get; }
	public string JsonRpcPassword { get; }
	public string[] JsonRpcServerPrefixes { get; }
	public Money DustThreshold { get; }
	public bool BlockOnlyMode { get; }
	public string LogLevel { get; }

	public bool EnableGpu { get; }
	public string CoordinatorIdentifier { get; }
	public ServiceConfiguration ServiceConfiguration { get; }

<<<<<<< HEAD
	public static string DataDir => GetString(
		EnvironmentHelpers.GetDataDir(Path.Combine("WalletWasabi", "Client")),
		Environment.GetCommandLineArgs(),
		"datadir");
=======
		var envKey = "WASABI-" + key.ToUpperInvariant();
		var environmentVariables = Environment.GetEnvironmentVariables();
		if (environmentVariables.Contains(envKey))
		{
			if (environmentVariables[envKey] is string envVar)
			{
				return converter(envVar);
			}
		}
>>>>>>> 048440ca

	public bool IsOverridden { get; set; }

	public EndPoint GetBitcoinP2pEndPoint()
	{
		if (Network == Network.Main)
		{
			return MainNetBitcoinP2pEndPoint;
		}

		if (Network == Network.TestNet)
		{
			return TestNetBitcoinP2pEndPoint;
		}

		if (Network == Network.RegTest)
		{
			return RegTestBitcoinP2pEndPoint;
		}

		throw new NotSupportedNetworkException(Network);
	}

	public Uri GetBackendUri()
	{
		if (Network == Network.Main)
		{
			return new Uri(MainNetBackendUri);
		}

		if (Network == Network.TestNet)
		{
			return new Uri(TestNetBackendUri);
		}

		if (Network == Network.RegTest)
		{
			return new Uri(RegTestBackendUri);
		}

		throw new NotSupportedNetworkException(Network);
	}

	public Uri GetCoordinatorUri()
	{
		var result = Network switch
		{
			{ } n when n == Network.Main => MainNetCoordinatorUri,
			{ } n when n == Network.TestNet => TestNetCoordinatorUri,
			{ } n when n == Network.RegTest => RegTestCoordinatorUri,
			_ => throw new NotSupportedNetworkException(Network)
		};

		return result is null ? GetBackendUri() : new Uri(result);
	}

	private static string GetString(string valueInConfigFile, string[] args, string key)
	{
		return GetEffectiveValueCore(valueInConfigFile, x => x, args, key);
	}

	private static T GetEffectiveValueCore<T>(T valueInConfigFile, Func<string, T> converter, string[] args, string key)
	{
		if (ArgumentHelpers.TryGetValue(key, args, converter, out var cliArg))
		{
			return cliArg;
		}

		var envKey = "WASABI-" + key.ToUpperInvariant();
		var envVars = Environment.GetEnvironmentVariables();
		if (envVars.Contains(envKey))
		{
			if (envVars[envKey] is string envVar)
			{
				return converter(envVar);
			}
		}

		return valueInConfigFile;
	}

	private T GetEffectiveValue<T>(T valueInConfigFile, Func<string, T> converter, string[] args, string key)
	{
		var effectiveValue = GetEffectiveValueCore(valueInConfigFile, converter, args, key);

		if (!Equals(effectiveValue, valueInConfigFile))
		{
			IsOverridden = true;
		}

		return effectiveValue;
	}

	private EndPoint GetEffectiveEndPoint(EndPoint valueInConfigFile, string key)
	{
		return GetEffectiveValue(
			valueInConfigFile,
			x =>
			{
				if (EndPointParser.TryParse(x, 0, out var endpoint))
				{
					return endpoint;
				}

				throw new ArgumentNullException(key, "Not a valid endpoint");
			},
			Args,
			key);
	}

	private bool GetEffectiveBool(bool valueInConfigFile, string key)
	{
		return GetEffectiveValue(
			valueInConfigFile,
			x =>
				bool.TryParse(x, out var value)
					? value
					: throw new ArgumentException("must be 'true' or 'false'.", key),
			Args,
			key);
	}

	private string GetEffectiveString(string valueInConfigFile, string key)
	{
		return GetEffectiveValue(valueInConfigFile, x => x, Args, key);
	}

	private string? GetEffectiveOptionalString(string? valueInConfigFile, string key)
	{
		return GetEffectiveValue(valueInConfigFile, x => x, Args, key);
	}

	private T GetEffectiveValue<T>(T valueInConfigFile, Func<string, T> converter, string key)
	{
		return GetEffectiveValue(valueInConfigFile, converter, Args, key);
	}
}<|MERGE_RESOLUTION|>--- conflicted
+++ resolved
@@ -15,7 +15,6 @@
 	{
 		PersistentConfig = persistentConfig;
 		Args = args;
-<<<<<<< HEAD
 		Network = GetEffectiveValue(
 			PersistentConfig.Network,
 			x => Network.GetNetwork(x) ?? throw new ArgumentException("Network", $"Unknown network {x}"),
@@ -41,60 +40,6 @@
 		JsonRpcServerPrefixes = GetEffectiveValue(PersistentConfig.JsonRpcServerPrefixes, x => new[] { x }, key: "JsonRpcServerPrefixes");
 		DustThreshold = GetEffectiveValue(
 			PersistentConfig.DustThreshold,
-=======
-	}
-
-	public Network Network => GetEffectiveValue<Network>(
-		PersistentConfig.Network,
-		x => Network.GetNetwork(x) ?? throw new ArgumentException("Network", $"Unknown network {x}"),
-		key: "Network");
-
-	public string MainNetBackendUri => GetEffectiveString(PersistentConfig.MainNetBackendUri, key: "MainNetBackendUri");
-	public string TestNetBackendUri => GetEffectiveString(PersistentConfig.TestNetBackendUri, key: "TestNetBackendUri");
-	public string RegTestBackendUri => GetEffectiveString(PersistentConfig.RegTestBackendUri, key: "RegTestBackendUri");
-	public string? MainNetCoordinatorUri => GetEffectiveOptionalString(PersistentConfig.MainNetCoordinatorUri, key: "MainNetCoordinatorUri");
-	public string? TestNetCoordinatorUri => GetEffectiveOptionalString(PersistentConfig.TestNetCoordinatorUri, key: "TestNetCoordinatorUri");
-	public string? RegTestCoordinatorUri => GetEffectiveOptionalString(PersistentConfig.RegTestCoordinatorUri, key: "RegTestCoordinatorUri");
-	public bool UseTor => GetEffectiveBool(PersistentConfig.UseTor, key: "UseTor");
-	public bool TerminateTorOnExit => GetEffectiveBool(PersistentConfig.TerminateTorOnExit, key: "TerminateTorOnExit");
-	public bool DownloadNewVersion => GetEffectiveBool(PersistentConfig.DownloadNewVersion, key: "DownloadNewVersion");
-	public bool StartLocalBitcoinCoreOnStartup => GetEffectiveBool(PersistentConfig.StartLocalBitcoinCoreOnStartup, key: "StartLocalBitcoinCoreOnStartup");
-	public bool StopLocalBitcoinCoreOnShutdown => GetEffectiveBool(PersistentConfig.StopLocalBitcoinCoreOnShutdown, key: "StopLocalBitcoinCoreOnShutdown");
-	public string LocalBitcoinCoreDataDir => GetEffectiveString(PersistentConfig.LocalBitcoinCoreDataDir, key: "LocalBitcoinCoreDataDir");
-	public EndPoint MainNetBitcoinP2pEndPoint => GetEffectiveEndPoint(PersistentConfig.MainNetBitcoinP2pEndPoint, key: "MainNetBitcoinP2pEndPoint");
-	public EndPoint TestNetBitcoinP2pEndPoint => GetEffectiveEndPoint(PersistentConfig.TestNetBitcoinP2pEndPoint, key: "TestNetBitcoinP2pEndPoint");
-	public EndPoint RegTestBitcoinP2pEndPoint => GetEffectiveEndPoint(PersistentConfig.RegTestBitcoinP2pEndPoint, key: "RegTestBitcoinP2pEndPoint");
-	public bool JsonRpcServerEnabled => GetEffectiveBool(PersistentConfig.JsonRpcServerEnabled, key: "JsonRpcServerEnabled");
-	public string JsonRpcUser => GetEffectiveString(PersistentConfig.JsonRpcUser, key: "JsonRpcUser");
-	public string JsonRpcPassword => GetEffectiveString(PersistentConfig.JsonRpcPassword, key: "JsonRpcPassword");
-	public string[] JsonRpcServerPrefixes => GetEffectiveValue(PersistentConfig.JsonRpcServerPrefixes, x => new[] { x }, key: "JsonRpcServerPrefixes");
-
-	public Money DustThreshold => GetEffectiveValue(PersistentConfig.DustThreshold, x =>
-		{
-			if (Money.TryParse(x, out var money))
-			{
-				return money;
-			}
-			throw new ArgumentNullException("DustThreshold", "Not a valid money");
-		},
-		key: "DustThreshold");
-
-	public bool BlockOnlyMode => GetEffectiveBool(false, "BlockOnly");
-	public string LogLevel => GetEffectiveString("", "LogLevel");
-
-	public static string DataDir => GetString(
-		EnvironmentHelpers.GetDataDir(Path.Combine("WalletWasabi", "Client")),
-		Environment.GetCommandLineArgs(),
-		"datadir");
-
-	public bool EnableGpu => GetEffectiveBool(PersistentConfig.EnableGpu, key: "EnableGpu");
-	public string CoordinatorIdentifier => GetEffectiveString(PersistentConfig.CoordinatorIdentifier, key: "CoordinatorIdentifier");
-	public ServiceConfiguration ServiceConfiguration => new(GetBitcoinP2pEndPoint(), DustThreshold);
-
-	private EndPoint GetEffectiveEndPoint(EndPoint valueInConfigFile, string key) =>
-		GetEffectiveValue(
-			valueInConfigFile,
->>>>>>> 048440ca
 			x =>
 			{
 				if (Money.TryParse(x, out var money))
@@ -142,22 +87,10 @@
 	public string CoordinatorIdentifier { get; }
 	public ServiceConfiguration ServiceConfiguration { get; }
 
-<<<<<<< HEAD
 	public static string DataDir => GetString(
 		EnvironmentHelpers.GetDataDir(Path.Combine("WalletWasabi", "Client")),
 		Environment.GetCommandLineArgs(),
 		"datadir");
-=======
-		var envKey = "WASABI-" + key.ToUpperInvariant();
-		var environmentVariables = Environment.GetEnvironmentVariables();
-		if (environmentVariables.Contains(envKey))
-		{
-			if (environmentVariables[envKey] is string envVar)
-			{
-				return converter(envVar);
-			}
-		}
->>>>>>> 048440ca
 
 	public bool IsOverridden { get; set; }
 
@@ -227,10 +160,10 @@
 		}
 
 		var envKey = "WASABI-" + key.ToUpperInvariant();
-		var envVars = Environment.GetEnvironmentVariables();
-		if (envVars.Contains(envKey))
-		{
-			if (envVars[envKey] is string envVar)
+		var environmentVariables = Environment.GetEnvironmentVariables();
+		if (environmentVariables.Contains(envKey))
+		{
+			if (environmentVariables[envKey] is string envVar)
 			{
 				return converter(envVar);
 			}
