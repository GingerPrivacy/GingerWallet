using Microsoft.CodeAnalysis;
using Microsoft.CodeAnalysis.CSharp;
using Microsoft.CodeAnalysis.CSharp.Syntax;
using Microsoft.CodeAnalysis.Text;
using System;
using System.Collections.Generic;
using System.Collections.Immutable;
using System.Linq;
using System.Text;

namespace WalletWasabi.Fluent.Generators;

[Generator]
public class UiContextGenerator : ISourceGenerator
{
	private static readonly string[] Exclusions =
		{
			"RoutableViewModel"
		};

	public void Initialize(GeneratorInitializationContext context)
	{
		context.RegisterForSyntaxNotifications(() => new SyntaxReceiver());
	}

	public void Execute(GeneratorExecutionContext context)
	{
		if (context.SyntaxContextReceiver is not SyntaxReceiver receiver)
		{
			return;
		}

		var constructors = ProcessViewModels(context, receiver.ClassDeclarations)
			.OrderBy(x => x.Identifier.ValueText)
			.ToArray();

		GenerateFluentNavigation(context, constructors);
	}

	private static List<ConstructorDeclarationSyntax> ProcessViewModels(GeneratorExecutionContext context, List<ClassDeclarationSyntax> classDeclarations)
	{
		var result = new List<ConstructorDeclarationSyntax>();

		var toGenerate =
			from cls in classDeclarations
			group cls by cls.Identifier.ValueText into g
			select g.First();

		foreach (var cls in toGenerate)
		{
			var model = context.Compilation.GetSemanticModel(cls.SyntaxTree);

			if (model.GetDeclaredSymbol(cls) is not INamedTypeSymbol classSymbol)
			{
				continue;
			}

			var constructors = GenerateConstructors(context, cls, model, classSymbol).ToArray();

			result.AddRange(constructors);
		}

		return result;
	}

	private static IEnumerable<ConstructorDeclarationSyntax> GenerateConstructors(GeneratorExecutionContext context, ClassDeclarationSyntax classDeclaration, SemanticModel semanticModel, INamedTypeSymbol classSymbol)
	{
		var fileName = classDeclaration.Identifier.ValueText + UiContextAnalyzer.UiContextFileSuffix;

		var className = classSymbol.Name;
		var namespaceName = classSymbol.ContainingNamespace.ToDisplayString();

		var constructors = classDeclaration
			.ChildNodes()
			.OfType<ConstructorDeclarationSyntax>()
			.ToArray();

		foreach (var constructor in constructors)
		{
			if (!classDeclaration.GetUiContextReferences(semanticModel).Any())
			{
				if (!classDeclaration.IsAbstractClass(semanticModel) && constructor.IsPublic())
				{
					yield return constructor;
				}
			}
			// if constructor already has a UIContext parameter, leave it be. Don't generate a new constructor and use the current one for FluentNavigation.
			else if (constructor.ParameterList.Parameters.Any(p => p.Type.IsUiContextType(semanticModel)))
			{
				// it must be public though
				if (constructor.IsPublic())
				{
					yield return constructor;
				}
			}
			else
			{
				var constructorArgs = constructor.ParameterList.Parameters
					.Select(x => x.Identifier.ValueText)
					.ToArray();

				var hasConstructorArgs = constructorArgs.Any();
				var constructorArgsString = string.Join(",", constructorArgs);
				var constructorString = hasConstructorArgs
					? $": this({constructorArgsString})"
					: $": this()";

				var parameterUsings = constructor.ParameterList.Parameters
					.Where(p => p.Type is not null)
					.Select(p => semanticModel.GetTypeInfo(p.Type!))
					.Where(t => t.Type is not null)
					.Select(t => $"using {t.Type!.ContainingNamespace.ToDisplayString()};")
					.ToArray();

				var uiContextParameter = SyntaxFactory
					.Parameter(SyntaxFactory.Identifier("uiContext").WithLeadingTrivia(SyntaxFactory.Space))
					.WithType(SyntaxFactory.ParseTypeName("UiContext"));

				var parametersString = constructor.ParameterList.Parameters.Insert(0, uiContextParameter).ToFullString();

				var usings = string.Join(Environment.NewLine, parameterUsings.Distinct().OrderBy(x => x));

				var code =
					$$"""
					{{usings}}
					using WalletWasabi.Fluent.Models.UI;

					namespace {{namespaceName}};

					partial class {{className}}
					{
						public {{className}}({{parametersString}}){{constructorString}}
						{
							UiContext = uiContext;
						}
					}
					""";

				var sourceText = SourceText.From(code, Encoding.UTF8);
				context.AddSource(fileName, sourceText);

				var tree = CSharpSyntaxTree.ParseText(sourceText, context.Compilation.SyntaxTrees.First().Options as CSharpParseOptions);

				var newConstructor = tree
					.GetRoot()
					.DescendantNodes()
					.OfType<ConstructorDeclarationSyntax>()
					.First();

				yield return newConstructor;
			}
		}
	}

	private static void GenerateFluentNavigation(GeneratorExecutionContext context, IEnumerable<ConstructorDeclarationSyntax> constructors)
	{
		var compilation = context.Compilation;
		var namespaces = new List<string>();
		var methods = new List<string>();

		var newSyntaxTrees = constructors
			.Select(x => x.SyntaxTree)
			.Where(x => !compilation.ContainsSyntaxTree(x))
			.ToArray();

		compilation = compilation.AddSyntaxTrees(newSyntaxTrees);

		foreach (var constructor in constructors)
		{
			var semanticModel = compilation.GetSemanticModel(constructor.SyntaxTree);

			if (constructor.Parent is not ClassDeclarationSyntax cls)
			{
				continue;
			}

			if (!cls.IsRoutableViewModel(semanticModel))
			{
				continue;
			}

<<<<<<< HEAD
			if (cls.IsAbstractClass(semanticModel))
			{
				continue;
			}

			var viewModelTypeInfo =
				semanticModel.GetDeclaredSymbol(cls);
=======
			var viewModelTypeInfo = semanticModel.GetDeclaredSymbol(cls);
>>>>>>> f50c8273

			if (viewModelTypeInfo == null)
			{
				continue;
			}

			var className = cls.Identifier.ValueText;

			var constructorNamespaces = constructor.ParameterList.Parameters
				.Where(p => p.Type is not null)
				.Select(p => semanticModel.GetTypeInfo(p.Type!))
				.Where(t => t.Type is not null)
				.SelectMany(t => t.Type.GetNamespaces())
				.ToArray();

			var uiContextParam = constructor.ParameterList.Parameters.FirstOrDefault(x => x.Type.IsUiContextType(semanticModel));

			var methodParams = constructor.ParameterList;

			if (uiContextParam != null)
			{
				methodParams = SyntaxFactory.ParameterList(methodParams.Parameters.Remove(uiContextParam));
			}

			var navigationMetadata = viewModelTypeInfo
				.GetAttributes()
				.FirstOrDefault(x => x.AttributeClass?.ToDisplayString() == NavigationMetaDataGenerator.NavigationMetaDataAttributeDisplayString);

			var defaultNavigationTarget = "DialogScreen";

			if (navigationMetadata != null)
			{
				var navigationArgument = navigationMetadata.NamedArguments
					.FirstOrDefault(x => x.Key == "NavigationTarget");

				if (navigationArgument.Value.Type is INamedTypeSymbol navigationTargetEnum)
				{
					var enumValue = navigationTargetEnum
						.GetMembers()
						.OfType<IFieldSymbol>()
						.FirstOrDefault(x => x.ConstantValue?.Equals(navigationArgument.Value.Value) == true);

					if (enumValue != null)
					{
						defaultNavigationTarget = enumValue.Name;
					}
				}
			}

			var additionalMethodParams =
				$"NavigationTarget navigationTarget = NavigationTarget.{defaultNavigationTarget}, NavigationMode navigationMode = NavigationMode.Normal";

			methodParams = methodParams.AddParameters(SyntaxFactory.ParseParameterList(additionalMethodParams).Parameters.ToArray());

			var constructorArgs =
				SyntaxFactory.ArgumentList(
					SyntaxFactory.SeparatedList(
					constructor.ParameterList
						.Parameters
						.Select(x => x.Type.IsUiContextType(semanticModel) ? "UiContext" : x.Identifier.ValueText) // replace uiContext argument for UiContext property reference
						.Select(x => SyntaxFactory.ParseExpression(x))
						.Select(SyntaxFactory.Argument),
					constructor.ParameterList
						.Parameters
						.Skip(1)
						.Select(x => SyntaxFactory.Token(SyntaxKind.CommaToken))));

			namespaces.Add(viewModelTypeInfo.ContainingNamespace.ToDisplayString());
			namespaces.AddRange(constructorNamespaces);

			var methodName = className.Replace("ViewModel", "");

			var (dialogReturnType, dialogReturnTypeNamespace) = cls.GetDialogResultType(semanticModel);

			foreach (var ns in dialogReturnTypeNamespace)
			{
				namespaces.Add(ns);
			}

			if (dialogReturnType is { })
			{
				var dialogString =
					$$"""
						public FluentDialog<{{dialogReturnType}}> {{methodName}}{{methodParams}}
						{
						    var dialog = new {{className}}{{constructorArgs.ToFullString()}};
							var target = UiContext.Navigate(navigationTarget);
							target.To(dialog, navigationMode);

							return new FluentDialog<{{dialogReturnType}}>(target.NavigateDialogAsync(dialog, navigationMode));
						}

					""";
				methods.Add(dialogString);
			}
			else
			{
				var methodString =
				$$"""
					public void {{methodName}}{{methodParams}}
					{
						UiContext.Navigate(navigationTarget).To(new {{className}}{{constructorArgs.ToFullString()}}, navigationMode);
					}

				""";
				methods.Add(methodString);
			}
		}

		var usings = namespaces
			.Distinct()
			.OrderBy(x => x)
			.Select(n => $"using {n};")
			.ToArray();

		var usingsString = string.Join(Environment.NewLine, usings);

		var methodsString = string.Join(Environment.NewLine, methods);

		var sourceText =
			$$"""
			// <auto-generated />
			#nullable enable

			{{usingsString}}

			namespace WalletWasabi.Fluent.ViewModels.Navigation;

			public partial class FluentNavigate
			{
			{{methodsString}}
			}

			""";
		context.AddSource("FluentNavigate.g.cs", SourceText.From(sourceText, Encoding.UTF8));
	}

	private class SyntaxReceiver : ISyntaxContextReceiver
	{
		public List<ClassDeclarationSyntax> ClassDeclarations { get; } = new();

		public void OnVisitSyntaxNode(GeneratorSyntaxContext context)
		{
			var node = context.Node;

			if (node is not ClassDeclarationSyntax c)
			{
				return;
			}

			var isValidClass =
				c.Identifier.Text.EndsWith("ViewModel") &&
				!Exclusions.Contains(c.Identifier.Text) &&
				!node.IsSourceGenerated();

			if (isValidClass)
			{
				ClassDeclarations.Add(c);
			}
		}
	}
}<|MERGE_RESOLUTION|>--- conflicted
+++ resolved
@@ -179,17 +179,12 @@
 				continue;
 			}
 
-<<<<<<< HEAD
 			if (cls.IsAbstractClass(semanticModel))
 			{
 				continue;
 			}
 
-			var viewModelTypeInfo =
-				semanticModel.GetDeclaredSymbol(cls);
-=======
-			var viewModelTypeInfo = semanticModel.GetDeclaredSymbol(cls);
->>>>>>> f50c8273
+			var viewModelTypeInfo =	semanticModel.GetDeclaredSymbol(cls);
 
 			if (viewModelTypeInfo == null)
 			{
