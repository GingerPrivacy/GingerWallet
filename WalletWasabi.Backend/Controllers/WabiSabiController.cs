using System.Linq;
using System.Threading;
using System.Threading.Tasks;
using Microsoft.AspNetCore.Mvc;
using WalletWasabi.Backend.Filters;
using WalletWasabi.WabiSabi.Backend.PostRequests;
using WalletWasabi.WabiSabi.Models;
using WalletWasabi.Backend.Filters;

namespace WalletWasabi.Backend.Controllers
{
	[ApiController]
	[ExceptionTranslate]
	[Route("[controller]")]
	[Produces("application/json")]
	public class WabiSabiController : ControllerBase, IWabiSabiApiRequestHandler
	{
<<<<<<< HEAD
		private ArenaRequestHandler handler;

		public WabiSabiController(ArenaRequestHandler handler)
=======
		public WabiSabiController(IArenaRequestHandler handler)
>>>>>>> 274b3c8b
		{
			RequestHandler = handler;
		}

		private IArenaRequestHandler RequestHandler { get; }

		[HttpPost("connection-confirmation")]
		[Idempotent]
		public Task<ConnectionConfirmationResponse> ConfirmConnectionAsync(ConnectionConfirmationRequest request, CancellationToken cancellableToken)
		{
			return RequestHandler.ConfirmConnectionAsync(request, cancellableToken);
		}

		[HttpPost("input-registration")]
		[Idempotent]
		public Task<InputRegistrationResponse> RegisterInputAsync(InputRegistrationRequest request, CancellationToken cancellableToken)
		{
			return RequestHandler.RegisterInputAsync(request, cancellableToken);
		}

		[HttpPost("output-registration")]
		[Idempotent]
		public Task<OutputRegistrationResponse> RegisterOutputAsync(OutputRegistrationRequest request, CancellationToken cancellableToken)
		{
			return RequestHandler.RegisterOutputAsync(request, cancellableToken);
		}

		[HttpPost("credential-issuance")]
		[Idempotent]
		public Task<ReissueCredentialResponse> ReissueCredentialAsync(ReissueCredentialRequest request, CancellationToken cancellableToken)
		{
			return RequestHandler.ReissueCredentialAsync(request, cancellableToken);
		}

		[HttpPost("input-unregistration")]
		public Task RemoveInputAsync(InputsRemovalRequest request, CancellationToken cancellableToken)
		{
			return RequestHandler.RemoveInputAsync(request, cancellableToken);
		}

		[HttpPost("transaction-signature")]
		public Task SignTransactionAsync(TransactionSignaturesRequest request, CancellationToken cancellableToken)
		{
			return RequestHandler.SignTransactionAsync(request, cancellableToken);
		}

		[HttpGet("status")]
		public Task<RoundState[]> GetStatusAsync(CancellationToken cancellableToken)
		{
			return Task.FromResult(handler.Arena.Rounds.Values.Select(x => RoundState.FromRound(x)).ToArray());
		}
	}
}<|MERGE_RESOLUTION|>--- conflicted
+++ resolved
@@ -15,18 +15,12 @@
 	[Produces("application/json")]
 	public class WabiSabiController : ControllerBase, IWabiSabiApiRequestHandler
 	{
-<<<<<<< HEAD
-		private ArenaRequestHandler handler;
-
 		public WabiSabiController(ArenaRequestHandler handler)
-=======
-		public WabiSabiController(IArenaRequestHandler handler)
->>>>>>> 274b3c8b
 		{
 			RequestHandler = handler;
 		}
 
-		private IArenaRequestHandler RequestHandler { get; }
+		private ArenaRequestHandler RequestHandler { get; }
 
 		[HttpPost("connection-confirmation")]
 		[Idempotent]
@@ -71,7 +65,7 @@
 		[HttpGet("status")]
 		public Task<RoundState[]> GetStatusAsync(CancellationToken cancellableToken)
 		{
-			return Task.FromResult(handler.Arena.Rounds.Values.Select(x => RoundState.FromRound(x)).ToArray());
+			return Task.FromResult(RequestHandler.Arena.Rounds.Values.Select(x => RoundState.FromRound(x)).ToArray());
 		}
 	}
 }