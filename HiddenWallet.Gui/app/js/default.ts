﻿const packageJson = require('./package.json');

let title: string = `HiddenWallet ${packageJson.version} - ${packageJson.author.name}  (EXPERIMENTAL)`;

let titleElement: HTMLElement = document.getElementById("title");

titleElement.innerHTML = title;
document.title = title;

(function () {
    const remote = require('electron').remote;

    function init() {
        let closeButton: HTMLElement = document.getElementById("close-btn");
        let hideButton: HTMLElement = document.getElementById("hide-btn");

        closeButton.addEventListener("click", function (e) {
            const window = remote.getCurrentWindow();
            const BrowserWindow = remote.BrowserWindow;
            var shutDownWindow = new BrowserWindow({ width: 300, height: 60, frame: true, resizable: false, title: "HiddenWallet", icon: __dirname + '/app/assets/TumbleBit.png' });
            shutDownWindow.show();
            shutDownWindow.focus();
            shutDownWindow.loadURL('file://' + __dirname + '/app/html/shutdown.html');
            window.hide();

            try {
                httpGetWallet("shutdown"); //An exception means the web service is offline and therefore shutdown has succeeded
            }
            catch (e) { }

            shutDownWindow.close();
            window.close();
        });

        hideButton.addEventListener("click", function (e) {
            const window = remote.getCurrentWindow();
            window.close();
        });
    };

    document.onreadystatechange = function () {
        if (document.readyState == "complete") {
            init();
        }
    };
})();

function writeHint(message: string) {
    let hint: HTMLElement = document.getElementById('hint');
    hint.innerHTML = message;
<<<<<<< HEAD
}

const electron = require('electron');
const remote = electron.remote;
const Menu = remote.Menu;

const EditMenu = Menu.buildFromTemplate([{
    label: 'Copy',
    role: 'copy',
}, {
    label: 'Paste',
    role: 'paste',
},
]);

const CopyMenu = Menu.buildFromTemplate([{
    label: 'Copy',
    role: 'copy',
},
]);

document.body.addEventListener('contextmenu', (mouseEvent: MouseEvent) => {
    mouseEvent.preventDefault();
    mouseEvent.stopPropagation();

    let node: HTMLInputElement = mouseEvent.target as HTMLInputElement;

    while (node) {
        if (node.nodeName.match(/^(input|textarea)$/i) || node.isContentEditable) {
            EditMenu.popup(remote.getCurrentWindow());
            break;
        }
        else {
            CopyMenu.popup(remote.getCurrentWindow());
            break;
        }
    }
});

// Close the dropdown menu if the user clicks outside of it
window.onclick = function (mouseEvent: MouseEvent) {
    let eventTarget: HTMLElement = mouseEvent.target as HTMLElement;

    if (eventTarget.className.indexOf('dropbtn') == -1 ) {

        let dropdowns: HTMLCollectionOf<Element> = document.getElementsByClassName("dropdown-content");

        for (let i: number = 0; i < dropdowns.length; i++) {
            let openDropdown: Element = dropdowns[i];
            if (openDropdown.classList.contains('show')) {
                openDropdown.classList.remove('show');
            }
        }
    }
=======
>>>>>>> 979b2819
}<|MERGE_RESOLUTION|>--- conflicted
+++ resolved
@@ -48,61 +48,4 @@
 function writeHint(message: string) {
     let hint: HTMLElement = document.getElementById('hint');
     hint.innerHTML = message;
-<<<<<<< HEAD
-}
-
-const electron = require('electron');
-const remote = electron.remote;
-const Menu = remote.Menu;
-
-const EditMenu = Menu.buildFromTemplate([{
-    label: 'Copy',
-    role: 'copy',
-}, {
-    label: 'Paste',
-    role: 'paste',
-},
-]);
-
-const CopyMenu = Menu.buildFromTemplate([{
-    label: 'Copy',
-    role: 'copy',
-},
-]);
-
-document.body.addEventListener('contextmenu', (mouseEvent: MouseEvent) => {
-    mouseEvent.preventDefault();
-    mouseEvent.stopPropagation();
-
-    let node: HTMLInputElement = mouseEvent.target as HTMLInputElement;
-
-    while (node) {
-        if (node.nodeName.match(/^(input|textarea)$/i) || node.isContentEditable) {
-            EditMenu.popup(remote.getCurrentWindow());
-            break;
-        }
-        else {
-            CopyMenu.popup(remote.getCurrentWindow());
-            break;
-        }
-    }
-});
-
-// Close the dropdown menu if the user clicks outside of it
-window.onclick = function (mouseEvent: MouseEvent) {
-    let eventTarget: HTMLElement = mouseEvent.target as HTMLElement;
-
-    if (eventTarget.className.indexOf('dropbtn') == -1 ) {
-
-        let dropdowns: HTMLCollectionOf<Element> = document.getElementsByClassName("dropdown-content");
-
-        for (let i: number = 0; i < dropdowns.length; i++) {
-            let openDropdown: Element = dropdowns[i];
-            if (openDropdown.classList.contains('show')) {
-                openDropdown.classList.remove('show');
-            }
-        }
-    }
-=======
->>>>>>> 979b2819
 }