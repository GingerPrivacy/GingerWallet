--- conflicted
+++ resolved
@@ -23,9 +23,6 @@
 		else if (RuntimeInformation.IsOSPlatform(OSPlatform.Linux))
 		{
 			appBuilder.UsePlatformDetect()
-<<<<<<< HEAD
-				.UseManagedSystemDialogs<Window>();
-=======
 				.UseManagedSystemDialogs<AppBuilder, Window>()
 				.AfterPlatformServicesSetup(_ =>
 					{
@@ -44,7 +41,6 @@
 								.ToConstant(new FontManagerOptions { DefaultFamilyName = "Inter" });
 						}
 					});
->>>>>>> 4c9f288e
 		}
 		else
 		{
