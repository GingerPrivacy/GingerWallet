using System.Runtime.InteropServices;
using Avalonia;
using Avalonia.Controls;
using Avalonia.Dialogs;

namespace WalletWasabi.Fluent.Desktop.Extensions;

public static class AppBuilderExtension
{
	public static AppBuilder SetupAppBuilder(this AppBuilder appBuilder)
	{
		bool enableGpu = Services.Config.EnableGpu;

		if (RuntimeInformation.IsOSPlatform(OSPlatform.Windows))
		{
			appBuilder
				.UseWin32()
				.UseSkia();
		}
		else if (RuntimeInformation.IsOSPlatform(OSPlatform.Linux))
		{
			appBuilder.UsePlatformDetect()
				.UseManagedSystemDialogs<AppBuilder, Window>();
		}
		else
		{
			appBuilder.UsePlatformDetect();
		}

		return appBuilder
<<<<<<< HEAD
			.With(new Win32PlatformOptions { AllowEglInitialization = enableGpu, UseDeferredRendering = true, UseWindowsUIComposition = true })
			.With(new X11PlatformOptions { UseGpu = enableGpu, WmClass = "Wasabi Wallet" })
			.With(new AvaloniaNativePlatformOptions { UseDeferredRendering = true, UseGpu = enableGpu })
=======
			.With(new SkiaOptions { MaxGpuResourceSizeBytes = 2560 * 1600 * 4 * 12 })
			.With(new Win32PlatformOptions { AllowEglInitialization = true, UseDeferredRendering = true, UseWindowsUIComposition = true })
			.With(new X11PlatformOptions { UseGpu = useGpuLinux, WmClass = "Wasabi Wallet" })
			.With(new AvaloniaNativePlatformOptions { UseDeferredRendering = true, UseGpu = true })
>>>>>>> d1a952b7
			.With(new MacOSPlatformOptions { ShowInDock = true });
	}
}<|MERGE_RESOLUTION|>--- conflicted
+++ resolved
@@ -28,16 +28,10 @@
 		}
 
 		return appBuilder
-<<<<<<< HEAD
+			.With(new SkiaOptions { MaxGpuResourceSizeBytes = 2560 * 1600 * 4 * 12 })
 			.With(new Win32PlatformOptions { AllowEglInitialization = enableGpu, UseDeferredRendering = true, UseWindowsUIComposition = true })
 			.With(new X11PlatformOptions { UseGpu = enableGpu, WmClass = "Wasabi Wallet" })
 			.With(new AvaloniaNativePlatformOptions { UseDeferredRendering = true, UseGpu = enableGpu })
-=======
-			.With(new SkiaOptions { MaxGpuResourceSizeBytes = 2560 * 1600 * 4 * 12 })
-			.With(new Win32PlatformOptions { AllowEglInitialization = true, UseDeferredRendering = true, UseWindowsUIComposition = true })
-			.With(new X11PlatformOptions { UseGpu = useGpuLinux, WmClass = "Wasabi Wallet" })
-			.With(new AvaloniaNativePlatformOptions { UseDeferredRendering = true, UseGpu = true })
->>>>>>> d1a952b7
 			.With(new MacOSPlatformOptions { ShowInDock = true });
 	}
 }