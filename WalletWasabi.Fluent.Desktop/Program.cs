--- conflicted
+++ resolved
@@ -42,13 +42,10 @@
 			try
 			{
 				Global = CreateGlobal();
-<<<<<<< HEAD
+
 				SingleInstanceChecker = new SingleInstanceChecker(Global.Network);
 
-=======
-
 				// TODO only required due to statusbar vm... to be removed.
->>>>>>> 813c2484
 				Locator.CurrentMutable.RegisterConstant(Global);
 
 				AppDomain.CurrentDomain.UnhandledException += CurrentDomain_UnhandledException;
