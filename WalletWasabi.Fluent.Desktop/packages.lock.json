{
  "version": 1,
  "dependencies": {
    "net6.0": {
      "Avalonia.Desktop": {
        "type": "Direct",
<<<<<<< HEAD
        "requested": "[0.10.999-cibuild0018178-beta, )",
        "resolved": "0.10.999-cibuild0018178-beta",
        "contentHash": "vGoe3bhf1thGd28DMOqv1Yuk8Fi1ZcdXu8Pua2UqHiSPlCEuPoCAiSBPeSGTjq3pHxHN9NDB7fBvcL1G1JQ6mQ==",
        "dependencies": {
          "Avalonia": "0.10.999-cibuild0018178-beta",
          "Avalonia.Native": "0.10.999-cibuild0018178-beta",
          "Avalonia.Skia": "0.10.999-cibuild0018178-beta",
          "Avalonia.Win32": "0.10.999-cibuild0018178-beta",
          "Avalonia.X11": "0.10.999-cibuild0018178-beta"
=======
        "requested": "[0.10.12, )",
        "resolved": "0.10.12",
        "contentHash": "wy4k1uarrmZJSJENCe1hjNpdCJWhup0gt6KA2TtZILfGG7imj+an5IuQZUSXtA7cl7A+6tF6lPQLo82gESUlXQ==",
        "dependencies": {
          "Avalonia": "0.10.12",
          "Avalonia.Native": "0.10.12",
          "Avalonia.Skia": "0.10.12",
          "Avalonia.Win32": "0.10.12",
          "Avalonia.X11": "0.10.12"
>>>>>>> 5c3947fe
        }
      },
      "Avalonia.ReactiveUI": {
        "type": "Direct",
<<<<<<< HEAD
        "requested": "[0.10.999-cibuild0018178-beta, )",
        "resolved": "0.10.999-cibuild0018178-beta",
        "contentHash": "JyefR5G0fOHgEvf6qjA4ggzjoV2lnv3FEY6Z6+gfA8IB4WQY0zpUhQ3osVhRhmgnGoepHhJ9Tkf6k4aJXtFivQ==",
        "dependencies": {
          "Avalonia": "0.10.999-cibuild0018178-beta",
=======
        "requested": "[0.10.12, )",
        "resolved": "0.10.12",
        "contentHash": "dOszpMtBKEACAFWtjwNibXMF2SBolJ3cV8ffDEOy2uuwjKBJqbSmHH+WSnui9KfbSF2igVpam4TqO6drJuEvjw==",
        "dependencies": {
          "Avalonia": "0.10.12",
>>>>>>> 5c3947fe
          "ReactiveUI": "13.2.10",
          "System.Reactive": "5.0.0"
        }
      },
      "Avalonia": {
        "type": "Transitive",
<<<<<<< HEAD
        "resolved": "0.10.999-cibuild0018178-beta",
        "contentHash": "Nm9n2/eXundYeIJxHNupJ5f4Rx0+AkGKkgIsI9E+/07zjuH0G8+ZesFcPZ57MOgmHpRGu9yFuiD6SrHOHptwIQ==",
        "dependencies": {
          "Avalonia.Remote.Protocol": "0.10.999-cibuild0018178-beta",
=======
        "resolved": "0.10.12",
        "contentHash": "ftI5uGBFvWJpizGc6PT6lOb6FiO8AWcSYS9N4FWvXgOvuqWuTgmjwURPUkvajpeaQLKOOea6AbgotSyhV8NNoQ==",
        "dependencies": {
          "Avalonia.Remote.Protocol": "0.10.12",
>>>>>>> 5c3947fe
          "JetBrains.Annotations": "10.3.0",
          "System.ComponentModel.Annotations": "4.5.0",
          "System.Memory": "4.5.3",
          "System.Reactive": "5.0.0",
          "System.Runtime.CompilerServices.Unsafe": "4.6.0",
          "System.ValueTuple": "4.5.0"
        }
      },
      "Avalonia.Angle.Windows.Natives": {
        "type": "Transitive",
        "resolved": "2.1.0.2020091801",
        "contentHash": "nGsCPI8FuUknU/e6hZIqlsKRDxClXHZyztmgM8vuwslFC/BIV3LqM2wKefWbr6SORX4Lct4nivhSMkdF/TrKgg=="
      },
      "Avalonia.Controls.DataGrid": {
        "type": "Transitive",
<<<<<<< HEAD
        "resolved": "0.10.999-cibuild0018178-beta",
        "contentHash": "zLTysoh0OgDjmQAJ7SpU4qyCN6YyJpXpWqdMlTeeuI6UGg6aV56vBs+PG25nMe6kP9fckhix2LzHPokIrefLAQ==",
        "dependencies": {
          "Avalonia": "0.10.999-cibuild0018178-beta",
          "Avalonia.Remote.Protocol": "0.10.999-cibuild0018178-beta",
=======
        "resolved": "0.10.12",
        "contentHash": "i3zM3P8PUY4FNhATZoFWkto3H66FcIrnJNMyOsl1fN0FPS6meysAwCKQwuou/oapyzZEODeAmCVdqB0AgjNHVw==",
        "dependencies": {
          "Avalonia": "0.10.12",
          "Avalonia.Remote.Protocol": "0.10.12",
>>>>>>> 5c3947fe
          "JetBrains.Annotations": "10.3.0",
          "System.Reactive": "5.0.0"
        }
      },
      "Avalonia.Diagnostics": {
        "type": "Transitive",
<<<<<<< HEAD
        "resolved": "0.10.999-cibuild0018178-beta",
        "contentHash": "zXZf9ePStzNV8zgVekx8hpanpyI3sP5TSLw3gqeJrnN5YM2Ch5Q9XlI7liatDaCs18VavTCcpRwdmbOyBEk4Eg==",
        "dependencies": {
          "Avalonia": "0.10.999-cibuild0018178-beta",
          "Avalonia.Controls.DataGrid": "0.10.999-cibuild0018178-beta",
=======
        "resolved": "0.10.12",
        "contentHash": "Pf9DGiSwl3+gPrRSHKFzDG20I9QJ5P1g6BexLKfHQH9+Cmax+a/UEVYQq4hGn0xhrmpuLYOeGHb8wasjAT4EfQ==",
        "dependencies": {
          "Avalonia": "0.10.12",
          "Avalonia.Controls.DataGrid": "0.10.12",
>>>>>>> 5c3947fe
          "Microsoft.CodeAnalysis.CSharp.Scripting": "3.4.0",
          "System.Reactive": "5.0.0"
        }
      },
      "Avalonia.FreeDesktop": {
        "type": "Transitive",
<<<<<<< HEAD
        "resolved": "0.10.999-cibuild0018178-beta",
        "contentHash": "Al8t5Zqzjf7ka/PDYGo3Absx9dnsWuwUBFbKCn+x1Jo48EcMOvFwJMpNnbFwbWO3G+HBAm4oZPJGOg5vfW59yA==",
        "dependencies": {
          "Avalonia": "0.10.999-cibuild0018178-beta",
=======
        "resolved": "0.10.12",
        "contentHash": "j42uWCWkAfZchYPrdRccr4mjB0kppSby3TEMCuNrp9GcQi+JhEPEbBAohU7FpR4bkv5FF2KAlDX5WiG2T+04kg==",
        "dependencies": {
          "Avalonia": "0.10.12",
>>>>>>> 5c3947fe
          "Tmds.DBus": "0.9.0"
        }
      },
      "Avalonia.Native": {
        "type": "Transitive",
<<<<<<< HEAD
        "resolved": "0.10.999-cibuild0018178-beta",
        "contentHash": "nst92HbI4p2MSYVxxy7eNMIYbQKBUiSdmpCWNB6K7P73z81S1q08M20xrV6sLlm4xpZP5DlhWoXKI7h09r6aDw==",
        "dependencies": {
          "Avalonia": "0.10.999-cibuild0018178-beta"
=======
        "resolved": "0.10.12",
        "contentHash": "JnZc0zF7DcLcSX+SdnKQGzFa9mcKxawhTN8S3aiN8Eh3MZAKxa45LRrHFVTcHcy2jU4kOw+yPfONUmHpRcC0gw==",
        "dependencies": {
          "Avalonia": "0.10.12"
>>>>>>> 5c3947fe
        }
      },
      "Avalonia.Remote.Protocol": {
        "type": "Transitive",
<<<<<<< HEAD
        "resolved": "0.10.999-cibuild0018178-beta",
        "contentHash": "k4nukCVX9wE99lXkyX17TjngHTLK4x9Zn0Sb3jgI3f+Aup/Dcauy+hoiomzfURfhE/ydi6HdjsbZ3o+GOFNfrQ=="
      },
      "Avalonia.Skia": {
        "type": "Transitive",
        "resolved": "0.10.999-cibuild0018178-beta",
        "contentHash": "ViwXBWAw423LnAyOP7oKuQDi7pjvEVSk3RbKdbdP/2VI+Sz6BmK5FuqT5i6S647fzFzFalDfAywAAGsaquZaKg==",
        "dependencies": {
          "Avalonia": "0.10.999-cibuild0018178-beta",
=======
        "resolved": "0.10.12",
        "contentHash": "ArrxniR8iShzMvXCS3vt5FXg9Fv3qK1UKzJwsSsY9iCuC8wKo2eevRj42qOhMCS98POTH5v8aUZBeoLlENa0vA=="
      },
      "Avalonia.Skia": {
        "type": "Transitive",
        "resolved": "0.10.12",
        "contentHash": "3TGo8RLHaLqmU3chlyAqLkpw6vImfDMC30T18abpeYf1PIsNckRB+UFp12GDil9t/J9YB17zn4H6N+2plF4gZA==",
        "dependencies": {
          "Avalonia": "0.10.12",
>>>>>>> 5c3947fe
          "HarfBuzzSharp": "2.8.2-preview.178",
          "HarfBuzzSharp.NativeAssets.Linux": "2.8.2-preview.178",
          "HarfBuzzSharp.NativeAssets.WebAssembly": "2.8.2-preview.178",
          "SkiaSharp": "2.88.0-preview.178",
          "SkiaSharp.NativeAssets.Linux": "2.88.0-preview.178",
          "SkiaSharp.NativeAssets.WebAssembly": "2.88.0-preview.178"
        }
      },
      "Avalonia.Win32": {
        "type": "Transitive",
<<<<<<< HEAD
        "resolved": "0.10.999-cibuild0018178-beta",
        "contentHash": "IrhnIdmvCx1zp1TIg9HclWEmm44SBN8E6Jz1AMzcUai8SBZvtI7YVVvbd2CwNT0UTJYWINS+LTUKhiNpwb4T4g==",
        "dependencies": {
          "Avalonia": "0.10.999-cibuild0018178-beta",
=======
        "resolved": "0.10.12",
        "contentHash": "CnC65T8ScMK23BB+qJuiMicWQ5QIEiinnRzPqvAGUGyQbjIGpA5uOCKwzsOjUmzkhGqt31iDR0/Y3ZFbi5Mjog==",
        "dependencies": {
          "Avalonia": "0.10.12",
>>>>>>> 5c3947fe
          "Avalonia.Angle.Windows.Natives": "2.1.0.2020091801",
          "System.Drawing.Common": "4.5.0",
          "System.Numerics.Vectors": "4.5.0"
        }
      },
      "Avalonia.X11": {
        "type": "Transitive",
<<<<<<< HEAD
        "resolved": "0.10.999-cibuild0018178-beta",
        "contentHash": "IOavdqs4FxTjACGMYXX+1vvAYAhUlewXdaVMH9rdMXKTo/FeQ2Lk/CWpgjNnWc3UgW3B1hVAx51tCf9R9cF3gg==",
        "dependencies": {
          "Avalonia": "0.10.999-cibuild0018178-beta",
          "Avalonia.FreeDesktop": "0.10.999-cibuild0018178-beta",
          "Avalonia.Skia": "0.10.999-cibuild0018178-beta"
=======
        "resolved": "0.10.12",
        "contentHash": "mUY1cF1p86/UgLl1cbSmY3nVIatKQsSCDOH4avssL07xmKlRfB2G7Gi8jlhWNkLJTLL7iQp/u3X6bv7bs+0zNQ==",
        "dependencies": {
          "Avalonia": "0.10.12",
          "Avalonia.FreeDesktop": "0.10.12",
          "Avalonia.Skia": "0.10.12"
>>>>>>> 5c3947fe
        }
      },
      "Avalonia.Xaml.Behaviors": {
        "type": "Transitive",
        "resolved": "0.10.11.5",
        "contentHash": "XHU7/hRYWEdaJOs+weT9ml9/GYqroPrAtePjGzUzUrMoHESbqmkLXmW+fHkaAeXRMJAOAFD1LQUHQu+B6ThF3w==",
        "dependencies": {
          "Avalonia": "0.10.11",
          "Avalonia.Xaml.Interactions": "0.10.11.5",
          "Avalonia.Xaml.Interactivity": "0.10.11.5"
        }
      },
      "Avalonia.Xaml.Interactions": {
        "type": "Transitive",
        "resolved": "0.10.11.5",
        "contentHash": "MpqS1t1zypDNEW2Pyg113W4AwmfaWai5LfA/K22sDbygXII+KuACaHt2ZPHJWnvKGHgasLEEFhEOGfF5cB9NPA==",
        "dependencies": {
          "Avalonia": "0.10.11",
          "Avalonia.Xaml.Interactivity": "0.10.11.5"
        }
      },
      "Avalonia.Xaml.Interactivity": {
        "type": "Transitive",
        "resolved": "0.10.11.5",
        "contentHash": "MOM6lcPenJZu9LPhai3n67GssBUx3MjoCVLyR2GEJ6lywKQgk4MKOIAC0gLWgy7x1e540oy4lCpeX8jMsqe7mA==",
        "dependencies": {
          "Avalonia": "0.10.11"
        }
      },
      "DataBox": {
        "type": "Transitive",
        "resolved": "0.10.11.1",
        "contentHash": "cEAKQ6gEDLY8NVHl8HX6cZUpk+SVZyvozxK9KaXhmU+I0jg62E0FecXK/p768lPUpyCqsD0aX2NtzDpgaVV7Mg==",
        "dependencies": {
          "Avalonia": "0.10.11"
        }
      },
      "DynamicData": {
        "type": "Transitive",
        "resolved": "7.1.1",
        "contentHash": "Pc6J5bFnSxEa64PV2V67FMcLlDdpv6m+zTBKSnRN3aLon/WtWWy8kuDpHFbJlgXHtqc6Nxloj9ItuvDlvKC/8w==",
        "dependencies": {
          "System.Reactive": "5.0.0"
        }
      },
      "HarfBuzzSharp": {
        "type": "Transitive",
        "resolved": "2.8.2-preview.178",
        "contentHash": "OUir5qn95QRtlc8RWKfU/63xYwtuAbylL2oAj3eBWgAsVoWnFrEv+Oh1sj0xjW7mogFGaeGtY40lqAD1srWJcQ==",
        "dependencies": {
          "HarfBuzzSharp.NativeAssets.Win32": "2.8.2-preview.178",
          "HarfBuzzSharp.NativeAssets.macOS": "2.8.2-preview.178",
          "System.Memory": "4.5.3"
        }
      },
      "HarfBuzzSharp.NativeAssets.Linux": {
        "type": "Transitive",
        "resolved": "2.8.2-preview.178",
        "contentHash": "4scihdELcRpCEubBsUMHUJn93Xvx6ASj596WfO9y8CEuFNW0LBMDL71HBCyq5zXsn8HyGjLtoBLW0PpXbVnpjQ==",
        "dependencies": {
          "HarfBuzzSharp": "2.8.2-preview.178"
        }
      },
      "HarfBuzzSharp.NativeAssets.macOS": {
        "type": "Transitive",
        "resolved": "2.8.2-preview.178",
        "contentHash": "QtmAs62il4vFtt3fFOXhhPDl7TX+NGu4tFB5qmnqUn+EnSJW7mxqNk1n9I7+Z2ORym0nTP4dhcRNtOpOS7Oenw=="
      },
      "HarfBuzzSharp.NativeAssets.WebAssembly": {
        "type": "Transitive",
        "resolved": "2.8.2-preview.178",
        "contentHash": "+S8qtBAVTrt+E85jZXPxYthUgSUq7iB6UZ0v0WFsy9gWhZ/hVE3hZJpcgeywT9H/SRX3ZIX+qzpKJlOM+mUcNA=="
      },
      "HarfBuzzSharp.NativeAssets.Win32": {
        "type": "Transitive",
        "resolved": "2.8.2-preview.178",
        "contentHash": "EgeF5uCZcAriIHmWq3hKNxz/jBJLeP/PKU4yI87UNkJCt4hYignOMjY0irl/rGVZtTL/G05xxf7TB6sjisi8sQ=="
      },
      "JetBrains.Annotations": {
        "type": "Transitive",
        "resolved": "10.3.0",
        "contentHash": "0GLU9lwGVXjUNlr9ZIdAgjqLI2Zm/XFGJFaqJ1T1sU+kwfeMLhm68+rblUrNUP9psRl4i8yM7Ghb4ia4oI2E5g==",
        "dependencies": {
          "System.Runtime": "4.1.0"
        }
      },
      "Microsoft.AspNetCore.JsonPatch": {
        "type": "Transitive",
        "resolved": "6.0.0",
        "contentHash": "SUiwg0XQ5NtmnELHXSdX4mAwawFnAOwSx2Zz6NIhQnEN1tZDoAWEHc8dS/S7y8cE52+9bHj+XbYZuLGF7OrQPA==",
        "dependencies": {
          "Microsoft.CSharp": "4.7.0",
          "Newtonsoft.Json": "13.0.1"
        }
      },
      "Microsoft.AspNetCore.Mvc.NewtonsoftJson": {
        "type": "Transitive",
        "resolved": "6.0.0",
        "contentHash": "YMwSWgBuwkVn9k4/2wWxfwEbx8T5Utj13UH/zmUm5lbkKcY+tJyt9w9P4rY5pO1XtCitoh1+L+Feqz9qxG/CvA==",
        "dependencies": {
          "Microsoft.AspNetCore.JsonPatch": "6.0.0",
          "Newtonsoft.Json": "13.0.1",
          "Newtonsoft.Json.Bson": "1.0.2"
        }
      },
      "Microsoft.CodeAnalysis.Analyzers": {
        "type": "Transitive",
        "resolved": "2.9.6",
        "contentHash": "Kmms3TxGQMNb95Cu/3K+0bIcMnV4qf/phZBLAB0HUi65rBPxP4JO3aM2LoAcb+DFS600RQJMZ7ZLyYDTbLwJOQ=="
      },
      "Microsoft.CodeAnalysis.Common": {
        "type": "Transitive",
        "resolved": "3.4.0",
        "contentHash": "3ncA7cV+iXGA1VYwe2UEZXcvWyZSlbexWjM9AvocP7sik5UD93qt9Hq0fMRGk0jFRmvmE4T2g+bGfXiBVZEhLw==",
        "dependencies": {
          "Microsoft.CodeAnalysis.Analyzers": "2.9.6",
          "System.Collections.Immutable": "1.5.0",
          "System.Memory": "4.5.3",
          "System.Reflection.Metadata": "1.6.0",
          "System.Runtime.CompilerServices.Unsafe": "4.5.2",
          "System.Text.Encoding.CodePages": "4.5.1",
          "System.Threading.Tasks.Extensions": "4.5.3"
        }
      },
      "Microsoft.CodeAnalysis.CSharp": {
        "type": "Transitive",
        "resolved": "3.4.0",
        "contentHash": "/LsTtgcMN6Tu1oo7/WYbRAHL4/ubXC/miEakwTpcZKJKtFo7D0AK95Hw0dbGxul6C8WJu60v6NP2435TDYZM+Q==",
        "dependencies": {
          "Microsoft.CodeAnalysis.Common": "[3.4.0]"
        }
      },
      "Microsoft.CodeAnalysis.CSharp.Scripting": {
        "type": "Transitive",
        "resolved": "3.4.0",
        "contentHash": "tLgqc76qXHmONUhWhxo7z3TcL/LmGFWIUJm1exbQmVJohuQvJnejUMxmVkdxDfMuMZU1fIyJXPZ6Fkp4FEneAg==",
        "dependencies": {
          "Microsoft.CSharp": "4.3.0",
          "Microsoft.CodeAnalysis.CSharp": "[3.4.0]",
          "Microsoft.CodeAnalysis.Common": "[3.4.0]",
          "Microsoft.CodeAnalysis.Scripting.Common": "[3.4.0]"
        }
      },
      "Microsoft.CodeAnalysis.Scripting.Common": {
        "type": "Transitive",
        "resolved": "3.4.0",
        "contentHash": "+b6I3DZL2zvck+B/E/aiOveakj5U2G2BcYODQxcGh2IDbatNU3XXxGT1HumkWB5uIZI2Leu0opBgBpjScmjGMA==",
        "dependencies": {
          "Microsoft.CodeAnalysis.Common": "[3.4.0]"
        }
      },
      "Microsoft.CSharp": {
        "type": "Transitive",
        "resolved": "4.7.0",
        "contentHash": "pTj+D3uJWyN3My70i2Hqo+OXixq3Os2D1nJ2x92FFo6sk8fYS1m1WLNTs0Dc1uPaViH0YvEEwvzddQ7y4rhXmA=="
      },
      "Microsoft.Extensions.Logging.Abstractions": {
        "type": "Transitive",
        "resolved": "1.0.0",
        "contentHash": "wHT6oY50q36mAXBRKtFaB7u07WxKC5u2M8fi3PqHOOnHyUo9gD0u1TlCNR8UObHQxKMYwqlgI8TLcErpt29n8A==",
        "dependencies": {
          "System.Collections": "4.0.11",
          "System.Collections.Concurrent": "4.0.12",
          "System.Diagnostics.Debug": "4.0.11",
          "System.Globalization": "4.0.11",
          "System.Linq": "4.1.0",
          "System.Reflection": "4.1.0",
          "System.Resources.ResourceManager": "4.0.1",
          "System.Runtime.Extensions": "4.1.0",
          "System.Runtime.InteropServices": "4.1.0"
        }
      },
      "Microsoft.NETCore.Platforms": {
        "type": "Transitive",
        "resolved": "2.1.2",
        "contentHash": "mOJy3M0UN+LUG21dLGMxaWZEP6xYpQEpLuvuEQBaownaX4YuhH6NmNUlN9si+vNkAS6dwJ//N1O4DmLf2CikVg=="
      },
      "Microsoft.NETCore.Targets": {
        "type": "Transitive",
        "resolved": "1.1.3",
        "contentHash": "3Wrmi0kJDzClwAC+iBdUBpEKmEle8FQNsCs77fkiOIw/9oYA07bL1EZNX0kQ2OMN3xpwvl0vAtOCYY3ndDNlhQ=="
      },
      "Microsoft.Win32.SystemEvents": {
        "type": "Transitive",
        "resolved": "6.0.0",
        "contentHash": "hqTM5628jSsQiv+HGpiq3WKBl2c8v1KZfby2J6Pr7pEPlK9waPdgEO6b8A/+/xn/yZ9ulv8HuqK71ONy2tg67A=="
      },
      "NBitcoin": {
        "type": "Transitive",
        "resolved": "6.0.8",
        "contentHash": "s9NPG+BWuylHXi6AkQILTPYP9613PoHWTZzBxfBrhnooJuUt9hT+bAs8EPNyzZAZ33SjW80nQgNtBM8gxLxVoQ==",
        "dependencies": {
          "Microsoft.Extensions.Logging.Abstractions": "1.0.0",
          "Newtonsoft.Json": "11.0.2"
        }
      },
      "NBitcoin.Secp256k1": {
        "type": "Transitive",
        "resolved": "1.0.10",
        "contentHash": "+CbOOtba1tv4p0G8uKRmwH4he5LXNtqfxdIrDi0RcVViR7HRTbaoDE7tJ7cAkg7pxuiNHGkpvtn+rFgkPxYgYw=="
      },
      "Newtonsoft.Json": {
        "type": "Transitive",
        "resolved": "13.0.1",
        "contentHash": "ppPFpBcvxdsfUonNcvITKqLl3bqxWbDCZIzDWHzjpdAHRFfZe0Dw9HmA0+za13IdyrgJwpkDTDA9fHaxOrt20A=="
      },
      "Newtonsoft.Json.Bson": {
        "type": "Transitive",
        "resolved": "1.0.2",
        "contentHash": "QYFyxhaABwmq3p/21VrZNYvCg3DaEoN/wUuw5nmfAf0X3HLjgupwhkEWdgfb9nvGAUIv3osmZoD3kKl4jxEmYQ==",
        "dependencies": {
          "Newtonsoft.Json": "12.0.1"
        }
      },
      "OpenCvSharp4": {
        "type": "Transitive",
        "resolved": "4.5.2.20210404",
        "contentHash": "NWoTTxAi5qmtI14DnXpw8Xq3bJWoIFLrMC3bbV9GVeWwfRMIWgv1i11ns2Aus0sve9pHREyzgVQm6nAL3S1/rw==",
        "dependencies": {
          "System.Drawing.Common": "5.0.2",
          "System.Memory": "4.5.4",
          "System.Runtime.CompilerServices.Unsafe": "5.0.0"
        }
      },
      "OpenCvSharp4.runtime.win": {
        "type": "Transitive",
        "resolved": "4.5.2.20210404",
        "contentHash": "44JNeD/dKlbdQEgwxLx+i2WL3DhIVvXjhsRLdBHe0c+2ZNWG/3FJ24Pp1IK7GIrB7KaE1vQk42tCNHJWAvJRRg=="
      },
      "ReactiveUI": {
        "type": "Transitive",
        "resolved": "13.2.10",
        "contentHash": "fOCbEZ+RsO2Jhv6vB8VX+ZEvczYJaC95atcSG7oXohJeL/sEwbbqvv9k+tbj2l4bRSj2j5CQvhwA3HNLaxlCAg==",
        "dependencies": {
          "DynamicData": "7.1.1",
          "Splat": "10.0.1",
          "System.Reactive": "5.0.0",
          "System.Runtime.Serialization.Primitives": "4.3.0"
        }
      },
      "SkiaSharp": {
        "type": "Transitive",
        "resolved": "2.88.0-preview.178",
        "contentHash": "arzd/44ykiBPqGWUuQqNTuJ49rhsXOg4Zw1p2Mm3B/5PZzV1wcTH4V+J+4ra8RS0KbIoy4KWeNF+zHAifNsiRg==",
        "dependencies": {
          "SkiaSharp.NativeAssets.Win32": "2.88.0-preview.178",
          "SkiaSharp.NativeAssets.macOS": "2.88.0-preview.178",
          "System.Memory": "4.5.3"
        }
      },
      "SkiaSharp.NativeAssets.Linux": {
        "type": "Transitive",
        "resolved": "2.88.0-preview.178",
        "contentHash": "nc9C8zGvL2G7p0lcTPhN4EOt2Mozv6KLJinMwjF97sYoI5cpkXCPZSRTcyf8k49gAZaOd+UMGaygCAz/8vaaWg==",
        "dependencies": {
          "SkiaSharp": "2.88.0-preview.178"
        }
      },
      "SkiaSharp.NativeAssets.macOS": {
        "type": "Transitive",
        "resolved": "2.88.0-preview.178",
        "contentHash": "+Hs3ku4buimzBHuc8FoyjOcE6eU5r98zcG7WH/s+doYQ1bFIjk+dKfqthgZ2o0NRAv8D3esq9rWrZTj12q+m1w=="
      },
      "SkiaSharp.NativeAssets.WebAssembly": {
        "type": "Transitive",
        "resolved": "2.88.0-preview.178",
        "contentHash": "u4Ss81oOlx0dhu5fxl4vK5f2Hm7psHDUSAoQValNV/BmixsW4TkETE3dOnHNRWwI56++tRG9dK33HimZDUrUpw=="
      },
      "SkiaSharp.NativeAssets.Win32": {
        "type": "Transitive",
        "resolved": "2.88.0-preview.178",
        "contentHash": "9og9GCkdZc/NYrmbsRzohmIBRlS1oFegJiBMsoG93qYjhh2o6q5QBYxd61zw5Mgeytl3qj4YM+6BNIF4tcF+6w=="
      },
      "Splat": {
        "type": "Transitive",
        "resolved": "10.0.1",
        "contentHash": "N8BMGVuUBnVLAHSVbna/st8XiLd8ulF3BfkKUSGCPqYpDCis3ELvM+aFaZQLBUIBEcweCYVLq3HFEBqHkCKFyA=="
      },
      "System.Collections": {
        "type": "Transitive",
        "resolved": "4.0.11",
        "contentHash": "YUJGz6eFKqS0V//mLt25vFGrrCvOnsXjlvFQs+KimpwNxug9x0Pzy4PlFMU3Q2IzqAa9G2L4LsK3+9vCBK7oTg==",
        "dependencies": {
          "Microsoft.NETCore.Platforms": "1.0.1",
          "Microsoft.NETCore.Targets": "1.0.1",
          "System.Runtime": "4.1.0"
        }
      },
      "System.Collections.Concurrent": {
        "type": "Transitive",
        "resolved": "4.0.12",
        "contentHash": "2gBcbb3drMLgxlI0fBfxMA31ec6AEyYCHygGse4vxceJan8mRIWeKJ24BFzN7+bi/NFTgdIgufzb94LWO5EERQ==",
        "dependencies": {
          "System.Collections": "4.0.11",
          "System.Diagnostics.Debug": "4.0.11",
          "System.Diagnostics.Tracing": "4.1.0",
          "System.Globalization": "4.0.11",
          "System.Reflection": "4.1.0",
          "System.Resources.ResourceManager": "4.0.1",
          "System.Runtime": "4.1.0",
          "System.Runtime.Extensions": "4.1.0",
          "System.Threading": "4.0.11",
          "System.Threading.Tasks": "4.0.11"
        }
      },
      "System.Collections.Immutable": {
        "type": "Transitive",
        "resolved": "1.5.0",
        "contentHash": "EXKiDFsChZW0RjrZ4FYHu9aW6+P4MCgEDCklsVseRfhoO0F+dXeMSsMRAlVXIo06kGJ/zv+2w1a2uc2+kxxSaQ=="
      },
      "System.ComponentModel.Annotations": {
        "type": "Transitive",
        "resolved": "4.5.0",
        "contentHash": "UxYQ3FGUOtzJ7LfSdnYSFd7+oEv6M8NgUatatIN2HxNtDdlcvFAf+VIq4Of9cDMJEJC0aSRv/x898RYhB4Yppg=="
      },
      "System.Diagnostics.Debug": {
        "type": "Transitive",
        "resolved": "4.0.11",
        "contentHash": "w5U95fVKHY4G8ASs/K5iK3J5LY+/dLFd4vKejsnI/ZhBsWS9hQakfx3Zr7lRWKg4tAw9r4iktyvsTagWkqYCiw==",
        "dependencies": {
          "Microsoft.NETCore.Platforms": "1.0.1",
          "Microsoft.NETCore.Targets": "1.0.1",
          "System.Runtime": "4.1.0"
        }
      },
      "System.Diagnostics.Tracing": {
        "type": "Transitive",
        "resolved": "4.1.0",
        "contentHash": "vDN1PoMZCkkdNjvZLql592oYJZgS7URcJzJ7bxeBgGtx5UtR5leNm49VmfHGqIffX4FKacHbI3H6UyNSHQknBg==",
        "dependencies": {
          "Microsoft.NETCore.Platforms": "1.0.1",
          "Microsoft.NETCore.Targets": "1.0.1",
          "System.Runtime": "4.1.0"
        }
      },
      "System.Drawing.Common": {
        "type": "Transitive",
        "resolved": "5.0.2",
        "contentHash": "rvr/M1WPf24ljpvvrVd74+NdjRUJu1bBkspkZcnzSZnmAUQWSvanlQ0k/hVHk+cHufZbZfu7vOh/vYc0q5Uu/A==",
        "dependencies": {
          "Microsoft.Win32.SystemEvents": "5.0.0"
        }
      },
      "System.Globalization": {
        "type": "Transitive",
        "resolved": "4.3.0",
        "contentHash": "kYdVd2f2PAdFGblzFswE4hkNANJBKRmsfa2X5LG2AcWE1c7/4t0pYae1L8vfZ5xvE2nK/R9JprtToA61OSHWIg==",
        "dependencies": {
          "Microsoft.NETCore.Platforms": "1.1.0",
          "Microsoft.NETCore.Targets": "1.1.0",
          "System.Runtime": "4.3.0"
        }
      },
      "System.IO": {
        "type": "Transitive",
        "resolved": "4.3.0",
        "contentHash": "3qjaHvxQPDpSOYICjUoTsmoq5u6QJAFRUITgeT/4gqkF1bajbSmb1kwSxEA8AHlofqgcKJcM8udgieRNhaJ5Cg==",
        "dependencies": {
          "Microsoft.NETCore.Platforms": "1.1.0",
          "Microsoft.NETCore.Targets": "1.1.0",
          "System.Runtime": "4.3.0",
          "System.Text.Encoding": "4.3.0",
          "System.Threading.Tasks": "4.3.0"
        }
      },
      "System.Linq": {
        "type": "Transitive",
        "resolved": "4.1.0",
        "contentHash": "bQ0iYFOQI0nuTnt+NQADns6ucV4DUvMdwN6CbkB1yj8i7arTGiTN5eok1kQwdnnNWSDZfIUySQY+J3d5KjWn0g==",
        "dependencies": {
          "System.Collections": "4.0.11",
          "System.Diagnostics.Debug": "4.0.11",
          "System.Resources.ResourceManager": "4.0.1",
          "System.Runtime": "4.1.0",
          "System.Runtime.Extensions": "4.1.0"
        }
      },
      "System.Memory": {
        "type": "Transitive",
        "resolved": "4.5.4",
        "contentHash": "1MbJTHS1lZ4bS4FmsJjnuGJOu88ZzTT2rLvrhW7Ygic+pC0NWA+3hgAen0HRdsocuQXCkUTdFn9yHJJhsijDXw=="
      },
      "System.Numerics.Vectors": {
        "type": "Transitive",
        "resolved": "4.5.0",
        "contentHash": "QQTlPTl06J/iiDbJCiepZ4H//BVraReU4O4EoRw1U02H5TLUIT7xn3GnDp9AXPSlJUDyFs4uWjWafNX6WrAojQ=="
      },
      "System.Reactive": {
        "type": "Transitive",
        "resolved": "5.0.0",
        "contentHash": "erBZjkQHWL9jpasCE/0qKAryzVBJFxGHVBAvgRN1bzM0q2s1S4oYREEEL0Vb+1kA/6BKb5FjUZMp5VXmy+gzkQ=="
      },
      "System.Reflection": {
        "type": "Transitive",
        "resolved": "4.3.0",
        "contentHash": "KMiAFoW7MfJGa9nDFNcfu+FpEdiHpWgTcS2HdMpDvt9saK3y/G4GwprPyzqjFH9NTaGPQeWNHU+iDlDILj96aQ==",
        "dependencies": {
          "Microsoft.NETCore.Platforms": "1.1.0",
          "Microsoft.NETCore.Targets": "1.1.0",
          "System.IO": "4.3.0",
          "System.Reflection.Primitives": "4.3.0",
          "System.Runtime": "4.3.0"
        }
      },
      "System.Reflection.Emit": {
        "type": "Transitive",
        "resolved": "4.7.0",
        "contentHash": "VR4kk8XLKebQ4MZuKuIni/7oh+QGFmZW3qORd1GvBq/8026OpW501SzT/oypwiQl4TvT8ErnReh/NzY9u+C6wQ=="
      },
      "System.Reflection.Metadata": {
        "type": "Transitive",
        "resolved": "1.6.0",
        "contentHash": "COC1aiAJjCoA5GBF+QKL2uLqEBew4JsCkQmoHKbN3TlOZKa2fKLz5CpiRQKDz0RsAOEGsVKqOD5bomsXq/4STQ=="
      },
      "System.Reflection.Primitives": {
        "type": "Transitive",
        "resolved": "4.3.0",
        "contentHash": "5RXItQz5As4xN2/YUDxdpsEkMhvw3e6aNveFXUn4Hl/udNTCNhnKp8lT9fnc3MhvGKh1baak5CovpuQUXHAlIA==",
        "dependencies": {
          "Microsoft.NETCore.Platforms": "1.1.0",
          "Microsoft.NETCore.Targets": "1.1.0",
          "System.Runtime": "4.3.0"
        }
      },
      "System.Resources.ResourceManager": {
        "type": "Transitive",
        "resolved": "4.3.0",
        "contentHash": "/zrcPkkWdZmI4F92gL/TPumP98AVDu/Wxr3CSJGQQ+XN6wbRZcyfSKVoPo17ilb3iOr0cCRqJInGwNMolqhS8A==",
        "dependencies": {
          "Microsoft.NETCore.Platforms": "1.1.0",
          "Microsoft.NETCore.Targets": "1.1.0",
          "System.Globalization": "4.3.0",
          "System.Reflection": "4.3.0",
          "System.Runtime": "4.3.0"
        }
      },
      "System.Runtime": {
        "type": "Transitive",
        "resolved": "4.3.1",
        "contentHash": "abhfv1dTK6NXOmu4bgHIONxHyEqFjW8HwXPmpY9gmll+ix9UNo4XDcmzJn6oLooftxNssVHdJC1pGT9jkSynQg==",
        "dependencies": {
          "Microsoft.NETCore.Platforms": "1.1.1",
          "Microsoft.NETCore.Targets": "1.1.3"
        }
      },
      "System.Runtime.CompilerServices.Unsafe": {
        "type": "Transitive",
        "resolved": "5.0.0",
        "contentHash": "ZD9TMpsmYJLrxbbmdvhwt9YEgG5WntEnZ/d1eH8JBX9LBp+Ju8BSBhUGbZMNVHHomWo2KVImJhTDl2hIgw/6MA=="
      },
      "System.Runtime.Extensions": {
        "type": "Transitive",
        "resolved": "4.1.0",
        "contentHash": "CUOHjTT/vgP0qGW22U4/hDlOqXmcPq5YicBaXdUR2UiUoLwBT+olO6we4DVbq57jeX5uXH2uerVZhf0qGj+sVQ==",
        "dependencies": {
          "Microsoft.NETCore.Platforms": "1.0.1",
          "Microsoft.NETCore.Targets": "1.0.1",
          "System.Runtime": "4.1.0"
        }
      },
      "System.Runtime.Handles": {
        "type": "Transitive",
        "resolved": "4.0.1",
        "contentHash": "nCJvEKguXEvk2ymk1gqj625vVnlK3/xdGzx0vOKicQkoquaTBJTP13AIYkocSUwHCLNBwUbXTqTWGDxBTWpt7g==",
        "dependencies": {
          "Microsoft.NETCore.Platforms": "1.0.1",
          "Microsoft.NETCore.Targets": "1.0.1",
          "System.Runtime": "4.1.0"
        }
      },
      "System.Runtime.InteropServices": {
        "type": "Transitive",
        "resolved": "4.1.0",
        "contentHash": "16eu3kjHS633yYdkjwShDHZLRNMKVi/s0bY8ODiqJ2RfMhDMAwxZaUaWVnZ2P71kr/or+X9o/xFWtNqz8ivieQ==",
        "dependencies": {
          "Microsoft.NETCore.Platforms": "1.0.1",
          "Microsoft.NETCore.Targets": "1.0.1",
          "System.Reflection": "4.1.0",
          "System.Reflection.Primitives": "4.0.1",
          "System.Runtime": "4.1.0",
          "System.Runtime.Handles": "4.0.1"
        }
      },
      "System.Runtime.Serialization.Primitives": {
        "type": "Transitive",
        "resolved": "4.3.0",
        "contentHash": "Wz+0KOukJGAlXjtKr+5Xpuxf8+c8739RI1C+A2BoQZT+wMCCoMDDdO8/4IRHfaVINqL78GO8dW8G2lW/e45Mcw==",
        "dependencies": {
          "System.Resources.ResourceManager": "4.3.0",
          "System.Runtime": "4.3.0"
        }
      },
      "System.Security.Principal.Windows": {
        "type": "Transitive",
        "resolved": "4.7.0",
        "contentHash": "ojD0PX0XhneCsUbAZVKdb7h/70vyYMDYs85lwEI+LngEONe/17A0cFaRFqZU+sOEidcVswYWikYOQ9PPfjlbtQ=="
      },
      "System.Text.Encoding": {
        "type": "Transitive",
        "resolved": "4.3.0",
        "contentHash": "BiIg+KWaSDOITze6jGQynxg64naAPtqGHBwDrLaCtixsa5bKiR8dpPOHA7ge3C0JJQizJE+sfkz1wV+BAKAYZw==",
        "dependencies": {
          "Microsoft.NETCore.Platforms": "1.1.0",
          "Microsoft.NETCore.Targets": "1.1.0",
          "System.Runtime": "4.3.0"
        }
      },
      "System.Text.Encoding.CodePages": {
        "type": "Transitive",
        "resolved": "4.5.1",
        "contentHash": "4J2JQXbftjPMppIHJ7IC+VXQ9XfEagN92vZZNoG12i+zReYlim5dMoXFC1Zzg7tsnKDM7JPo5bYfFK4Jheq44w==",
        "dependencies": {
          "Microsoft.NETCore.Platforms": "2.1.2",
          "System.Runtime.CompilerServices.Unsafe": "4.5.2"
        }
      },
      "System.Threading": {
        "type": "Transitive",
        "resolved": "4.0.11",
        "contentHash": "N+3xqIcg3VDKyjwwCGaZ9HawG9aC6cSDI+s7ROma310GQo8vilFZa86hqKppwTHleR/G0sfOzhvgnUxWCR/DrQ==",
        "dependencies": {
          "System.Runtime": "4.1.0",
          "System.Threading.Tasks": "4.0.11"
        }
      },
      "System.Threading.Tasks": {
        "type": "Transitive",
        "resolved": "4.3.0",
        "contentHash": "LbSxKEdOUhVe8BezB/9uOGGppt+nZf6e1VFyw6v3DN6lqitm0OSn2uXMOdtP0M3W4iMcqcivm2J6UgqiwwnXiA==",
        "dependencies": {
          "Microsoft.NETCore.Platforms": "1.1.0",
          "Microsoft.NETCore.Targets": "1.1.0",
          "System.Runtime": "4.3.0"
        }
      },
      "System.Threading.Tasks.Extensions": {
        "type": "Transitive",
        "resolved": "4.5.3",
        "contentHash": "+MvhNtcvIbqmhANyKu91jQnvIRVSTiaOiFNfKWwXGHG48YAb4I/TyH8spsySiPYla7gKal5ZnF3teJqZAximyQ=="
      },
      "System.ValueTuple": {
        "type": "Transitive",
        "resolved": "4.5.0",
        "contentHash": "okurQJO6NRE/apDIP23ajJ0hpiNmJ+f0BwOlB/cSqTLQlw5upkf+5+96+iG2Jw40G1fCVCyPz/FhIABUjMR+RQ=="
      },
      "Tmds.DBus": {
        "type": "Transitive",
        "resolved": "0.9.0",
        "contentHash": "KcTWL9aKuob9Qo2sOTTKFePs1rKGTwZrcBvMFuGVIVR5RojX3oIFj5UBLYfSGjYgrcImC7LjQI3DdCFwUnhNXw==",
        "dependencies": {
          "System.Reflection.Emit": "4.7.0",
          "System.Security.Principal.Windows": "4.7.0"
        }
      },
      "walletwasabi": {
        "type": "Project",
        "dependencies": {
          "Microsoft.AspNetCore.Mvc.NewtonsoftJson": "6.0.0",
          "Microsoft.Win32.SystemEvents": "6.0.0",
          "NBitcoin": "6.0.8",
          "NBitcoin.Secp256k1": "1.0.10"
        }
      },
      "walletwasabi.fluent": {
        "type": "Project",
        "dependencies": {
<<<<<<< HEAD
          "Avalonia": "0.10.999-cibuild0018178-beta",
          "Avalonia.Controls.DataGrid": "0.10.999-cibuild0018178-beta",
          "Avalonia.Diagnostics": "0.10.999-cibuild0018178-beta",
          "Avalonia.ReactiveUI": "0.10.999-cibuild0018178-beta",
=======
          "Avalonia": "0.10.12",
          "Avalonia.Controls.DataGrid": "0.10.12",
          "Avalonia.Diagnostics": "0.10.12",
          "Avalonia.ReactiveUI": "0.10.12",
>>>>>>> 5c3947fe
          "Avalonia.Xaml.Behaviors": "0.10.11.5",
          "DataBox": "0.10.11.1",
          "OpenCvSharp4": "4.5.2.20210404",
          "OpenCvSharp4.runtime.win": "4.5.2.20210404",
          "System.Reactive": "5.0.0",
          "System.Runtime": "4.3.1",
          "WalletWasabi": "1.0.0"
        }
      }
    },
    "net6.0/linux-x64": {
      "Avalonia.Angle.Windows.Natives": {
        "type": "Transitive",
        "resolved": "2.1.0.2020091801",
        "contentHash": "nGsCPI8FuUknU/e6hZIqlsKRDxClXHZyztmgM8vuwslFC/BIV3LqM2wKefWbr6SORX4Lct4nivhSMkdF/TrKgg=="
      },
      "Avalonia.Native": {
        "type": "Transitive",
<<<<<<< HEAD
        "resolved": "0.10.999-cibuild0018178-beta",
        "contentHash": "nst92HbI4p2MSYVxxy7eNMIYbQKBUiSdmpCWNB6K7P73z81S1q08M20xrV6sLlm4xpZP5DlhWoXKI7h09r6aDw==",
        "dependencies": {
          "Avalonia": "0.10.999-cibuild0018178-beta"
=======
        "resolved": "0.10.12",
        "contentHash": "JnZc0zF7DcLcSX+SdnKQGzFa9mcKxawhTN8S3aiN8Eh3MZAKxa45LRrHFVTcHcy2jU4kOw+yPfONUmHpRcC0gw==",
        "dependencies": {
          "Avalonia": "0.10.12"
>>>>>>> 5c3947fe
        }
      },
      "HarfBuzzSharp.NativeAssets.Linux": {
        "type": "Transitive",
        "resolved": "2.8.2-preview.178",
        "contentHash": "4scihdELcRpCEubBsUMHUJn93Xvx6ASj596WfO9y8CEuFNW0LBMDL71HBCyq5zXsn8HyGjLtoBLW0PpXbVnpjQ==",
        "dependencies": {
          "HarfBuzzSharp": "2.8.2-preview.178"
        }
      },
      "HarfBuzzSharp.NativeAssets.macOS": {
        "type": "Transitive",
        "resolved": "2.8.2-preview.178",
        "contentHash": "QtmAs62il4vFtt3fFOXhhPDl7TX+NGu4tFB5qmnqUn+EnSJW7mxqNk1n9I7+Z2ORym0nTP4dhcRNtOpOS7Oenw=="
      },
      "HarfBuzzSharp.NativeAssets.Win32": {
        "type": "Transitive",
        "resolved": "2.8.2-preview.178",
        "contentHash": "EgeF5uCZcAriIHmWq3hKNxz/jBJLeP/PKU4yI87UNkJCt4hYignOMjY0irl/rGVZtTL/G05xxf7TB6sjisi8sQ=="
      },
      "Microsoft.Win32.SystemEvents": {
        "type": "Transitive",
        "resolved": "6.0.0",
        "contentHash": "hqTM5628jSsQiv+HGpiq3WKBl2c8v1KZfby2J6Pr7pEPlK9waPdgEO6b8A/+/xn/yZ9ulv8HuqK71ONy2tg67A=="
      },
      "OpenCvSharp4.runtime.win": {
        "type": "Transitive",
        "resolved": "4.5.2.20210404",
        "contentHash": "44JNeD/dKlbdQEgwxLx+i2WL3DhIVvXjhsRLdBHe0c+2ZNWG/3FJ24Pp1IK7GIrB7KaE1vQk42tCNHJWAvJRRg=="
      },
      "runtime.any.System.Collections": {
        "type": "Transitive",
        "resolved": "4.3.0",
        "contentHash": "23g6rqftKmovn2cLeGsuHUYm0FD7pdutb0uQMJpZ3qTvq+zHkgmt6J65VtRry4WDGYlmkMa4xDACtaQ94alNag==",
        "dependencies": {
          "System.Runtime": "4.3.0"
        }
      },
      "runtime.any.System.Diagnostics.Tracing": {
        "type": "Transitive",
        "resolved": "4.3.0",
        "contentHash": "1lpifymjGDzoYIaam6/Hyqf8GhBI3xXYLK2TgEvTtuZMorG3Kb9QnMTIKhLjJYXIiu1JvxjngHvtVFQQlpQ3HQ=="
      },
      "runtime.any.System.Globalization": {
        "type": "Transitive",
        "resolved": "4.3.0",
        "contentHash": "sMDBnad4rp4t7GY442Jux0MCUuKL4otn5BK6Ni0ARTXTSpRNBzZ7hpMfKSvnVSED5kYJm96YOWsqV0JH0d2uuw=="
      },
      "runtime.any.System.IO": {
        "type": "Transitive",
        "resolved": "4.3.0",
        "contentHash": "SDZ5AD1DtyRoxYtEcqQ3HDlcrorMYXZeCt7ZhG9US9I5Vva+gpIWDGMkcwa5XiKL0ceQKRZIX2x0XEjLX7PDzQ=="
      },
      "runtime.any.System.Reflection": {
        "type": "Transitive",
        "resolved": "4.3.0",
        "contentHash": "hLC3A3rI8jipR5d9k7+f0MgRCW6texsAp0MWkN/ci18FMtQ9KH7E2vDn/DH2LkxsszlpJpOn9qy6Z6/69rH6eQ=="
      },
      "runtime.any.System.Reflection.Primitives": {
        "type": "Transitive",
        "resolved": "4.3.0",
        "contentHash": "Nrm1p3armp6TTf2xuvaa+jGTTmncALWFq22CpmwRvhDf6dE9ZmH40EbOswD4GnFLrMRS0Ki6Kx5aUPmKK/hZBg=="
      },
      "runtime.any.System.Resources.ResourceManager": {
        "type": "Transitive",
        "resolved": "4.3.0",
        "contentHash": "Lxb89SMvf8w9p9+keBLyL6H6x/TEmc6QVsIIA0T36IuyOY3kNvIdyGddA2qt35cRamzxF8K5p0Opq4G4HjNbhQ=="
      },
      "runtime.any.System.Runtime": {
        "type": "Transitive",
        "resolved": "4.3.0",
        "contentHash": "fRS7zJgaG9NkifaAxGGclDDoRn9HC7hXACl52Or06a/fxdzDajWb5wov3c6a+gVSlekRoexfjwQSK9sh5um5LQ==",
        "dependencies": {
          "System.Private.Uri": "4.3.0"
        }
      },
      "runtime.any.System.Runtime.Handles": {
        "type": "Transitive",
        "resolved": "4.3.0",
        "contentHash": "GG84X6vufoEzqx8PbeBKheE4srOhimv+yLtGb/JkR3Y2FmoqmueLNFU4Xx8Y67plFpltQSdK74x0qlEhIpv/CQ=="
      },
      "runtime.any.System.Runtime.InteropServices": {
        "type": "Transitive",
        "resolved": "4.3.0",
        "contentHash": "lBoFeQfxe/4eqjPi46E0LU/YaCMdNkQ8B4MZu/mkzdIAZh8RQ1NYZSj0egrQKdgdvlPFtP4STtob40r4o2DBAw=="
      },
      "runtime.any.System.Text.Encoding": {
        "type": "Transitive",
        "resolved": "4.3.0",
        "contentHash": "+ihI5VaXFCMVPJNstG4O4eo1CfbrByLxRrQQTqOTp1ttK0kUKDqOdBSTaCB2IBk/QtjDrs6+x4xuezyMXdm0HQ=="
      },
      "runtime.any.System.Threading.Tasks": {
        "type": "Transitive",
        "resolved": "4.3.0",
        "contentHash": "OhBAVBQG5kFj1S+hCEQ3TUHBAEtZ3fbEMgZMRNdN8A0Pj4x+5nTELEqL59DU0TjKVE6II3dqKw4Dklb3szT65w=="
      },
      "runtime.debian.8-x64.runtime.native.System.Security.Cryptography.OpenSsl": {
        "type": "Transitive",
        "resolved": "4.3.0",
        "contentHash": "HdSSp5MnJSsg08KMfZThpuLPJpPwE5hBXvHwoKWosyHHfe8Mh5WKT0ylEOf6yNzX6Ngjxe4Whkafh5q7Ymac4Q=="
      },
      "runtime.fedora.23-x64.runtime.native.System.Security.Cryptography.OpenSsl": {
        "type": "Transitive",
        "resolved": "4.3.0",
        "contentHash": "+yH1a49wJMy8Zt4yx5RhJrxO/DBDByAiCzNwiETI+1S4mPdCu0OY4djdciC7Vssk0l22wQaDLrXxXkp+3+7bVA=="
      },
      "runtime.fedora.24-x64.runtime.native.System.Security.Cryptography.OpenSsl": {
        "type": "Transitive",
        "resolved": "4.3.0",
        "contentHash": "c3YNH1GQJbfIPJeCnr4avseugSqPrxwIqzthYyZDN6EuOyNOzq+y2KSUfRcXauya1sF4foESTgwM5e1A8arAKw=="
      },
      "runtime.native.System": {
        "type": "Transitive",
        "resolved": "4.3.0",
        "contentHash": "c/qWt2LieNZIj1jGnVNsE2Kl23Ya2aSTBuXMD6V7k9KWr6l16Tqdwq+hJScEpWER9753NWC8h96PaVNY5Ld7Jw==",
        "dependencies": {
          "Microsoft.NETCore.Platforms": "1.1.0",
          "Microsoft.NETCore.Targets": "1.1.0"
        }
      },
      "runtime.native.System.Security.Cryptography.OpenSsl": {
        "type": "Transitive",
        "resolved": "4.3.0",
        "contentHash": "NS1U+700m4KFRHR5o4vo9DSlTmlCKu/u7dtE5sUHVIPB+xpXxYQvgBgA6wEIeCz6Yfn0Z52/72WYsToCEPJnrw==",
        "dependencies": {
          "runtime.debian.8-x64.runtime.native.System.Security.Cryptography.OpenSsl": "4.3.0",
          "runtime.fedora.23-x64.runtime.native.System.Security.Cryptography.OpenSsl": "4.3.0",
          "runtime.fedora.24-x64.runtime.native.System.Security.Cryptography.OpenSsl": "4.3.0",
          "runtime.opensuse.13.2-x64.runtime.native.System.Security.Cryptography.OpenSsl": "4.3.0",
          "runtime.opensuse.42.1-x64.runtime.native.System.Security.Cryptography.OpenSsl": "4.3.0",
          "runtime.osx.10.10-x64.runtime.native.System.Security.Cryptography.OpenSsl": "4.3.0",
          "runtime.rhel.7-x64.runtime.native.System.Security.Cryptography.OpenSsl": "4.3.0",
          "runtime.ubuntu.14.04-x64.runtime.native.System.Security.Cryptography.OpenSsl": "4.3.0",
          "runtime.ubuntu.16.04-x64.runtime.native.System.Security.Cryptography.OpenSsl": "4.3.0",
          "runtime.ubuntu.16.10-x64.runtime.native.System.Security.Cryptography.OpenSsl": "4.3.0"
        }
      },
      "runtime.opensuse.13.2-x64.runtime.native.System.Security.Cryptography.OpenSsl": {
        "type": "Transitive",
        "resolved": "4.3.0",
        "contentHash": "b3pthNgxxFcD+Pc0WSEoC0+md3MyhRS6aCEeenvNE3Fdw1HyJ18ZhRFVJJzIeR/O/jpxPboB805Ho0T3Ul7w8A=="
      },
      "runtime.opensuse.42.1-x64.runtime.native.System.Security.Cryptography.OpenSsl": {
        "type": "Transitive",
        "resolved": "4.3.0",
        "contentHash": "KeLz4HClKf+nFS7p/6Fi/CqyLXh81FpiGzcmuS8DGi9lUqSnZ6Es23/gv2O+1XVGfrbNmviF7CckBpavkBoIFQ=="
      },
      "runtime.osx.10.10-x64.runtime.native.System.Security.Cryptography.OpenSsl": {
        "type": "Transitive",
        "resolved": "4.3.0",
        "contentHash": "X7IdhILzr4ROXd8mI1BUCQMSHSQwelUlBjF1JyTKCjXaOGn2fB4EKBxQbCK2VjO3WaWIdlXZL3W6TiIVnrhX4g=="
      },
      "runtime.rhel.7-x64.runtime.native.System.Security.Cryptography.OpenSsl": {
        "type": "Transitive",
        "resolved": "4.3.0",
        "contentHash": "nyFNiCk/r+VOiIqreLix8yN+q3Wga9+SE8BCgkf+2BwEKiNx6DyvFjCgkfV743/grxv8jHJ8gUK4XEQw7yzRYg=="
      },
      "runtime.ubuntu.14.04-x64.runtime.native.System.Security.Cryptography.OpenSsl": {
        "type": "Transitive",
        "resolved": "4.3.0",
        "contentHash": "ytoewC6wGorL7KoCAvRfsgoJPJbNq+64k2SqW6JcOAebWsFUvCCYgfzQMrnpvPiEl4OrblUlhF2ji+Q1+SVLrQ=="
      },
      "runtime.ubuntu.16.04-x64.runtime.native.System.Security.Cryptography.OpenSsl": {
        "type": "Transitive",
        "resolved": "4.3.0",
        "contentHash": "I8bKw2I8k58Wx7fMKQJn2R8lamboCAiHfHeV/pS65ScKWMMI0+wJkLYlEKvgW1D/XvSl/221clBoR2q9QNNM7A=="
      },
      "runtime.ubuntu.16.10-x64.runtime.native.System.Security.Cryptography.OpenSsl": {
        "type": "Transitive",
        "resolved": "4.3.0",
        "contentHash": "VB5cn/7OzUfzdnC8tqAIMQciVLiq2epm2NrAm1E9OjNRyG4lVhfR61SMcLizejzQP8R8Uf/0l5qOIbUEi+RdEg=="
      },
      "runtime.unix.System.Diagnostics.Debug": {
        "type": "Transitive",
        "resolved": "4.3.0",
        "contentHash": "WV8KLRHWVUVUDduFnvGMHt0FsEt2wK6xPl1EgDKlaMx2KnZ43A/O0GzP8wIuvAC7mq4T9V1mm90r+PXkL9FPdQ==",
        "dependencies": {
          "runtime.native.System": "4.3.0"
        }
      },
      "runtime.unix.System.Private.Uri": {
        "type": "Transitive",
        "resolved": "4.3.0",
        "contentHash": "ooWzobr5RAq34r9uan1r/WPXJYG1XWy9KanrxNvEnBzbFdQbMG7Y3bVi4QxR7xZMNLOxLLTAyXvnSkfj5boZSg==",
        "dependencies": {
          "runtime.native.System": "4.3.0"
        }
      },
      "runtime.unix.System.Runtime.Extensions": {
        "type": "Transitive",
        "resolved": "4.3.0",
        "contentHash": "zQiTBVpiLftTQZW8GFsV0gjYikB1WMkEPIxF5O6RkUrSV/OgvRRTYgeFQha/0keBpuS0HYweraGRwhfhJ7dj7w==",
        "dependencies": {
          "System.Private.Uri": "4.3.0",
          "runtime.native.System": "4.3.0",
          "runtime.native.System.Security.Cryptography.OpenSsl": "4.3.0"
        }
      },
      "SkiaSharp.NativeAssets.Linux": {
        "type": "Transitive",
        "resolved": "2.88.0-preview.178",
        "contentHash": "nc9C8zGvL2G7p0lcTPhN4EOt2Mozv6KLJinMwjF97sYoI5cpkXCPZSRTcyf8k49gAZaOd+UMGaygCAz/8vaaWg==",
        "dependencies": {
          "SkiaSharp": "2.88.0-preview.178"
        }
      },
      "SkiaSharp.NativeAssets.macOS": {
        "type": "Transitive",
        "resolved": "2.88.0-preview.178",
        "contentHash": "+Hs3ku4buimzBHuc8FoyjOcE6eU5r98zcG7WH/s+doYQ1bFIjk+dKfqthgZ2o0NRAv8D3esq9rWrZTj12q+m1w=="
      },
      "SkiaSharp.NativeAssets.Win32": {
        "type": "Transitive",
        "resolved": "2.88.0-preview.178",
        "contentHash": "9og9GCkdZc/NYrmbsRzohmIBRlS1oFegJiBMsoG93qYjhh2o6q5QBYxd61zw5Mgeytl3qj4YM+6BNIF4tcF+6w=="
      },
      "System.Collections": {
        "type": "Transitive",
        "resolved": "4.0.11",
        "contentHash": "YUJGz6eFKqS0V//mLt25vFGrrCvOnsXjlvFQs+KimpwNxug9x0Pzy4PlFMU3Q2IzqAa9G2L4LsK3+9vCBK7oTg==",
        "dependencies": {
          "Microsoft.NETCore.Platforms": "1.0.1",
          "Microsoft.NETCore.Targets": "1.0.1",
          "System.Runtime": "4.1.0",
          "runtime.any.System.Collections": "4.3.0"
        }
      },
      "System.Diagnostics.Debug": {
        "type": "Transitive",
        "resolved": "4.0.11",
        "contentHash": "w5U95fVKHY4G8ASs/K5iK3J5LY+/dLFd4vKejsnI/ZhBsWS9hQakfx3Zr7lRWKg4tAw9r4iktyvsTagWkqYCiw==",
        "dependencies": {
          "Microsoft.NETCore.Platforms": "1.0.1",
          "Microsoft.NETCore.Targets": "1.0.1",
          "System.Runtime": "4.1.0",
          "runtime.unix.System.Diagnostics.Debug": "4.3.0"
        }
      },
      "System.Diagnostics.Tracing": {
        "type": "Transitive",
        "resolved": "4.1.0",
        "contentHash": "vDN1PoMZCkkdNjvZLql592oYJZgS7URcJzJ7bxeBgGtx5UtR5leNm49VmfHGqIffX4FKacHbI3H6UyNSHQknBg==",
        "dependencies": {
          "Microsoft.NETCore.Platforms": "1.0.1",
          "Microsoft.NETCore.Targets": "1.0.1",
          "System.Runtime": "4.1.0",
          "runtime.any.System.Diagnostics.Tracing": "4.3.0"
        }
      },
      "System.Drawing.Common": {
        "type": "Transitive",
        "resolved": "5.0.2",
        "contentHash": "rvr/M1WPf24ljpvvrVd74+NdjRUJu1bBkspkZcnzSZnmAUQWSvanlQ0k/hVHk+cHufZbZfu7vOh/vYc0q5Uu/A==",
        "dependencies": {
          "Microsoft.Win32.SystemEvents": "5.0.0"
        }
      },
      "System.Globalization": {
        "type": "Transitive",
        "resolved": "4.3.0",
        "contentHash": "kYdVd2f2PAdFGblzFswE4hkNANJBKRmsfa2X5LG2AcWE1c7/4t0pYae1L8vfZ5xvE2nK/R9JprtToA61OSHWIg==",
        "dependencies": {
          "Microsoft.NETCore.Platforms": "1.1.0",
          "Microsoft.NETCore.Targets": "1.1.0",
          "System.Runtime": "4.3.0",
          "runtime.any.System.Globalization": "4.3.0"
        }
      },
      "System.IO": {
        "type": "Transitive",
        "resolved": "4.3.0",
        "contentHash": "3qjaHvxQPDpSOYICjUoTsmoq5u6QJAFRUITgeT/4gqkF1bajbSmb1kwSxEA8AHlofqgcKJcM8udgieRNhaJ5Cg==",
        "dependencies": {
          "Microsoft.NETCore.Platforms": "1.1.0",
          "Microsoft.NETCore.Targets": "1.1.0",
          "System.Runtime": "4.3.0",
          "System.Text.Encoding": "4.3.0",
          "System.Threading.Tasks": "4.3.0",
          "runtime.any.System.IO": "4.3.0"
        }
      },
      "System.Private.Uri": {
        "type": "Transitive",
        "resolved": "4.3.0",
        "contentHash": "I4SwANiUGho1esj4V4oSlPllXjzCZDE+5XXso2P03LW2vOda2Enzh8DWOxwN6hnrJyp314c7KuVu31QYhRzOGg==",
        "dependencies": {
          "Microsoft.NETCore.Platforms": "1.1.0",
          "Microsoft.NETCore.Targets": "1.1.0",
          "runtime.unix.System.Private.Uri": "4.3.0"
        }
      },
      "System.Reflection": {
        "type": "Transitive",
        "resolved": "4.3.0",
        "contentHash": "KMiAFoW7MfJGa9nDFNcfu+FpEdiHpWgTcS2HdMpDvt9saK3y/G4GwprPyzqjFH9NTaGPQeWNHU+iDlDILj96aQ==",
        "dependencies": {
          "Microsoft.NETCore.Platforms": "1.1.0",
          "Microsoft.NETCore.Targets": "1.1.0",
          "System.IO": "4.3.0",
          "System.Reflection.Primitives": "4.3.0",
          "System.Runtime": "4.3.0",
          "runtime.any.System.Reflection": "4.3.0"
        }
      },
      "System.Reflection.Primitives": {
        "type": "Transitive",
        "resolved": "4.3.0",
        "contentHash": "5RXItQz5As4xN2/YUDxdpsEkMhvw3e6aNveFXUn4Hl/udNTCNhnKp8lT9fnc3MhvGKh1baak5CovpuQUXHAlIA==",
        "dependencies": {
          "Microsoft.NETCore.Platforms": "1.1.0",
          "Microsoft.NETCore.Targets": "1.1.0",
          "System.Runtime": "4.3.0",
          "runtime.any.System.Reflection.Primitives": "4.3.0"
        }
      },
      "System.Resources.ResourceManager": {
        "type": "Transitive",
        "resolved": "4.3.0",
        "contentHash": "/zrcPkkWdZmI4F92gL/TPumP98AVDu/Wxr3CSJGQQ+XN6wbRZcyfSKVoPo17ilb3iOr0cCRqJInGwNMolqhS8A==",
        "dependencies": {
          "Microsoft.NETCore.Platforms": "1.1.0",
          "Microsoft.NETCore.Targets": "1.1.0",
          "System.Globalization": "4.3.0",
          "System.Reflection": "4.3.0",
          "System.Runtime": "4.3.0",
          "runtime.any.System.Resources.ResourceManager": "4.3.0"
        }
      },
      "System.Runtime": {
        "type": "Transitive",
        "resolved": "4.3.1",
        "contentHash": "abhfv1dTK6NXOmu4bgHIONxHyEqFjW8HwXPmpY9gmll+ix9UNo4XDcmzJn6oLooftxNssVHdJC1pGT9jkSynQg==",
        "dependencies": {
          "Microsoft.NETCore.Platforms": "1.1.1",
          "Microsoft.NETCore.Targets": "1.1.3",
          "runtime.any.System.Runtime": "4.3.0"
        }
      },
      "System.Runtime.Extensions": {
        "type": "Transitive",
        "resolved": "4.1.0",
        "contentHash": "CUOHjTT/vgP0qGW22U4/hDlOqXmcPq5YicBaXdUR2UiUoLwBT+olO6we4DVbq57jeX5uXH2uerVZhf0qGj+sVQ==",
        "dependencies": {
          "Microsoft.NETCore.Platforms": "1.0.1",
          "Microsoft.NETCore.Targets": "1.0.1",
          "System.Runtime": "4.1.0",
          "runtime.unix.System.Runtime.Extensions": "4.3.0"
        }
      },
      "System.Runtime.Handles": {
        "type": "Transitive",
        "resolved": "4.0.1",
        "contentHash": "nCJvEKguXEvk2ymk1gqj625vVnlK3/xdGzx0vOKicQkoquaTBJTP13AIYkocSUwHCLNBwUbXTqTWGDxBTWpt7g==",
        "dependencies": {
          "Microsoft.NETCore.Platforms": "1.0.1",
          "Microsoft.NETCore.Targets": "1.0.1",
          "System.Runtime": "4.1.0",
          "runtime.any.System.Runtime.Handles": "4.3.0"
        }
      },
      "System.Runtime.InteropServices": {
        "type": "Transitive",
        "resolved": "4.1.0",
        "contentHash": "16eu3kjHS633yYdkjwShDHZLRNMKVi/s0bY8ODiqJ2RfMhDMAwxZaUaWVnZ2P71kr/or+X9o/xFWtNqz8ivieQ==",
        "dependencies": {
          "Microsoft.NETCore.Platforms": "1.0.1",
          "Microsoft.NETCore.Targets": "1.0.1",
          "System.Reflection": "4.1.0",
          "System.Reflection.Primitives": "4.0.1",
          "System.Runtime": "4.1.0",
          "System.Runtime.Handles": "4.0.1",
          "runtime.any.System.Runtime.InteropServices": "4.3.0"
        }
      },
      "System.Security.Principal.Windows": {
        "type": "Transitive",
        "resolved": "4.7.0",
        "contentHash": "ojD0PX0XhneCsUbAZVKdb7h/70vyYMDYs85lwEI+LngEONe/17A0cFaRFqZU+sOEidcVswYWikYOQ9PPfjlbtQ=="
      },
      "System.Text.Encoding": {
        "type": "Transitive",
        "resolved": "4.3.0",
        "contentHash": "BiIg+KWaSDOITze6jGQynxg64naAPtqGHBwDrLaCtixsa5bKiR8dpPOHA7ge3C0JJQizJE+sfkz1wV+BAKAYZw==",
        "dependencies": {
          "Microsoft.NETCore.Platforms": "1.1.0",
          "Microsoft.NETCore.Targets": "1.1.0",
          "System.Runtime": "4.3.0",
          "runtime.any.System.Text.Encoding": "4.3.0"
        }
      },
      "System.Text.Encoding.CodePages": {
        "type": "Transitive",
        "resolved": "4.5.1",
        "contentHash": "4J2JQXbftjPMppIHJ7IC+VXQ9XfEagN92vZZNoG12i+zReYlim5dMoXFC1Zzg7tsnKDM7JPo5bYfFK4Jheq44w==",
        "dependencies": {
          "Microsoft.NETCore.Platforms": "2.1.2",
          "System.Runtime.CompilerServices.Unsafe": "4.5.2"
        }
      },
      "System.Threading.Tasks": {
        "type": "Transitive",
        "resolved": "4.3.0",
        "contentHash": "LbSxKEdOUhVe8BezB/9uOGGppt+nZf6e1VFyw6v3DN6lqitm0OSn2uXMOdtP0M3W4iMcqcivm2J6UgqiwwnXiA==",
        "dependencies": {
          "Microsoft.NETCore.Platforms": "1.1.0",
          "Microsoft.NETCore.Targets": "1.1.0",
          "System.Runtime": "4.3.0",
          "runtime.any.System.Threading.Tasks": "4.3.0"
        }
      }
    },
    "net6.0/osx-x64": {
      "Avalonia.Angle.Windows.Natives": {
        "type": "Transitive",
        "resolved": "2.1.0.2020091801",
        "contentHash": "nGsCPI8FuUknU/e6hZIqlsKRDxClXHZyztmgM8vuwslFC/BIV3LqM2wKefWbr6SORX4Lct4nivhSMkdF/TrKgg=="
      },
      "Avalonia.Native": {
        "type": "Transitive",
<<<<<<< HEAD
        "resolved": "0.10.999-cibuild0018178-beta",
        "contentHash": "nst92HbI4p2MSYVxxy7eNMIYbQKBUiSdmpCWNB6K7P73z81S1q08M20xrV6sLlm4xpZP5DlhWoXKI7h09r6aDw==",
        "dependencies": {
          "Avalonia": "0.10.999-cibuild0018178-beta"
=======
        "resolved": "0.10.12",
        "contentHash": "JnZc0zF7DcLcSX+SdnKQGzFa9mcKxawhTN8S3aiN8Eh3MZAKxa45LRrHFVTcHcy2jU4kOw+yPfONUmHpRcC0gw==",
        "dependencies": {
          "Avalonia": "0.10.12"
>>>>>>> 5c3947fe
        }
      },
      "HarfBuzzSharp.NativeAssets.Linux": {
        "type": "Transitive",
        "resolved": "2.8.2-preview.178",
        "contentHash": "4scihdELcRpCEubBsUMHUJn93Xvx6ASj596WfO9y8CEuFNW0LBMDL71HBCyq5zXsn8HyGjLtoBLW0PpXbVnpjQ==",
        "dependencies": {
          "HarfBuzzSharp": "2.8.2-preview.178"
        }
      },
      "HarfBuzzSharp.NativeAssets.macOS": {
        "type": "Transitive",
        "resolved": "2.8.2-preview.178",
        "contentHash": "QtmAs62il4vFtt3fFOXhhPDl7TX+NGu4tFB5qmnqUn+EnSJW7mxqNk1n9I7+Z2ORym0nTP4dhcRNtOpOS7Oenw=="
      },
      "HarfBuzzSharp.NativeAssets.Win32": {
        "type": "Transitive",
        "resolved": "2.8.2-preview.178",
        "contentHash": "EgeF5uCZcAriIHmWq3hKNxz/jBJLeP/PKU4yI87UNkJCt4hYignOMjY0irl/rGVZtTL/G05xxf7TB6sjisi8sQ=="
      },
      "Microsoft.Win32.SystemEvents": {
        "type": "Transitive",
        "resolved": "6.0.0",
        "contentHash": "hqTM5628jSsQiv+HGpiq3WKBl2c8v1KZfby2J6Pr7pEPlK9waPdgEO6b8A/+/xn/yZ9ulv8HuqK71ONy2tg67A=="
      },
      "OpenCvSharp4.runtime.win": {
        "type": "Transitive",
        "resolved": "4.5.2.20210404",
        "contentHash": "44JNeD/dKlbdQEgwxLx+i2WL3DhIVvXjhsRLdBHe0c+2ZNWG/3FJ24Pp1IK7GIrB7KaE1vQk42tCNHJWAvJRRg=="
      },
      "runtime.any.System.Collections": {
        "type": "Transitive",
        "resolved": "4.3.0",
        "contentHash": "23g6rqftKmovn2cLeGsuHUYm0FD7pdutb0uQMJpZ3qTvq+zHkgmt6J65VtRry4WDGYlmkMa4xDACtaQ94alNag==",
        "dependencies": {
          "System.Runtime": "4.3.0"
        }
      },
      "runtime.any.System.Diagnostics.Tracing": {
        "type": "Transitive",
        "resolved": "4.3.0",
        "contentHash": "1lpifymjGDzoYIaam6/Hyqf8GhBI3xXYLK2TgEvTtuZMorG3Kb9QnMTIKhLjJYXIiu1JvxjngHvtVFQQlpQ3HQ=="
      },
      "runtime.any.System.Globalization": {
        "type": "Transitive",
        "resolved": "4.3.0",
        "contentHash": "sMDBnad4rp4t7GY442Jux0MCUuKL4otn5BK6Ni0ARTXTSpRNBzZ7hpMfKSvnVSED5kYJm96YOWsqV0JH0d2uuw=="
      },
      "runtime.any.System.IO": {
        "type": "Transitive",
        "resolved": "4.3.0",
        "contentHash": "SDZ5AD1DtyRoxYtEcqQ3HDlcrorMYXZeCt7ZhG9US9I5Vva+gpIWDGMkcwa5XiKL0ceQKRZIX2x0XEjLX7PDzQ=="
      },
      "runtime.any.System.Reflection": {
        "type": "Transitive",
        "resolved": "4.3.0",
        "contentHash": "hLC3A3rI8jipR5d9k7+f0MgRCW6texsAp0MWkN/ci18FMtQ9KH7E2vDn/DH2LkxsszlpJpOn9qy6Z6/69rH6eQ=="
      },
      "runtime.any.System.Reflection.Primitives": {
        "type": "Transitive",
        "resolved": "4.3.0",
        "contentHash": "Nrm1p3armp6TTf2xuvaa+jGTTmncALWFq22CpmwRvhDf6dE9ZmH40EbOswD4GnFLrMRS0Ki6Kx5aUPmKK/hZBg=="
      },
      "runtime.any.System.Resources.ResourceManager": {
        "type": "Transitive",
        "resolved": "4.3.0",
        "contentHash": "Lxb89SMvf8w9p9+keBLyL6H6x/TEmc6QVsIIA0T36IuyOY3kNvIdyGddA2qt35cRamzxF8K5p0Opq4G4HjNbhQ=="
      },
      "runtime.any.System.Runtime": {
        "type": "Transitive",
        "resolved": "4.3.0",
        "contentHash": "fRS7zJgaG9NkifaAxGGclDDoRn9HC7hXACl52Or06a/fxdzDajWb5wov3c6a+gVSlekRoexfjwQSK9sh5um5LQ==",
        "dependencies": {
          "System.Private.Uri": "4.3.0"
        }
      },
      "runtime.any.System.Runtime.Handles": {
        "type": "Transitive",
        "resolved": "4.3.0",
        "contentHash": "GG84X6vufoEzqx8PbeBKheE4srOhimv+yLtGb/JkR3Y2FmoqmueLNFU4Xx8Y67plFpltQSdK74x0qlEhIpv/CQ=="
      },
      "runtime.any.System.Runtime.InteropServices": {
        "type": "Transitive",
        "resolved": "4.3.0",
        "contentHash": "lBoFeQfxe/4eqjPi46E0LU/YaCMdNkQ8B4MZu/mkzdIAZh8RQ1NYZSj0egrQKdgdvlPFtP4STtob40r4o2DBAw=="
      },
      "runtime.any.System.Text.Encoding": {
        "type": "Transitive",
        "resolved": "4.3.0",
        "contentHash": "+ihI5VaXFCMVPJNstG4O4eo1CfbrByLxRrQQTqOTp1ttK0kUKDqOdBSTaCB2IBk/QtjDrs6+x4xuezyMXdm0HQ=="
      },
      "runtime.any.System.Threading.Tasks": {
        "type": "Transitive",
        "resolved": "4.3.0",
        "contentHash": "OhBAVBQG5kFj1S+hCEQ3TUHBAEtZ3fbEMgZMRNdN8A0Pj4x+5nTELEqL59DU0TjKVE6II3dqKw4Dklb3szT65w=="
      },
      "runtime.debian.8-x64.runtime.native.System.Security.Cryptography.OpenSsl": {
        "type": "Transitive",
        "resolved": "4.3.0",
        "contentHash": "HdSSp5MnJSsg08KMfZThpuLPJpPwE5hBXvHwoKWosyHHfe8Mh5WKT0ylEOf6yNzX6Ngjxe4Whkafh5q7Ymac4Q=="
      },
      "runtime.fedora.23-x64.runtime.native.System.Security.Cryptography.OpenSsl": {
        "type": "Transitive",
        "resolved": "4.3.0",
        "contentHash": "+yH1a49wJMy8Zt4yx5RhJrxO/DBDByAiCzNwiETI+1S4mPdCu0OY4djdciC7Vssk0l22wQaDLrXxXkp+3+7bVA=="
      },
      "runtime.fedora.24-x64.runtime.native.System.Security.Cryptography.OpenSsl": {
        "type": "Transitive",
        "resolved": "4.3.0",
        "contentHash": "c3YNH1GQJbfIPJeCnr4avseugSqPrxwIqzthYyZDN6EuOyNOzq+y2KSUfRcXauya1sF4foESTgwM5e1A8arAKw=="
      },
      "runtime.native.System": {
        "type": "Transitive",
        "resolved": "4.3.0",
        "contentHash": "c/qWt2LieNZIj1jGnVNsE2Kl23Ya2aSTBuXMD6V7k9KWr6l16Tqdwq+hJScEpWER9753NWC8h96PaVNY5Ld7Jw==",
        "dependencies": {
          "Microsoft.NETCore.Platforms": "1.1.0",
          "Microsoft.NETCore.Targets": "1.1.0"
        }
      },
      "runtime.native.System.Security.Cryptography.OpenSsl": {
        "type": "Transitive",
        "resolved": "4.3.0",
        "contentHash": "NS1U+700m4KFRHR5o4vo9DSlTmlCKu/u7dtE5sUHVIPB+xpXxYQvgBgA6wEIeCz6Yfn0Z52/72WYsToCEPJnrw==",
        "dependencies": {
          "runtime.debian.8-x64.runtime.native.System.Security.Cryptography.OpenSsl": "4.3.0",
          "runtime.fedora.23-x64.runtime.native.System.Security.Cryptography.OpenSsl": "4.3.0",
          "runtime.fedora.24-x64.runtime.native.System.Security.Cryptography.OpenSsl": "4.3.0",
          "runtime.opensuse.13.2-x64.runtime.native.System.Security.Cryptography.OpenSsl": "4.3.0",
          "runtime.opensuse.42.1-x64.runtime.native.System.Security.Cryptography.OpenSsl": "4.3.0",
          "runtime.osx.10.10-x64.runtime.native.System.Security.Cryptography.OpenSsl": "4.3.0",
          "runtime.rhel.7-x64.runtime.native.System.Security.Cryptography.OpenSsl": "4.3.0",
          "runtime.ubuntu.14.04-x64.runtime.native.System.Security.Cryptography.OpenSsl": "4.3.0",
          "runtime.ubuntu.16.04-x64.runtime.native.System.Security.Cryptography.OpenSsl": "4.3.0",
          "runtime.ubuntu.16.10-x64.runtime.native.System.Security.Cryptography.OpenSsl": "4.3.0"
        }
      },
      "runtime.opensuse.13.2-x64.runtime.native.System.Security.Cryptography.OpenSsl": {
        "type": "Transitive",
        "resolved": "4.3.0",
        "contentHash": "b3pthNgxxFcD+Pc0WSEoC0+md3MyhRS6aCEeenvNE3Fdw1HyJ18ZhRFVJJzIeR/O/jpxPboB805Ho0T3Ul7w8A=="
      },
      "runtime.opensuse.42.1-x64.runtime.native.System.Security.Cryptography.OpenSsl": {
        "type": "Transitive",
        "resolved": "4.3.0",
        "contentHash": "KeLz4HClKf+nFS7p/6Fi/CqyLXh81FpiGzcmuS8DGi9lUqSnZ6Es23/gv2O+1XVGfrbNmviF7CckBpavkBoIFQ=="
      },
      "runtime.osx.10.10-x64.runtime.native.System.Security.Cryptography.OpenSsl": {
        "type": "Transitive",
        "resolved": "4.3.0",
        "contentHash": "X7IdhILzr4ROXd8mI1BUCQMSHSQwelUlBjF1JyTKCjXaOGn2fB4EKBxQbCK2VjO3WaWIdlXZL3W6TiIVnrhX4g=="
      },
      "runtime.rhel.7-x64.runtime.native.System.Security.Cryptography.OpenSsl": {
        "type": "Transitive",
        "resolved": "4.3.0",
        "contentHash": "nyFNiCk/r+VOiIqreLix8yN+q3Wga9+SE8BCgkf+2BwEKiNx6DyvFjCgkfV743/grxv8jHJ8gUK4XEQw7yzRYg=="
      },
      "runtime.ubuntu.14.04-x64.runtime.native.System.Security.Cryptography.OpenSsl": {
        "type": "Transitive",
        "resolved": "4.3.0",
        "contentHash": "ytoewC6wGorL7KoCAvRfsgoJPJbNq+64k2SqW6JcOAebWsFUvCCYgfzQMrnpvPiEl4OrblUlhF2ji+Q1+SVLrQ=="
      },
      "runtime.ubuntu.16.04-x64.runtime.native.System.Security.Cryptography.OpenSsl": {
        "type": "Transitive",
        "resolved": "4.3.0",
        "contentHash": "I8bKw2I8k58Wx7fMKQJn2R8lamboCAiHfHeV/pS65ScKWMMI0+wJkLYlEKvgW1D/XvSl/221clBoR2q9QNNM7A=="
      },
      "runtime.ubuntu.16.10-x64.runtime.native.System.Security.Cryptography.OpenSsl": {
        "type": "Transitive",
        "resolved": "4.3.0",
        "contentHash": "VB5cn/7OzUfzdnC8tqAIMQciVLiq2epm2NrAm1E9OjNRyG4lVhfR61SMcLizejzQP8R8Uf/0l5qOIbUEi+RdEg=="
      },
      "runtime.unix.System.Diagnostics.Debug": {
        "type": "Transitive",
        "resolved": "4.3.0",
        "contentHash": "WV8KLRHWVUVUDduFnvGMHt0FsEt2wK6xPl1EgDKlaMx2KnZ43A/O0GzP8wIuvAC7mq4T9V1mm90r+PXkL9FPdQ==",
        "dependencies": {
          "runtime.native.System": "4.3.0"
        }
      },
      "runtime.unix.System.Private.Uri": {
        "type": "Transitive",
        "resolved": "4.3.0",
        "contentHash": "ooWzobr5RAq34r9uan1r/WPXJYG1XWy9KanrxNvEnBzbFdQbMG7Y3bVi4QxR7xZMNLOxLLTAyXvnSkfj5boZSg==",
        "dependencies": {
          "runtime.native.System": "4.3.0"
        }
      },
      "runtime.unix.System.Runtime.Extensions": {
        "type": "Transitive",
        "resolved": "4.3.0",
        "contentHash": "zQiTBVpiLftTQZW8GFsV0gjYikB1WMkEPIxF5O6RkUrSV/OgvRRTYgeFQha/0keBpuS0HYweraGRwhfhJ7dj7w==",
        "dependencies": {
          "System.Private.Uri": "4.3.0",
          "runtime.native.System": "4.3.0",
          "runtime.native.System.Security.Cryptography.OpenSsl": "4.3.0"
        }
      },
      "SkiaSharp.NativeAssets.Linux": {
        "type": "Transitive",
        "resolved": "2.88.0-preview.178",
        "contentHash": "nc9C8zGvL2G7p0lcTPhN4EOt2Mozv6KLJinMwjF97sYoI5cpkXCPZSRTcyf8k49gAZaOd+UMGaygCAz/8vaaWg==",
        "dependencies": {
          "SkiaSharp": "2.88.0-preview.178"
        }
      },
      "SkiaSharp.NativeAssets.macOS": {
        "type": "Transitive",
        "resolved": "2.88.0-preview.178",
        "contentHash": "+Hs3ku4buimzBHuc8FoyjOcE6eU5r98zcG7WH/s+doYQ1bFIjk+dKfqthgZ2o0NRAv8D3esq9rWrZTj12q+m1w=="
      },
      "SkiaSharp.NativeAssets.Win32": {
        "type": "Transitive",
        "resolved": "2.88.0-preview.178",
        "contentHash": "9og9GCkdZc/NYrmbsRzohmIBRlS1oFegJiBMsoG93qYjhh2o6q5QBYxd61zw5Mgeytl3qj4YM+6BNIF4tcF+6w=="
      },
      "System.Collections": {
        "type": "Transitive",
        "resolved": "4.0.11",
        "contentHash": "YUJGz6eFKqS0V//mLt25vFGrrCvOnsXjlvFQs+KimpwNxug9x0Pzy4PlFMU3Q2IzqAa9G2L4LsK3+9vCBK7oTg==",
        "dependencies": {
          "Microsoft.NETCore.Platforms": "1.0.1",
          "Microsoft.NETCore.Targets": "1.0.1",
          "System.Runtime": "4.1.0",
          "runtime.any.System.Collections": "4.3.0"
        }
      },
      "System.Diagnostics.Debug": {
        "type": "Transitive",
        "resolved": "4.0.11",
        "contentHash": "w5U95fVKHY4G8ASs/K5iK3J5LY+/dLFd4vKejsnI/ZhBsWS9hQakfx3Zr7lRWKg4tAw9r4iktyvsTagWkqYCiw==",
        "dependencies": {
          "Microsoft.NETCore.Platforms": "1.0.1",
          "Microsoft.NETCore.Targets": "1.0.1",
          "System.Runtime": "4.1.0",
          "runtime.unix.System.Diagnostics.Debug": "4.3.0"
        }
      },
      "System.Diagnostics.Tracing": {
        "type": "Transitive",
        "resolved": "4.1.0",
        "contentHash": "vDN1PoMZCkkdNjvZLql592oYJZgS7URcJzJ7bxeBgGtx5UtR5leNm49VmfHGqIffX4FKacHbI3H6UyNSHQknBg==",
        "dependencies": {
          "Microsoft.NETCore.Platforms": "1.0.1",
          "Microsoft.NETCore.Targets": "1.0.1",
          "System.Runtime": "4.1.0",
          "runtime.any.System.Diagnostics.Tracing": "4.3.0"
        }
      },
      "System.Drawing.Common": {
        "type": "Transitive",
        "resolved": "5.0.2",
        "contentHash": "rvr/M1WPf24ljpvvrVd74+NdjRUJu1bBkspkZcnzSZnmAUQWSvanlQ0k/hVHk+cHufZbZfu7vOh/vYc0q5Uu/A==",
        "dependencies": {
          "Microsoft.Win32.SystemEvents": "5.0.0"
        }
      },
      "System.Globalization": {
        "type": "Transitive",
        "resolved": "4.3.0",
        "contentHash": "kYdVd2f2PAdFGblzFswE4hkNANJBKRmsfa2X5LG2AcWE1c7/4t0pYae1L8vfZ5xvE2nK/R9JprtToA61OSHWIg==",
        "dependencies": {
          "Microsoft.NETCore.Platforms": "1.1.0",
          "Microsoft.NETCore.Targets": "1.1.0",
          "System.Runtime": "4.3.0",
          "runtime.any.System.Globalization": "4.3.0"
        }
      },
      "System.IO": {
        "type": "Transitive",
        "resolved": "4.3.0",
        "contentHash": "3qjaHvxQPDpSOYICjUoTsmoq5u6QJAFRUITgeT/4gqkF1bajbSmb1kwSxEA8AHlofqgcKJcM8udgieRNhaJ5Cg==",
        "dependencies": {
          "Microsoft.NETCore.Platforms": "1.1.0",
          "Microsoft.NETCore.Targets": "1.1.0",
          "System.Runtime": "4.3.0",
          "System.Text.Encoding": "4.3.0",
          "System.Threading.Tasks": "4.3.0",
          "runtime.any.System.IO": "4.3.0"
        }
      },
      "System.Private.Uri": {
        "type": "Transitive",
        "resolved": "4.3.0",
        "contentHash": "I4SwANiUGho1esj4V4oSlPllXjzCZDE+5XXso2P03LW2vOda2Enzh8DWOxwN6hnrJyp314c7KuVu31QYhRzOGg==",
        "dependencies": {
          "Microsoft.NETCore.Platforms": "1.1.0",
          "Microsoft.NETCore.Targets": "1.1.0",
          "runtime.unix.System.Private.Uri": "4.3.0"
        }
      },
      "System.Reflection": {
        "type": "Transitive",
        "resolved": "4.3.0",
        "contentHash": "KMiAFoW7MfJGa9nDFNcfu+FpEdiHpWgTcS2HdMpDvt9saK3y/G4GwprPyzqjFH9NTaGPQeWNHU+iDlDILj96aQ==",
        "dependencies": {
          "Microsoft.NETCore.Platforms": "1.1.0",
          "Microsoft.NETCore.Targets": "1.1.0",
          "System.IO": "4.3.0",
          "System.Reflection.Primitives": "4.3.0",
          "System.Runtime": "4.3.0",
          "runtime.any.System.Reflection": "4.3.0"
        }
      },
      "System.Reflection.Primitives": {
        "type": "Transitive",
        "resolved": "4.3.0",
        "contentHash": "5RXItQz5As4xN2/YUDxdpsEkMhvw3e6aNveFXUn4Hl/udNTCNhnKp8lT9fnc3MhvGKh1baak5CovpuQUXHAlIA==",
        "dependencies": {
          "Microsoft.NETCore.Platforms": "1.1.0",
          "Microsoft.NETCore.Targets": "1.1.0",
          "System.Runtime": "4.3.0",
          "runtime.any.System.Reflection.Primitives": "4.3.0"
        }
      },
      "System.Resources.ResourceManager": {
        "type": "Transitive",
        "resolved": "4.3.0",
        "contentHash": "/zrcPkkWdZmI4F92gL/TPumP98AVDu/Wxr3CSJGQQ+XN6wbRZcyfSKVoPo17ilb3iOr0cCRqJInGwNMolqhS8A==",
        "dependencies": {
          "Microsoft.NETCore.Platforms": "1.1.0",
          "Microsoft.NETCore.Targets": "1.1.0",
          "System.Globalization": "4.3.0",
          "System.Reflection": "4.3.0",
          "System.Runtime": "4.3.0",
          "runtime.any.System.Resources.ResourceManager": "4.3.0"
        }
      },
      "System.Runtime": {
        "type": "Transitive",
        "resolved": "4.3.1",
        "contentHash": "abhfv1dTK6NXOmu4bgHIONxHyEqFjW8HwXPmpY9gmll+ix9UNo4XDcmzJn6oLooftxNssVHdJC1pGT9jkSynQg==",
        "dependencies": {
          "Microsoft.NETCore.Platforms": "1.1.1",
          "Microsoft.NETCore.Targets": "1.1.3",
          "runtime.any.System.Runtime": "4.3.0"
        }
      },
      "System.Runtime.Extensions": {
        "type": "Transitive",
        "resolved": "4.1.0",
        "contentHash": "CUOHjTT/vgP0qGW22U4/hDlOqXmcPq5YicBaXdUR2UiUoLwBT+olO6we4DVbq57jeX5uXH2uerVZhf0qGj+sVQ==",
        "dependencies": {
          "Microsoft.NETCore.Platforms": "1.0.1",
          "Microsoft.NETCore.Targets": "1.0.1",
          "System.Runtime": "4.1.0",
          "runtime.unix.System.Runtime.Extensions": "4.3.0"
        }
      },
      "System.Runtime.Handles": {
        "type": "Transitive",
        "resolved": "4.0.1",
        "contentHash": "nCJvEKguXEvk2ymk1gqj625vVnlK3/xdGzx0vOKicQkoquaTBJTP13AIYkocSUwHCLNBwUbXTqTWGDxBTWpt7g==",
        "dependencies": {
          "Microsoft.NETCore.Platforms": "1.0.1",
          "Microsoft.NETCore.Targets": "1.0.1",
          "System.Runtime": "4.1.0",
          "runtime.any.System.Runtime.Handles": "4.3.0"
        }
      },
      "System.Runtime.InteropServices": {
        "type": "Transitive",
        "resolved": "4.1.0",
        "contentHash": "16eu3kjHS633yYdkjwShDHZLRNMKVi/s0bY8ODiqJ2RfMhDMAwxZaUaWVnZ2P71kr/or+X9o/xFWtNqz8ivieQ==",
        "dependencies": {
          "Microsoft.NETCore.Platforms": "1.0.1",
          "Microsoft.NETCore.Targets": "1.0.1",
          "System.Reflection": "4.1.0",
          "System.Reflection.Primitives": "4.0.1",
          "System.Runtime": "4.1.0",
          "System.Runtime.Handles": "4.0.1",
          "runtime.any.System.Runtime.InteropServices": "4.3.0"
        }
      },
      "System.Security.Principal.Windows": {
        "type": "Transitive",
        "resolved": "4.7.0",
        "contentHash": "ojD0PX0XhneCsUbAZVKdb7h/70vyYMDYs85lwEI+LngEONe/17A0cFaRFqZU+sOEidcVswYWikYOQ9PPfjlbtQ=="
      },
      "System.Text.Encoding": {
        "type": "Transitive",
        "resolved": "4.3.0",
        "contentHash": "BiIg+KWaSDOITze6jGQynxg64naAPtqGHBwDrLaCtixsa5bKiR8dpPOHA7ge3C0JJQizJE+sfkz1wV+BAKAYZw==",
        "dependencies": {
          "Microsoft.NETCore.Platforms": "1.1.0",
          "Microsoft.NETCore.Targets": "1.1.0",
          "System.Runtime": "4.3.0",
          "runtime.any.System.Text.Encoding": "4.3.0"
        }
      },
      "System.Text.Encoding.CodePages": {
        "type": "Transitive",
        "resolved": "4.5.1",
        "contentHash": "4J2JQXbftjPMppIHJ7IC+VXQ9XfEagN92vZZNoG12i+zReYlim5dMoXFC1Zzg7tsnKDM7JPo5bYfFK4Jheq44w==",
        "dependencies": {
          "Microsoft.NETCore.Platforms": "2.1.2",
          "System.Runtime.CompilerServices.Unsafe": "4.5.2"
        }
      },
      "System.Threading.Tasks": {
        "type": "Transitive",
        "resolved": "4.3.0",
        "contentHash": "LbSxKEdOUhVe8BezB/9uOGGppt+nZf6e1VFyw6v3DN6lqitm0OSn2uXMOdtP0M3W4iMcqcivm2J6UgqiwwnXiA==",
        "dependencies": {
          "Microsoft.NETCore.Platforms": "1.1.0",
          "Microsoft.NETCore.Targets": "1.1.0",
          "System.Runtime": "4.3.0",
          "runtime.any.System.Threading.Tasks": "4.3.0"
        }
      }
    },
    "net6.0/win7-x64": {
      "Avalonia.Angle.Windows.Natives": {
        "type": "Transitive",
        "resolved": "2.1.0.2020091801",
        "contentHash": "nGsCPI8FuUknU/e6hZIqlsKRDxClXHZyztmgM8vuwslFC/BIV3LqM2wKefWbr6SORX4Lct4nivhSMkdF/TrKgg=="
      },
      "Avalonia.Native": {
        "type": "Transitive",
<<<<<<< HEAD
        "resolved": "0.10.999-cibuild0018178-beta",
        "contentHash": "nst92HbI4p2MSYVxxy7eNMIYbQKBUiSdmpCWNB6K7P73z81S1q08M20xrV6sLlm4xpZP5DlhWoXKI7h09r6aDw==",
        "dependencies": {
          "Avalonia": "0.10.999-cibuild0018178-beta"
=======
        "resolved": "0.10.12",
        "contentHash": "JnZc0zF7DcLcSX+SdnKQGzFa9mcKxawhTN8S3aiN8Eh3MZAKxa45LRrHFVTcHcy2jU4kOw+yPfONUmHpRcC0gw==",
        "dependencies": {
          "Avalonia": "0.10.12"
>>>>>>> 5c3947fe
        }
      },
      "HarfBuzzSharp.NativeAssets.Linux": {
        "type": "Transitive",
        "resolved": "2.8.2-preview.178",
        "contentHash": "4scihdELcRpCEubBsUMHUJn93Xvx6ASj596WfO9y8CEuFNW0LBMDL71HBCyq5zXsn8HyGjLtoBLW0PpXbVnpjQ==",
        "dependencies": {
          "HarfBuzzSharp": "2.8.2-preview.178"
        }
      },
      "HarfBuzzSharp.NativeAssets.macOS": {
        "type": "Transitive",
        "resolved": "2.8.2-preview.178",
        "contentHash": "QtmAs62il4vFtt3fFOXhhPDl7TX+NGu4tFB5qmnqUn+EnSJW7mxqNk1n9I7+Z2ORym0nTP4dhcRNtOpOS7Oenw=="
      },
      "HarfBuzzSharp.NativeAssets.Win32": {
        "type": "Transitive",
        "resolved": "2.8.2-preview.178",
        "contentHash": "EgeF5uCZcAriIHmWq3hKNxz/jBJLeP/PKU4yI87UNkJCt4hYignOMjY0irl/rGVZtTL/G05xxf7TB6sjisi8sQ=="
      },
      "Microsoft.Win32.SystemEvents": {
        "type": "Transitive",
        "resolved": "6.0.0",
        "contentHash": "hqTM5628jSsQiv+HGpiq3WKBl2c8v1KZfby2J6Pr7pEPlK9waPdgEO6b8A/+/xn/yZ9ulv8HuqK71ONy2tg67A=="
      },
      "OpenCvSharp4.runtime.win": {
        "type": "Transitive",
        "resolved": "4.5.2.20210404",
        "contentHash": "44JNeD/dKlbdQEgwxLx+i2WL3DhIVvXjhsRLdBHe0c+2ZNWG/3FJ24Pp1IK7GIrB7KaE1vQk42tCNHJWAvJRRg=="
      },
      "runtime.any.System.Collections": {
        "type": "Transitive",
        "resolved": "4.3.0",
        "contentHash": "23g6rqftKmovn2cLeGsuHUYm0FD7pdutb0uQMJpZ3qTvq+zHkgmt6J65VtRry4WDGYlmkMa4xDACtaQ94alNag==",
        "dependencies": {
          "System.Runtime": "4.3.0"
        }
      },
      "runtime.any.System.Diagnostics.Tracing": {
        "type": "Transitive",
        "resolved": "4.3.0",
        "contentHash": "1lpifymjGDzoYIaam6/Hyqf8GhBI3xXYLK2TgEvTtuZMorG3Kb9QnMTIKhLjJYXIiu1JvxjngHvtVFQQlpQ3HQ=="
      },
      "runtime.any.System.Globalization": {
        "type": "Transitive",
        "resolved": "4.3.0",
        "contentHash": "sMDBnad4rp4t7GY442Jux0MCUuKL4otn5BK6Ni0ARTXTSpRNBzZ7hpMfKSvnVSED5kYJm96YOWsqV0JH0d2uuw=="
      },
      "runtime.any.System.IO": {
        "type": "Transitive",
        "resolved": "4.3.0",
        "contentHash": "SDZ5AD1DtyRoxYtEcqQ3HDlcrorMYXZeCt7ZhG9US9I5Vva+gpIWDGMkcwa5XiKL0ceQKRZIX2x0XEjLX7PDzQ=="
      },
      "runtime.any.System.Reflection": {
        "type": "Transitive",
        "resolved": "4.3.0",
        "contentHash": "hLC3A3rI8jipR5d9k7+f0MgRCW6texsAp0MWkN/ci18FMtQ9KH7E2vDn/DH2LkxsszlpJpOn9qy6Z6/69rH6eQ=="
      },
      "runtime.any.System.Reflection.Primitives": {
        "type": "Transitive",
        "resolved": "4.3.0",
        "contentHash": "Nrm1p3armp6TTf2xuvaa+jGTTmncALWFq22CpmwRvhDf6dE9ZmH40EbOswD4GnFLrMRS0Ki6Kx5aUPmKK/hZBg=="
      },
      "runtime.any.System.Resources.ResourceManager": {
        "type": "Transitive",
        "resolved": "4.3.0",
        "contentHash": "Lxb89SMvf8w9p9+keBLyL6H6x/TEmc6QVsIIA0T36IuyOY3kNvIdyGddA2qt35cRamzxF8K5p0Opq4G4HjNbhQ=="
      },
      "runtime.any.System.Runtime": {
        "type": "Transitive",
        "resolved": "4.3.0",
        "contentHash": "fRS7zJgaG9NkifaAxGGclDDoRn9HC7hXACl52Or06a/fxdzDajWb5wov3c6a+gVSlekRoexfjwQSK9sh5um5LQ==",
        "dependencies": {
          "System.Private.Uri": "4.3.0"
        }
      },
      "runtime.any.System.Runtime.Handles": {
        "type": "Transitive",
        "resolved": "4.3.0",
        "contentHash": "GG84X6vufoEzqx8PbeBKheE4srOhimv+yLtGb/JkR3Y2FmoqmueLNFU4Xx8Y67plFpltQSdK74x0qlEhIpv/CQ=="
      },
      "runtime.any.System.Runtime.InteropServices": {
        "type": "Transitive",
        "resolved": "4.3.0",
        "contentHash": "lBoFeQfxe/4eqjPi46E0LU/YaCMdNkQ8B4MZu/mkzdIAZh8RQ1NYZSj0egrQKdgdvlPFtP4STtob40r4o2DBAw=="
      },
      "runtime.any.System.Text.Encoding": {
        "type": "Transitive",
        "resolved": "4.3.0",
        "contentHash": "+ihI5VaXFCMVPJNstG4O4eo1CfbrByLxRrQQTqOTp1ttK0kUKDqOdBSTaCB2IBk/QtjDrs6+x4xuezyMXdm0HQ=="
      },
      "runtime.any.System.Threading.Tasks": {
        "type": "Transitive",
        "resolved": "4.3.0",
        "contentHash": "OhBAVBQG5kFj1S+hCEQ3TUHBAEtZ3fbEMgZMRNdN8A0Pj4x+5nTELEqL59DU0TjKVE6II3dqKw4Dklb3szT65w=="
      },
      "runtime.win.System.Diagnostics.Debug": {
        "type": "Transitive",
        "resolved": "4.3.0",
        "contentHash": "hHHP0WCStene2jjeYcuDkETozUYF/3sHVRHAEOgS3L15hlip24ssqCTnJC28Z03Wpo078oMcJd0H4egD2aJI8g=="
      },
      "runtime.win.System.Runtime.Extensions": {
        "type": "Transitive",
        "resolved": "4.3.0",
        "contentHash": "RkgHVhUPvzZxuUubiZe8yr/6CypRVXj0VBzaR8hsqQ8f+rUo7e4PWrHTLOCjd8fBMGWCrY//fi7Ku3qXD7oHRw==",
        "dependencies": {
          "System.Private.Uri": "4.3.0"
        }
      },
      "runtime.win7.System.Private.Uri": {
        "type": "Transitive",
        "resolved": "4.3.0",
        "contentHash": "Q+IBgaPYicSQs2tBlmXqbS25c/JLIthWrgrpMwxKSOobW/OqIMVFruUGfuaz4QABVzV8iKdCAbN7APY7Tclbnw=="
      },
      "SkiaSharp.NativeAssets.Linux": {
        "type": "Transitive",
        "resolved": "2.88.0-preview.178",
        "contentHash": "nc9C8zGvL2G7p0lcTPhN4EOt2Mozv6KLJinMwjF97sYoI5cpkXCPZSRTcyf8k49gAZaOd+UMGaygCAz/8vaaWg==",
        "dependencies": {
          "SkiaSharp": "2.88.0-preview.178"
        }
      },
      "SkiaSharp.NativeAssets.macOS": {
        "type": "Transitive",
        "resolved": "2.88.0-preview.178",
        "contentHash": "+Hs3ku4buimzBHuc8FoyjOcE6eU5r98zcG7WH/s+doYQ1bFIjk+dKfqthgZ2o0NRAv8D3esq9rWrZTj12q+m1w=="
      },
      "SkiaSharp.NativeAssets.Win32": {
        "type": "Transitive",
        "resolved": "2.88.0-preview.178",
        "contentHash": "9og9GCkdZc/NYrmbsRzohmIBRlS1oFegJiBMsoG93qYjhh2o6q5QBYxd61zw5Mgeytl3qj4YM+6BNIF4tcF+6w=="
      },
      "System.Collections": {
        "type": "Transitive",
        "resolved": "4.0.11",
        "contentHash": "YUJGz6eFKqS0V//mLt25vFGrrCvOnsXjlvFQs+KimpwNxug9x0Pzy4PlFMU3Q2IzqAa9G2L4LsK3+9vCBK7oTg==",
        "dependencies": {
          "Microsoft.NETCore.Platforms": "1.0.1",
          "Microsoft.NETCore.Targets": "1.0.1",
          "System.Runtime": "4.1.0",
          "runtime.any.System.Collections": "4.3.0"
        }
      },
      "System.Diagnostics.Debug": {
        "type": "Transitive",
        "resolved": "4.0.11",
        "contentHash": "w5U95fVKHY4G8ASs/K5iK3J5LY+/dLFd4vKejsnI/ZhBsWS9hQakfx3Zr7lRWKg4tAw9r4iktyvsTagWkqYCiw==",
        "dependencies": {
          "Microsoft.NETCore.Platforms": "1.0.1",
          "Microsoft.NETCore.Targets": "1.0.1",
          "System.Runtime": "4.1.0",
          "runtime.win.System.Diagnostics.Debug": "4.3.0"
        }
      },
      "System.Diagnostics.Tracing": {
        "type": "Transitive",
        "resolved": "4.1.0",
        "contentHash": "vDN1PoMZCkkdNjvZLql592oYJZgS7URcJzJ7bxeBgGtx5UtR5leNm49VmfHGqIffX4FKacHbI3H6UyNSHQknBg==",
        "dependencies": {
          "Microsoft.NETCore.Platforms": "1.0.1",
          "Microsoft.NETCore.Targets": "1.0.1",
          "System.Runtime": "4.1.0",
          "runtime.any.System.Diagnostics.Tracing": "4.3.0"
        }
      },
      "System.Drawing.Common": {
        "type": "Transitive",
        "resolved": "5.0.2",
        "contentHash": "rvr/M1WPf24ljpvvrVd74+NdjRUJu1bBkspkZcnzSZnmAUQWSvanlQ0k/hVHk+cHufZbZfu7vOh/vYc0q5Uu/A==",
        "dependencies": {
          "Microsoft.Win32.SystemEvents": "5.0.0"
        }
      },
      "System.Globalization": {
        "type": "Transitive",
        "resolved": "4.3.0",
        "contentHash": "kYdVd2f2PAdFGblzFswE4hkNANJBKRmsfa2X5LG2AcWE1c7/4t0pYae1L8vfZ5xvE2nK/R9JprtToA61OSHWIg==",
        "dependencies": {
          "Microsoft.NETCore.Platforms": "1.1.0",
          "Microsoft.NETCore.Targets": "1.1.0",
          "System.Runtime": "4.3.0",
          "runtime.any.System.Globalization": "4.3.0"
        }
      },
      "System.IO": {
        "type": "Transitive",
        "resolved": "4.3.0",
        "contentHash": "3qjaHvxQPDpSOYICjUoTsmoq5u6QJAFRUITgeT/4gqkF1bajbSmb1kwSxEA8AHlofqgcKJcM8udgieRNhaJ5Cg==",
        "dependencies": {
          "Microsoft.NETCore.Platforms": "1.1.0",
          "Microsoft.NETCore.Targets": "1.1.0",
          "System.Runtime": "4.3.0",
          "System.Text.Encoding": "4.3.0",
          "System.Threading.Tasks": "4.3.0",
          "runtime.any.System.IO": "4.3.0"
        }
      },
      "System.Private.Uri": {
        "type": "Transitive",
        "resolved": "4.3.0",
        "contentHash": "I4SwANiUGho1esj4V4oSlPllXjzCZDE+5XXso2P03LW2vOda2Enzh8DWOxwN6hnrJyp314c7KuVu31QYhRzOGg==",
        "dependencies": {
          "Microsoft.NETCore.Platforms": "1.1.0",
          "Microsoft.NETCore.Targets": "1.1.0",
          "runtime.win7.System.Private.Uri": "4.3.0"
        }
      },
      "System.Reflection": {
        "type": "Transitive",
        "resolved": "4.3.0",
        "contentHash": "KMiAFoW7MfJGa9nDFNcfu+FpEdiHpWgTcS2HdMpDvt9saK3y/G4GwprPyzqjFH9NTaGPQeWNHU+iDlDILj96aQ==",
        "dependencies": {
          "Microsoft.NETCore.Platforms": "1.1.0",
          "Microsoft.NETCore.Targets": "1.1.0",
          "System.IO": "4.3.0",
          "System.Reflection.Primitives": "4.3.0",
          "System.Runtime": "4.3.0",
          "runtime.any.System.Reflection": "4.3.0"
        }
      },
      "System.Reflection.Primitives": {
        "type": "Transitive",
        "resolved": "4.3.0",
        "contentHash": "5RXItQz5As4xN2/YUDxdpsEkMhvw3e6aNveFXUn4Hl/udNTCNhnKp8lT9fnc3MhvGKh1baak5CovpuQUXHAlIA==",
        "dependencies": {
          "Microsoft.NETCore.Platforms": "1.1.0",
          "Microsoft.NETCore.Targets": "1.1.0",
          "System.Runtime": "4.3.0",
          "runtime.any.System.Reflection.Primitives": "4.3.0"
        }
      },
      "System.Resources.ResourceManager": {
        "type": "Transitive",
        "resolved": "4.3.0",
        "contentHash": "/zrcPkkWdZmI4F92gL/TPumP98AVDu/Wxr3CSJGQQ+XN6wbRZcyfSKVoPo17ilb3iOr0cCRqJInGwNMolqhS8A==",
        "dependencies": {
          "Microsoft.NETCore.Platforms": "1.1.0",
          "Microsoft.NETCore.Targets": "1.1.0",
          "System.Globalization": "4.3.0",
          "System.Reflection": "4.3.0",
          "System.Runtime": "4.3.0",
          "runtime.any.System.Resources.ResourceManager": "4.3.0"
        }
      },
      "System.Runtime": {
        "type": "Transitive",
        "resolved": "4.3.1",
        "contentHash": "abhfv1dTK6NXOmu4bgHIONxHyEqFjW8HwXPmpY9gmll+ix9UNo4XDcmzJn6oLooftxNssVHdJC1pGT9jkSynQg==",
        "dependencies": {
          "Microsoft.NETCore.Platforms": "1.1.1",
          "Microsoft.NETCore.Targets": "1.1.3",
          "runtime.any.System.Runtime": "4.3.0"
        }
      },
      "System.Runtime.Extensions": {
        "type": "Transitive",
        "resolved": "4.1.0",
        "contentHash": "CUOHjTT/vgP0qGW22U4/hDlOqXmcPq5YicBaXdUR2UiUoLwBT+olO6we4DVbq57jeX5uXH2uerVZhf0qGj+sVQ==",
        "dependencies": {
          "Microsoft.NETCore.Platforms": "1.0.1",
          "Microsoft.NETCore.Targets": "1.0.1",
          "System.Runtime": "4.1.0",
          "runtime.win.System.Runtime.Extensions": "4.3.0"
        }
      },
      "System.Runtime.Handles": {
        "type": "Transitive",
        "resolved": "4.0.1",
        "contentHash": "nCJvEKguXEvk2ymk1gqj625vVnlK3/xdGzx0vOKicQkoquaTBJTP13AIYkocSUwHCLNBwUbXTqTWGDxBTWpt7g==",
        "dependencies": {
          "Microsoft.NETCore.Platforms": "1.0.1",
          "Microsoft.NETCore.Targets": "1.0.1",
          "System.Runtime": "4.1.0",
          "runtime.any.System.Runtime.Handles": "4.3.0"
        }
      },
      "System.Runtime.InteropServices": {
        "type": "Transitive",
        "resolved": "4.1.0",
        "contentHash": "16eu3kjHS633yYdkjwShDHZLRNMKVi/s0bY8ODiqJ2RfMhDMAwxZaUaWVnZ2P71kr/or+X9o/xFWtNqz8ivieQ==",
        "dependencies": {
          "Microsoft.NETCore.Platforms": "1.0.1",
          "Microsoft.NETCore.Targets": "1.0.1",
          "System.Reflection": "4.1.0",
          "System.Reflection.Primitives": "4.0.1",
          "System.Runtime": "4.1.0",
          "System.Runtime.Handles": "4.0.1",
          "runtime.any.System.Runtime.InteropServices": "4.3.0"
        }
      },
      "System.Security.Principal.Windows": {
        "type": "Transitive",
        "resolved": "4.7.0",
        "contentHash": "ojD0PX0XhneCsUbAZVKdb7h/70vyYMDYs85lwEI+LngEONe/17A0cFaRFqZU+sOEidcVswYWikYOQ9PPfjlbtQ=="
      },
      "System.Text.Encoding": {
        "type": "Transitive",
        "resolved": "4.3.0",
        "contentHash": "BiIg+KWaSDOITze6jGQynxg64naAPtqGHBwDrLaCtixsa5bKiR8dpPOHA7ge3C0JJQizJE+sfkz1wV+BAKAYZw==",
        "dependencies": {
          "Microsoft.NETCore.Platforms": "1.1.0",
          "Microsoft.NETCore.Targets": "1.1.0",
          "System.Runtime": "4.3.0",
          "runtime.any.System.Text.Encoding": "4.3.0"
        }
      },
      "System.Text.Encoding.CodePages": {
        "type": "Transitive",
        "resolved": "4.5.1",
        "contentHash": "4J2JQXbftjPMppIHJ7IC+VXQ9XfEagN92vZZNoG12i+zReYlim5dMoXFC1Zzg7tsnKDM7JPo5bYfFK4Jheq44w==",
        "dependencies": {
          "Microsoft.NETCore.Platforms": "2.1.2",
          "System.Runtime.CompilerServices.Unsafe": "4.5.2"
        }
      },
      "System.Threading.Tasks": {
        "type": "Transitive",
        "resolved": "4.3.0",
        "contentHash": "LbSxKEdOUhVe8BezB/9uOGGppt+nZf6e1VFyw6v3DN6lqitm0OSn2uXMOdtP0M3W4iMcqcivm2J6UgqiwwnXiA==",
        "dependencies": {
          "Microsoft.NETCore.Platforms": "1.1.0",
          "Microsoft.NETCore.Targets": "1.1.0",
          "System.Runtime": "4.3.0",
          "runtime.any.System.Threading.Tasks": "4.3.0"
        }
      }
    }
  }
}<|MERGE_RESOLUTION|>--- conflicted
+++ resolved
@@ -4,17 +4,6 @@
     "net6.0": {
       "Avalonia.Desktop": {
         "type": "Direct",
-<<<<<<< HEAD
-        "requested": "[0.10.999-cibuild0018178-beta, )",
-        "resolved": "0.10.999-cibuild0018178-beta",
-        "contentHash": "vGoe3bhf1thGd28DMOqv1Yuk8Fi1ZcdXu8Pua2UqHiSPlCEuPoCAiSBPeSGTjq3pHxHN9NDB7fBvcL1G1JQ6mQ==",
-        "dependencies": {
-          "Avalonia": "0.10.999-cibuild0018178-beta",
-          "Avalonia.Native": "0.10.999-cibuild0018178-beta",
-          "Avalonia.Skia": "0.10.999-cibuild0018178-beta",
-          "Avalonia.Win32": "0.10.999-cibuild0018178-beta",
-          "Avalonia.X11": "0.10.999-cibuild0018178-beta"
-=======
         "requested": "[0.10.12, )",
         "resolved": "0.10.12",
         "contentHash": "wy4k1uarrmZJSJENCe1hjNpdCJWhup0gt6KA2TtZILfGG7imj+an5IuQZUSXtA7cl7A+6tF6lPQLo82gESUlXQ==",
@@ -24,41 +13,25 @@
           "Avalonia.Skia": "0.10.12",
           "Avalonia.Win32": "0.10.12",
           "Avalonia.X11": "0.10.12"
->>>>>>> 5c3947fe
         }
       },
       "Avalonia.ReactiveUI": {
         "type": "Direct",
-<<<<<<< HEAD
-        "requested": "[0.10.999-cibuild0018178-beta, )",
-        "resolved": "0.10.999-cibuild0018178-beta",
-        "contentHash": "JyefR5G0fOHgEvf6qjA4ggzjoV2lnv3FEY6Z6+gfA8IB4WQY0zpUhQ3osVhRhmgnGoepHhJ9Tkf6k4aJXtFivQ==",
-        "dependencies": {
-          "Avalonia": "0.10.999-cibuild0018178-beta",
-=======
         "requested": "[0.10.12, )",
         "resolved": "0.10.12",
         "contentHash": "dOszpMtBKEACAFWtjwNibXMF2SBolJ3cV8ffDEOy2uuwjKBJqbSmHH+WSnui9KfbSF2igVpam4TqO6drJuEvjw==",
         "dependencies": {
           "Avalonia": "0.10.12",
->>>>>>> 5c3947fe
           "ReactiveUI": "13.2.10",
           "System.Reactive": "5.0.0"
         }
       },
       "Avalonia": {
         "type": "Transitive",
-<<<<<<< HEAD
-        "resolved": "0.10.999-cibuild0018178-beta",
-        "contentHash": "Nm9n2/eXundYeIJxHNupJ5f4Rx0+AkGKkgIsI9E+/07zjuH0G8+ZesFcPZ57MOgmHpRGu9yFuiD6SrHOHptwIQ==",
-        "dependencies": {
-          "Avalonia.Remote.Protocol": "0.10.999-cibuild0018178-beta",
-=======
         "resolved": "0.10.12",
         "contentHash": "ftI5uGBFvWJpizGc6PT6lOb6FiO8AWcSYS9N4FWvXgOvuqWuTgmjwURPUkvajpeaQLKOOea6AbgotSyhV8NNoQ==",
         "dependencies": {
           "Avalonia.Remote.Protocol": "0.10.12",
->>>>>>> 5c3947fe
           "JetBrains.Annotations": "10.3.0",
           "System.ComponentModel.Annotations": "4.5.0",
           "System.Memory": "4.5.3",
@@ -74,86 +47,45 @@
       },
       "Avalonia.Controls.DataGrid": {
         "type": "Transitive",
-<<<<<<< HEAD
-        "resolved": "0.10.999-cibuild0018178-beta",
-        "contentHash": "zLTysoh0OgDjmQAJ7SpU4qyCN6YyJpXpWqdMlTeeuI6UGg6aV56vBs+PG25nMe6kP9fckhix2LzHPokIrefLAQ==",
-        "dependencies": {
-          "Avalonia": "0.10.999-cibuild0018178-beta",
-          "Avalonia.Remote.Protocol": "0.10.999-cibuild0018178-beta",
-=======
         "resolved": "0.10.12",
         "contentHash": "i3zM3P8PUY4FNhATZoFWkto3H66FcIrnJNMyOsl1fN0FPS6meysAwCKQwuou/oapyzZEODeAmCVdqB0AgjNHVw==",
         "dependencies": {
           "Avalonia": "0.10.12",
           "Avalonia.Remote.Protocol": "0.10.12",
->>>>>>> 5c3947fe
           "JetBrains.Annotations": "10.3.0",
           "System.Reactive": "5.0.0"
         }
       },
       "Avalonia.Diagnostics": {
         "type": "Transitive",
-<<<<<<< HEAD
-        "resolved": "0.10.999-cibuild0018178-beta",
-        "contentHash": "zXZf9ePStzNV8zgVekx8hpanpyI3sP5TSLw3gqeJrnN5YM2Ch5Q9XlI7liatDaCs18VavTCcpRwdmbOyBEk4Eg==",
-        "dependencies": {
-          "Avalonia": "0.10.999-cibuild0018178-beta",
-          "Avalonia.Controls.DataGrid": "0.10.999-cibuild0018178-beta",
-=======
         "resolved": "0.10.12",
         "contentHash": "Pf9DGiSwl3+gPrRSHKFzDG20I9QJ5P1g6BexLKfHQH9+Cmax+a/UEVYQq4hGn0xhrmpuLYOeGHb8wasjAT4EfQ==",
         "dependencies": {
           "Avalonia": "0.10.12",
           "Avalonia.Controls.DataGrid": "0.10.12",
->>>>>>> 5c3947fe
           "Microsoft.CodeAnalysis.CSharp.Scripting": "3.4.0",
           "System.Reactive": "5.0.0"
         }
       },
       "Avalonia.FreeDesktop": {
         "type": "Transitive",
-<<<<<<< HEAD
-        "resolved": "0.10.999-cibuild0018178-beta",
-        "contentHash": "Al8t5Zqzjf7ka/PDYGo3Absx9dnsWuwUBFbKCn+x1Jo48EcMOvFwJMpNnbFwbWO3G+HBAm4oZPJGOg5vfW59yA==",
-        "dependencies": {
-          "Avalonia": "0.10.999-cibuild0018178-beta",
-=======
         "resolved": "0.10.12",
         "contentHash": "j42uWCWkAfZchYPrdRccr4mjB0kppSby3TEMCuNrp9GcQi+JhEPEbBAohU7FpR4bkv5FF2KAlDX5WiG2T+04kg==",
         "dependencies": {
           "Avalonia": "0.10.12",
->>>>>>> 5c3947fe
           "Tmds.DBus": "0.9.0"
         }
       },
       "Avalonia.Native": {
         "type": "Transitive",
-<<<<<<< HEAD
-        "resolved": "0.10.999-cibuild0018178-beta",
-        "contentHash": "nst92HbI4p2MSYVxxy7eNMIYbQKBUiSdmpCWNB6K7P73z81S1q08M20xrV6sLlm4xpZP5DlhWoXKI7h09r6aDw==",
-        "dependencies": {
-          "Avalonia": "0.10.999-cibuild0018178-beta"
-=======
         "resolved": "0.10.12",
         "contentHash": "JnZc0zF7DcLcSX+SdnKQGzFa9mcKxawhTN8S3aiN8Eh3MZAKxa45LRrHFVTcHcy2jU4kOw+yPfONUmHpRcC0gw==",
         "dependencies": {
           "Avalonia": "0.10.12"
->>>>>>> 5c3947fe
         }
       },
       "Avalonia.Remote.Protocol": {
         "type": "Transitive",
-<<<<<<< HEAD
-        "resolved": "0.10.999-cibuild0018178-beta",
-        "contentHash": "k4nukCVX9wE99lXkyX17TjngHTLK4x9Zn0Sb3jgI3f+Aup/Dcauy+hoiomzfURfhE/ydi6HdjsbZ3o+GOFNfrQ=="
-      },
-      "Avalonia.Skia": {
-        "type": "Transitive",
-        "resolved": "0.10.999-cibuild0018178-beta",
-        "contentHash": "ViwXBWAw423LnAyOP7oKuQDi7pjvEVSk3RbKdbdP/2VI+Sz6BmK5FuqT5i6S647fzFzFalDfAywAAGsaquZaKg==",
-        "dependencies": {
-          "Avalonia": "0.10.999-cibuild0018178-beta",
-=======
         "resolved": "0.10.12",
         "contentHash": "ArrxniR8iShzMvXCS3vt5FXg9Fv3qK1UKzJwsSsY9iCuC8wKo2eevRj42qOhMCS98POTH5v8aUZBeoLlENa0vA=="
       },
@@ -163,7 +95,6 @@
         "contentHash": "3TGo8RLHaLqmU3chlyAqLkpw6vImfDMC30T18abpeYf1PIsNckRB+UFp12GDil9t/J9YB17zn4H6N+2plF4gZA==",
         "dependencies": {
           "Avalonia": "0.10.12",
->>>>>>> 5c3947fe
           "HarfBuzzSharp": "2.8.2-preview.178",
           "HarfBuzzSharp.NativeAssets.Linux": "2.8.2-preview.178",
           "HarfBuzzSharp.NativeAssets.WebAssembly": "2.8.2-preview.178",
@@ -174,17 +105,10 @@
       },
       "Avalonia.Win32": {
         "type": "Transitive",
-<<<<<<< HEAD
-        "resolved": "0.10.999-cibuild0018178-beta",
-        "contentHash": "IrhnIdmvCx1zp1TIg9HclWEmm44SBN8E6Jz1AMzcUai8SBZvtI7YVVvbd2CwNT0UTJYWINS+LTUKhiNpwb4T4g==",
-        "dependencies": {
-          "Avalonia": "0.10.999-cibuild0018178-beta",
-=======
         "resolved": "0.10.12",
         "contentHash": "CnC65T8ScMK23BB+qJuiMicWQ5QIEiinnRzPqvAGUGyQbjIGpA5uOCKwzsOjUmzkhGqt31iDR0/Y3ZFbi5Mjog==",
         "dependencies": {
           "Avalonia": "0.10.12",
->>>>>>> 5c3947fe
           "Avalonia.Angle.Windows.Natives": "2.1.0.2020091801",
           "System.Drawing.Common": "4.5.0",
           "System.Numerics.Vectors": "4.5.0"
@@ -192,21 +116,12 @@
       },
       "Avalonia.X11": {
         "type": "Transitive",
-<<<<<<< HEAD
-        "resolved": "0.10.999-cibuild0018178-beta",
-        "contentHash": "IOavdqs4FxTjACGMYXX+1vvAYAhUlewXdaVMH9rdMXKTo/FeQ2Lk/CWpgjNnWc3UgW3B1hVAx51tCf9R9cF3gg==",
-        "dependencies": {
-          "Avalonia": "0.10.999-cibuild0018178-beta",
-          "Avalonia.FreeDesktop": "0.10.999-cibuild0018178-beta",
-          "Avalonia.Skia": "0.10.999-cibuild0018178-beta"
-=======
         "resolved": "0.10.12",
         "contentHash": "mUY1cF1p86/UgLl1cbSmY3nVIatKQsSCDOH4avssL07xmKlRfB2G7Gi8jlhWNkLJTLL7iQp/u3X6bv7bs+0zNQ==",
         "dependencies": {
           "Avalonia": "0.10.12",
           "Avalonia.FreeDesktop": "0.10.12",
           "Avalonia.Skia": "0.10.12"
->>>>>>> 5c3947fe
         }
       },
       "Avalonia.Xaml.Behaviors": {
@@ -773,17 +688,10 @@
       "walletwasabi.fluent": {
         "type": "Project",
         "dependencies": {
-<<<<<<< HEAD
-          "Avalonia": "0.10.999-cibuild0018178-beta",
-          "Avalonia.Controls.DataGrid": "0.10.999-cibuild0018178-beta",
-          "Avalonia.Diagnostics": "0.10.999-cibuild0018178-beta",
-          "Avalonia.ReactiveUI": "0.10.999-cibuild0018178-beta",
-=======
           "Avalonia": "0.10.12",
           "Avalonia.Controls.DataGrid": "0.10.12",
           "Avalonia.Diagnostics": "0.10.12",
           "Avalonia.ReactiveUI": "0.10.12",
->>>>>>> 5c3947fe
           "Avalonia.Xaml.Behaviors": "0.10.11.5",
           "DataBox": "0.10.11.1",
           "OpenCvSharp4": "4.5.2.20210404",
@@ -802,17 +710,10 @@
       },
       "Avalonia.Native": {
         "type": "Transitive",
-<<<<<<< HEAD
-        "resolved": "0.10.999-cibuild0018178-beta",
-        "contentHash": "nst92HbI4p2MSYVxxy7eNMIYbQKBUiSdmpCWNB6K7P73z81S1q08M20xrV6sLlm4xpZP5DlhWoXKI7h09r6aDw==",
-        "dependencies": {
-          "Avalonia": "0.10.999-cibuild0018178-beta"
-=======
         "resolved": "0.10.12",
         "contentHash": "JnZc0zF7DcLcSX+SdnKQGzFa9mcKxawhTN8S3aiN8Eh3MZAKxa45LRrHFVTcHcy2jU4kOw+yPfONUmHpRcC0gw==",
         "dependencies": {
           "Avalonia": "0.10.12"
->>>>>>> 5c3947fe
         }
       },
       "HarfBuzzSharp.NativeAssets.Linux": {
@@ -1232,17 +1133,10 @@
       },
       "Avalonia.Native": {
         "type": "Transitive",
-<<<<<<< HEAD
-        "resolved": "0.10.999-cibuild0018178-beta",
-        "contentHash": "nst92HbI4p2MSYVxxy7eNMIYbQKBUiSdmpCWNB6K7P73z81S1q08M20xrV6sLlm4xpZP5DlhWoXKI7h09r6aDw==",
-        "dependencies": {
-          "Avalonia": "0.10.999-cibuild0018178-beta"
-=======
         "resolved": "0.10.12",
         "contentHash": "JnZc0zF7DcLcSX+SdnKQGzFa9mcKxawhTN8S3aiN8Eh3MZAKxa45LRrHFVTcHcy2jU4kOw+yPfONUmHpRcC0gw==",
         "dependencies": {
           "Avalonia": "0.10.12"
->>>>>>> 5c3947fe
         }
       },
       "HarfBuzzSharp.NativeAssets.Linux": {
@@ -1662,17 +1556,10 @@
       },
       "Avalonia.Native": {
         "type": "Transitive",
-<<<<<<< HEAD
-        "resolved": "0.10.999-cibuild0018178-beta",
-        "contentHash": "nst92HbI4p2MSYVxxy7eNMIYbQKBUiSdmpCWNB6K7P73z81S1q08M20xrV6sLlm4xpZP5DlhWoXKI7h09r6aDw==",
-        "dependencies": {
-          "Avalonia": "0.10.999-cibuild0018178-beta"
-=======
         "resolved": "0.10.12",
         "contentHash": "JnZc0zF7DcLcSX+SdnKQGzFa9mcKxawhTN8S3aiN8Eh3MZAKxa45LRrHFVTcHcy2jU4kOw+yPfONUmHpRcC0gw==",
         "dependencies": {
           "Avalonia": "0.10.12"
->>>>>>> 5c3947fe
         }
       },
       "HarfBuzzSharp.NativeAssets.Linux": {
