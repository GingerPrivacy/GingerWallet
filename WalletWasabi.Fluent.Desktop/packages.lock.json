{
  "version": 1,
  "dependencies": {
    "net7.0": {
      "Avalonia.Controls.TreeDataGrid": {
        "type": "Direct",
        "requested": "[11.0.0-preview8, )",
        "resolved": "11.0.0-preview8",
        "contentHash": "N9tk0RoctUXjjRM5Z9xQAgR8EiIeyHxMuovfvT/DgNtP3+V3F8vspqoQ9ij46VM3LgiuudH5yPWA5caLQ60+ug==",
        "dependencies": {
          "Avalonia": "11.0.0-preview8",
          "System.Reactive": "5.0.0"
        }
      },
      "Avalonia.Desktop": {
        "type": "Direct",
<<<<<<< HEAD
        "requested": "[11.0.0-preview8, )",
        "resolved": "11.0.0-preview8",
        "contentHash": "iH/bgtem+UbCqmFyIlH+80UHDlRTsITsLEOZ9skO+dMltbhcIvuIKkVuELi0rpC5dLpUtrU8cM6DE0xyFHMXTQ==",
        "dependencies": {
          "Avalonia": "11.0.0-preview8",
          "Avalonia.Native": "11.0.0-preview8",
          "Avalonia.Skia": "11.0.0-preview8",
          "Avalonia.Win32": "11.0.0-preview8",
          "Avalonia.X11": "11.0.0-preview8"
=======
        "requested": "[0.10.21, )",
        "resolved": "0.10.21",
        "contentHash": "StuJx+3FRY9LX2P9r7nSED7FZvtYpHd2cRrkkrawdha8VZOhP+R/T8GRuPL1Gf+LxM3MCvoHR0MX9qEukjTvSg==",
        "dependencies": {
          "Avalonia": "0.10.21",
          "Avalonia.Native": "0.10.21",
          "Avalonia.Skia": "0.10.21",
          "Avalonia.Win32": "0.10.21",
          "Avalonia.X11": "0.10.21"
>>>>>>> daffb544
        }
      },
      "Avalonia.ReactiveUI": {
        "type": "Direct",
<<<<<<< HEAD
        "requested": "[11.0.0-preview8, )",
        "resolved": "11.0.0-preview8",
        "contentHash": "9BQ6heTlZlAqa3tzIJTwHlnITaQ2dMgSSrz3/2gvW88uqdRIDXUo8LAKmyUaC6fjLa0IEXCdUsP4Y0nMap4zkw==",
        "dependencies": {
          "Avalonia": "11.0.0-preview8",
          "ReactiveUI": "18.3.1",
=======
        "requested": "[0.10.21, )",
        "resolved": "0.10.21",
        "contentHash": "Pi9B+B9XLYvN14xLDl2ZK0fTdCIWesopZ19jDdKxkcy0HYXmdj8I7rSfAYCTUJ/8cA1X2a9Yqwh+WLF1D8u8CQ==",
        "dependencies": {
          "Avalonia": "0.10.21",
          "ReactiveUI": "13.2.10",
>>>>>>> daffb544
          "System.Reactive": "5.0.0"
        }
      },
      "Avalonia": {
        "type": "Transitive",
<<<<<<< HEAD
        "resolved": "11.0.0-preview8",
        "contentHash": "f+im85VKZ9VjKaQlvw+73UQPT7vJBape7h3B1ozDdywkc6OkU+fp577ROXc4zZprvXK876vmhU/e3NaKVLERvw==",
        "dependencies": {
          "Avalonia.BuildServices": "0.0.12",
          "Avalonia.Remote.Protocol": "11.0.0-preview8",
          "MicroCom.Runtime": "0.11.0",
          "System.ComponentModel.Annotations": "4.5.0"
=======
        "resolved": "0.10.21",
        "contentHash": "0aomKpdM6w7r05nK/JlLvZsycdi4DZ4vCQG/scYES1G62gLog23EniptISZQfqsFD6ZRznVdiHcqaljibsaenA==",
        "dependencies": {
          "Avalonia.BuildServices": "0.0.16",
          "Avalonia.Remote.Protocol": "0.10.21",
          "JetBrains.Annotations": "10.3.0",
          "System.ComponentModel.Annotations": "4.5.0",
          "System.Memory": "4.5.3",
          "System.Reactive": "5.0.0",
          "System.Runtime.CompilerServices.Unsafe": "4.6.0",
          "System.ValueTuple": "4.5.0"
>>>>>>> daffb544
        }
      },
      "Avalonia.Angle.Windows.Natives": {
        "type": "Transitive",
        "resolved": "2.1.0.2023020321",
        "contentHash": "Zlkkb8ipxrxNWVPCJgMO19fpcpYPP+bpOQ+jPtCFj8v+TzVvPdnGHuyv9IMvSHhhMfEpps4m4hjaP4FORQYVAA=="
      },
      "Avalonia.BuildServices": {
        "type": "Transitive",
<<<<<<< HEAD
        "resolved": "0.0.12",
        "contentHash": "UnNTQc4UUGZkF/2gEPCujel8bK+8WCXttBacS80c9UvMrFkpb210n65ex6Qjnnzdj4WWn3XFGcMdsiX17OA6Bw=="
=======
        "resolved": "0.0.16",
        "contentHash": "CkfZanijV6As8X1p39NwrBWk7H7kD3fihKHmnUfhuquCr98Vzv2d3KtrI3E+gVQYfe9Ch/N7UuCNxOG7sr/exA=="
>>>>>>> daffb544
      },
      "Avalonia.Controls.ColorPicker": {
        "type": "Transitive",
<<<<<<< HEAD
        "resolved": "11.0.0-preview8",
        "contentHash": "oupMeQOFOrt5cmK8YIPRUaFCS6VNBHRPgDbz9n89rqnQegavVpP6XM6LsAQjKCdh13WX2mW8qcqIQETFs4NtLw==",
        "dependencies": {
          "Avalonia": "11.0.0-preview8",
          "Avalonia.Remote.Protocol": "11.0.0-preview8"
=======
        "resolved": "0.10.21",
        "contentHash": "c0m3B5HUAVhSe1oJsTwCREiYV3rkyygtwRX8lCwosEltHoDn2snDqd1+Hm4m0wuoDeFfD6uWdSJq42MWS2smYA==",
        "dependencies": {
          "Avalonia": "0.10.21",
          "Avalonia.Remote.Protocol": "0.10.21",
          "JetBrains.Annotations": "10.3.0",
          "System.Reactive": "5.0.0"
>>>>>>> daffb544
        }
      },
      "Avalonia.Controls.DataGrid": {
        "type": "Transitive",
        "resolved": "11.0.0-preview8",
        "contentHash": "tLb+HM5dgJwICffyiqb5ouBVPs+lFrqTxWQ/iXR7EhQmbVzRUHpl2rMcdfyBsnBQBZjoXDBQMMrYdaYngyirlQ==",
        "dependencies": {
          "Avalonia": "11.0.0-preview8",
          "Avalonia.Remote.Protocol": "11.0.0-preview8"
        }
      },
      "Avalonia.Diagnostics": {
        "type": "Transitive",
<<<<<<< HEAD
        "resolved": "11.0.0-preview8",
        "contentHash": "3L1zrdsWdvgTQbLxEVEdGtO+sIHwdpanZXXTnhv81H6l6k2fqiR/yZFICC2iH28Y1IE3e6hWCPGfPwIX5grk0A==",
        "dependencies": {
          "Avalonia": "11.0.0-preview8",
          "Avalonia.Controls.ColorPicker": "11.0.0-preview8",
          "Avalonia.Controls.DataGrid": "11.0.0-preview8",
          "Avalonia.Themes.Simple": "11.0.0-preview8",
          "Microsoft.CodeAnalysis.CSharp.Scripting": "3.8.0",
          "Microsoft.CodeAnalysis.Common": "3.8.0"
        }
      },
      "Avalonia.Fonts.Inter": {
        "type": "Transitive",
        "resolved": "11.0.0-preview8",
        "contentHash": "CulXvpQinL6SdbgTDkIEonavYdgQ+q8ZuiYRyIqt/fl4UU50zhcUKHybpPBWKnx0X/EtMa5N8c0tE3O9SalJVA==",
        "dependencies": {
          "Avalonia": "11.0.0-preview8"
=======
        "resolved": "0.10.21",
        "contentHash": "8Jz75DWWPOQ+LmKMg7g0JpMo5CjvHvD5/LGL/W2X9PdzSHI4FjjJ/i8CzaisNsRQC5v3jaz9bAe8SAM4b0CUIQ==",
        "dependencies": {
          "Avalonia": "0.10.21",
          "Avalonia.Controls.DataGrid": "0.10.21",
          "Microsoft.CodeAnalysis.CSharp.Scripting": "3.4.0",
          "System.Reactive": "5.0.0"
>>>>>>> daffb544
        }
      },
      "Avalonia.FreeDesktop": {
        "type": "Transitive",
<<<<<<< HEAD
        "resolved": "11.0.0-preview8",
        "contentHash": "YG0O1tqX9ZrUiAzRDPLbvZUsA7PH+lfOAayk6vd+HP6tjKxL5iSUYXTUVA3GQElbN3AkB+iEVfpTKuxyXOogMQ==",
        "dependencies": {
          "Avalonia": "11.0.0-preview8",
          "Tmds.DBus.Protocol": "0.15.0"
=======
        "resolved": "0.10.21",
        "contentHash": "o2MxbgDHlhI4etUqOKrsjw/yV2m0n+UKc6cDhLG6iQvXuqvedaaGbQidbDpZRbChYCy+Z7znF9zA0Isz5W0VcQ==",
        "dependencies": {
          "Avalonia": "0.10.21",
          "Tmds.DBus": "0.9.0"
>>>>>>> daffb544
        }
      },
      "Avalonia.Native": {
        "type": "Transitive",
<<<<<<< HEAD
        "resolved": "11.0.0-preview8",
        "contentHash": "+RWljAJRRgOt1Rz1QjMPpPnuYr5h6LV49hYcGPqHHOdiQ5bkYtCtMuCfSS6pTwPBfsrE9tcssW8B4iJst9IhXg==",
        "dependencies": {
          "Avalonia": "11.0.0-preview8"
=======
        "resolved": "0.10.21",
        "contentHash": "iJHszhoen4vVG0d9raTjtZST8IbfeA9S9N78uEZbqjUVzK8tNAJsJPFjL+I04ErEqckWg7EM9dOrG3PoMkSE7A==",
        "dependencies": {
          "Avalonia": "0.10.21"
>>>>>>> daffb544
        }
      },
      "Avalonia.Remote.Protocol": {
        "type": "Transitive",
<<<<<<< HEAD
        "resolved": "11.0.0-preview8",
        "contentHash": "Sy9XRwr2Hm200bw7hOzlEfsrFxRweX8EYJAsTMnaN/VBO0d178Srq+Ya7ePRNDwDn04w5R8r8gJt73A1c77TvQ=="
      },
      "Avalonia.Skia": {
        "type": "Transitive",
        "resolved": "11.0.0-preview8",
        "contentHash": "Eofo+9O7L1tMupcQIwGabeUI0K0h2JW0ijONvJdUR9y0DLKAE1dJ58RAzlBBSi6DKBzG+lJHJcHYTHhmw7nThw==",
        "dependencies": {
          "Avalonia": "11.0.0-preview8",
          "HarfBuzzSharp": "2.8.2.3",
          "HarfBuzzSharp.NativeAssets.Linux": "2.8.2.3",
          "HarfBuzzSharp.NativeAssets.WebAssembly": "2.8.2.3",
          "SkiaSharp": "2.88.3",
          "SkiaSharp.NativeAssets.Linux": "2.88.3",
          "SkiaSharp.NativeAssets.WebAssembly": "2.88.3"
        }
      },
      "Avalonia.Themes.Fluent": {
        "type": "Transitive",
        "resolved": "11.0.0-preview8",
        "contentHash": "XNcA05A6n8W9jy/VssVnlGxnRep4w1m/PldnUHT+kgKXV99Q5s5t7VXz9jL72MHCs7mi+DP6NoMj587X3MsZ5Q==",
        "dependencies": {
          "Avalonia": "11.0.0-preview8"
        }
      },
      "Avalonia.Themes.Simple": {
        "type": "Transitive",
        "resolved": "11.0.0-preview8",
        "contentHash": "JfG5+d/kezokap4hTk97VL9kdJpMwhaVslwkBVvGHjHpkPW9kg66ptbqGdN7qBwUWhf01c5p4qFzijNZWxH4EQ==",
        "dependencies": {
          "Avalonia": "11.0.0-preview8"
=======
        "resolved": "0.10.21",
        "contentHash": "DTFkTUoFMe/e5ddakQf011ttP/hnbN+mhxlAvkAbudaJ2JpCauMEBhI5nuF+nb5RLv1qdRQajn6DXPD6d2C6cA=="
      },
      "Avalonia.Skia": {
        "type": "Transitive",
        "resolved": "0.10.21",
        "contentHash": "58ucxxFWxdeHUjBfoRN26P3nHpcAjIigYRF0bCZIeJZAq/8UTLuqLGq1xfPi12JUSzNPhzgix0vyDMfrLYlWdw==",
        "dependencies": {
          "Avalonia": "0.10.21",
          "HarfBuzzSharp": "2.8.2.1-preview.108",
          "HarfBuzzSharp.NativeAssets.Linux": "2.8.2.1-preview.108",
          "HarfBuzzSharp.NativeAssets.WebAssembly": "2.8.2.1-preview.108",
          "SkiaSharp": "2.88.1-preview.108",
          "SkiaSharp.NativeAssets.Linux": "2.88.1-preview.108",
          "SkiaSharp.NativeAssets.WebAssembly": "2.88.1-preview.108"
>>>>>>> daffb544
        }
      },
      "Avalonia.Win32": {
        "type": "Transitive",
<<<<<<< HEAD
        "resolved": "11.0.0-preview8",
        "contentHash": "DUMLn+7W5aahoOhOaB0/8vOIWIx56zSL9e+Nr9bZPiAcePM7R5DzyhGf2Du5n0dNveCgxp/sqJn6q8WgHLc86A==",
        "dependencies": {
          "Avalonia": "11.0.0-preview8",
          "Avalonia.Angle.Windows.Natives": "2.1.0.2023020321",
          "System.Drawing.Common": "6.0.0",
=======
        "resolved": "0.10.21",
        "contentHash": "0kLyUlUl1EyxghW1PkNoTu8AW8lkWZznBq6pNo+XZagcklUv3I2nxB2rL3SzkqzSTnqI7tqL9GHr4qojwvp0Hg==",
        "dependencies": {
          "Avalonia": "0.10.21",
          "Avalonia.Angle.Windows.Natives": "2.1.0.2020091801",
          "System.Drawing.Common": "4.5.0",
>>>>>>> daffb544
          "System.Numerics.Vectors": "4.5.0"
        }
      },
      "Avalonia.X11": {
        "type": "Transitive",
<<<<<<< HEAD
        "resolved": "11.0.0-preview8",
        "contentHash": "6qjkXmCnZ7qwt3kv6SJhKgoBP9O/ujT/3bRo7lNWTOBhYMM2oJei74bFuAUUbpSR9uZXeC0tXqv8P7v/DwQiqA==",
        "dependencies": {
          "Avalonia": "11.0.0-preview8",
          "Avalonia.FreeDesktop": "11.0.0-preview8",
          "Avalonia.Skia": "11.0.0-preview8"
=======
        "resolved": "0.10.21",
        "contentHash": "bB5DNFdw10G/mddAQHv9378Sfus70xk+CmpbZrX18E/q66EJ2vZx9hLpIZtn9xo7ee13RF073qxmbtbUs185zg==",
        "dependencies": {
          "Avalonia": "0.10.21",
          "Avalonia.FreeDesktop": "0.10.21",
          "Avalonia.Skia": "0.10.21"
>>>>>>> daffb544
        }
      },
      "Avalonia.Xaml.Behaviors": {
        "type": "Transitive",
        "resolved": "11.0.0-preview8",
        "contentHash": "F5EuVqJBIubgPC7KNA2lj88z0wU+gt5t9q0I+VvhgL0+4qN5bBVqsf7ydLFSZn2z1SVIBmwfbTysoKzMiInl9w==",
        "dependencies": {
          "Avalonia": "11.0.0-preview8",
          "Avalonia.Xaml.Interactions": "11.0.0-preview8",
          "Avalonia.Xaml.Interactions.Custom": "11.0.0-preview8",
          "Avalonia.Xaml.Interactions.DragAndDrop": "11.0.0-preview8",
          "Avalonia.Xaml.Interactions.Draggable": "11.0.0-preview8",
          "Avalonia.Xaml.Interactions.Events": "11.0.0-preview8",
          "Avalonia.Xaml.Interactions.Reactive": "11.0.0-preview8",
          "Avalonia.Xaml.Interactions.Responsive": "11.0.0-preview8",
          "Avalonia.Xaml.Interactivity": "11.0.0-preview8"
        }
      },
      "Avalonia.Xaml.Interactions": {
        "type": "Transitive",
        "resolved": "11.0.0-preview8",
        "contentHash": "BYFcsT0Zgn3Y0R4uUfJrRhxGx1+2EuCDUqlpnyYwPfqeGt7dqs2Kq2wM42FzReups/BcrkPny5h6JOvmANREoQ==",
        "dependencies": {
          "Avalonia": "11.0.0-preview8",
          "Avalonia.Xaml.Interactivity": "11.0.0-preview8"
        }
      },
      "Avalonia.Xaml.Interactions.Custom": {
        "type": "Transitive",
        "resolved": "11.0.0-preview8",
        "contentHash": "UqF6WT0mgS1OuZS7vhR2bUyK+Cd1f7hxOKEExNJuzbBgFtuqrv80YV3M+uV9bn6x78lcdkrPnDDLCVpPN4Zn1w==",
        "dependencies": {
          "Avalonia": "11.0.0-preview8",
          "Avalonia.Xaml.Interactivity": "11.0.0-preview8"
        }
      },
      "Avalonia.Xaml.Interactions.DragAndDrop": {
        "type": "Transitive",
        "resolved": "11.0.0-preview8",
        "contentHash": "jAGe1IC30BN9Nz+I6e65hFh0NpdT08VEwDG1vCQSIfrHH3dKBzEEUbjUFmqT3Gm1BYiG7n0hSJb7MbnPMQm24A==",
        "dependencies": {
          "Avalonia": "11.0.0-preview8",
          "Avalonia.Xaml.Interactivity": "11.0.0-preview8"
        }
      },
      "Avalonia.Xaml.Interactions.Draggable": {
        "type": "Transitive",
        "resolved": "11.0.0-preview8",
        "contentHash": "lkpmOyA+6/IO7Gn1UhsA1+oAYc0O70RbRieeTV+Sw6Idd84VjfN9m9R871Njxj5Xqf2kmH4/Gs/5Y1nfoXJTqQ==",
        "dependencies": {
          "Avalonia": "11.0.0-preview8",
          "Avalonia.Xaml.Interactivity": "11.0.0-preview8"
        }
      },
      "Avalonia.Xaml.Interactions.Events": {
        "type": "Transitive",
        "resolved": "11.0.0-preview8",
        "contentHash": "oZWr0MT5dhknrIc2aYKQW1VeMLkiCDRNiNvaXsootbqaaYglTBOU//3dTZ789Us5uEeNUsajuqMeCIxgwAO+vg==",
        "dependencies": {
          "Avalonia": "11.0.0-preview8",
          "Avalonia.Xaml.Interactivity": "11.0.0-preview8"
        }
      },
      "Avalonia.Xaml.Interactions.Reactive": {
        "type": "Transitive",
        "resolved": "11.0.0-preview8",
        "contentHash": "kbsFWcw5ssMgIC3uaGL22T4hZX8BoamGIqdfFVJNE6BvRl+TOUrnoC+II2JnpeNIq5q0q+v0MX/PAlV1Rr/zow==",
        "dependencies": {
          "Avalonia": "11.0.0-preview8",
          "Avalonia.Xaml.Interactivity": "11.0.0-preview8",
          "System.Reactive": "5.0.0"
        }
      },
      "Avalonia.Xaml.Interactions.Responsive": {
        "type": "Transitive",
        "resolved": "11.0.0-preview8",
        "contentHash": "PTrZU2IcBNxkGfQjOpIa1uY5YFwqs0wVlgbnJsM4ikBp3J3FT/4yajEGvJQcQmeZ4EdpGCkX6Zhj+EMBaMVu1g==",
        "dependencies": {
          "Avalonia": "11.0.0-preview8",
          "Avalonia.Xaml.Interactivity": "11.0.0-preview8"
        }
      },
      "Avalonia.Xaml.Interactivity": {
        "type": "Transitive",
        "resolved": "11.0.0-preview8",
        "contentHash": "9rg9jCTyejjqfAjoaeSMzva+lGeiyemTvoabBLzeJ8KaPwnBI6e1Cvtnb+Dq5pc6OHt0RaWs229UFrnDK1o+aA==",
        "dependencies": {
          "Avalonia": "11.0.0-preview8"
        }
      },
      "DynamicData": {
        "type": "Transitive",
        "resolved": "7.9.5",
        "contentHash": "xFwVha7o3qUtVYxco5p+7Urcztc/m1gmaEUxOG0i7LNe+vfCfyb0ECAsT2FLm3zOPHb0g8s9qVu5LfPKfRNVng==",
        "dependencies": {
          "System.Reactive": "5.0.0"
        }
      },
      "HarfBuzzSharp": {
        "type": "Transitive",
        "resolved": "2.8.2.3",
        "contentHash": "8MwXm9J4dXHuTdzPo29nHgDbt4+6P+RrPrH/qrxcERf29cpLlFbjvP3eFPwHmdUrl4KL2SHEZi2ZuQ5ndeIL1w==",
        "dependencies": {
          "HarfBuzzSharp.NativeAssets.Win32": "2.8.2.3",
          "HarfBuzzSharp.NativeAssets.macOS": "2.8.2.3"
        }
      },
      "HarfBuzzSharp.NativeAssets.Linux": {
        "type": "Transitive",
        "resolved": "2.8.2.3",
        "contentHash": "Qu1yJSHEN7PD3+fqfkaClnORWN5e2xJ2Xoziz/GUi/oBT1Z+Dp2oZeiONKP6NFltboSOBkvH90QuOA6YN/U1zg==",
        "dependencies": {
          "HarfBuzzSharp": "2.8.2.3"
        }
      },
      "HarfBuzzSharp.NativeAssets.macOS": {
        "type": "Transitive",
        "resolved": "2.8.2.3",
        "contentHash": "uwz9pB3hMuxzI/bSkjVrsOJH7Wo1L+0Md5ZmEMDM/j7xDHtR9d3mfg/CfxhMIcTiUC4JgX49FZK0y2ojgu1dww=="
      },
      "HarfBuzzSharp.NativeAssets.WebAssembly": {
        "type": "Transitive",
        "resolved": "2.8.2.3",
        "contentHash": "a6t2X1GrZDt3ErjFbG+qXdxaO8EvMMUN1AVZYfayh7EACHU3yU/SG/rveKLWhT8Ln5GFLqe2r+5dsDrHK1qScw=="
      },
      "HarfBuzzSharp.NativeAssets.Win32": {
        "type": "Transitive",
        "resolved": "2.8.2.3",
        "contentHash": "Wo6QpE4+a+PFVdfIBoLkLr4wq2uC0m9TZC8FAfy4ZnLsUc10WL0Egk9EBHHhDCeokNOXDse5YtvuTYtS/rbHfg=="
      },
      "MicroCom.Runtime": {
        "type": "Transitive",
        "resolved": "0.11.0",
        "contentHash": "MEnrZ3UIiH40hjzMDsxrTyi8dtqB5ziv3iBeeU4bXsL/7NLSal9F1lZKpK+tfBRnUoDSdtcW3KufE4yhATOMCA=="
      },
      "Microsoft.AspNetCore.JsonPatch": {
        "type": "Transitive",
        "resolved": "7.0.0",
        "contentHash": "svHQiUvLNdI2nac68WNQHNo/ZWyavFpt3Oip09QRnWeFqG9iyakKiNLavXr6KE8y7KxEXZNld96KQYbKz8SJMQ==",
        "dependencies": {
          "Microsoft.CSharp": "4.7.0",
          "Newtonsoft.Json": "13.0.1"
        }
      },
      "Microsoft.AspNetCore.Mvc.NewtonsoftJson": {
        "type": "Transitive",
        "resolved": "7.0.0",
        "contentHash": "IJOsB1cm6FYGXxhlNoWR6zZYFREEBzeFX76NlBGhrZ7+VMK4piLm3fAgUBliasyEUg5MOOqFz5EGv8nmU5rXWQ==",
        "dependencies": {
          "Microsoft.AspNetCore.JsonPatch": "7.0.0",
          "Newtonsoft.Json": "13.0.1",
          "Newtonsoft.Json.Bson": "1.0.2"
        }
      },
      "Microsoft.CodeAnalysis.Analyzers": {
        "type": "Transitive",
        "resolved": "3.0.0",
        "contentHash": "ojG5pGAhTPmjxRGTNvuszO3H8XPZqksDwr9xLd4Ae/JBjZZdl6GuoLk7uLMf+o7yl5wO0TAqoWcEKkEWqrZE5g=="
      },
      "Microsoft.CodeAnalysis.Common": {
        "type": "Transitive",
        "resolved": "3.8.0",
        "contentHash": "8YTZ7GpsbTdC08DITx7/kwV0k4SC6cbBAFqc13cOm5vKJZcEIAh51tNSyGSkWisMgYCr96B2wb5Zri1bsla3+g==",
        "dependencies": {
          "Microsoft.CodeAnalysis.Analyzers": "3.0.0",
          "System.Collections.Immutable": "5.0.0",
          "System.Memory": "4.5.4",
          "System.Reflection.Metadata": "5.0.0",
          "System.Runtime.CompilerServices.Unsafe": "4.7.1",
          "System.Text.Encoding.CodePages": "4.5.1",
          "System.Threading.Tasks.Extensions": "4.5.4"
        }
      },
      "Microsoft.CodeAnalysis.CSharp": {
        "type": "Transitive",
        "resolved": "3.8.0",
        "contentHash": "hKqFCUSk9TIMBDjiYMF8/ZfK9p9mzpU+slM73CaCHu4ctfkoqJGHLQhyT8wvrYsIg+ufrUWBF8hcJYmyr5rc5Q==",
        "dependencies": {
          "Microsoft.CodeAnalysis.Common": "[3.8.0]"
        }
      },
      "Microsoft.CodeAnalysis.CSharp.Scripting": {
        "type": "Transitive",
        "resolved": "3.8.0",
        "contentHash": "+XVKzByNigzzvl7rGwpzFrkUbbekNUwdMW3EghcxmNRZd9aamNXxes3I/U0tYx1LTeHEQ5y/nzb7SiEmXBmzEA==",
        "dependencies": {
          "Microsoft.CSharp": "4.3.0",
          "Microsoft.CodeAnalysis.CSharp": "[3.8.0]",
          "Microsoft.CodeAnalysis.Common": "[3.8.0]",
          "Microsoft.CodeAnalysis.Scripting.Common": "[3.8.0]"
        }
      },
      "Microsoft.CodeAnalysis.Scripting.Common": {
        "type": "Transitive",
        "resolved": "3.8.0",
        "contentHash": "lR8Mxg/4tnwzFyqJOD7wBoXbyDKEaMxRc0E9UWtHNGBiL1qBdYyVhXPmiOPUL44tUJeQwCOHAr554jRHGBQIcw==",
        "dependencies": {
          "Microsoft.CodeAnalysis.Common": "[3.8.0]"
        }
      },
      "Microsoft.CSharp": {
        "type": "Transitive",
        "resolved": "4.7.0",
        "contentHash": "pTj+D3uJWyN3My70i2Hqo+OXixq3Os2D1nJ2x92FFo6sk8fYS1m1WLNTs0Dc1uPaViH0YvEEwvzddQ7y4rhXmA=="
      },
      "Microsoft.Data.Sqlite": {
        "type": "Transitive",
        "resolved": "7.0.3",
        "contentHash": "uumx0bb4FsN7ApP0ZoQDfSJi9c2Xen0PlXCT2BF27cM+yUMFzDEhqxR7/1/DV8ck4mYtL9yShBoOa7jeJ3736w==",
        "dependencies": {
          "Microsoft.Data.Sqlite.Core": "7.0.3",
          "SQLitePCLRaw.bundle_e_sqlite3": "2.1.4"
        }
      },
      "Microsoft.Data.Sqlite.Core": {
        "type": "Transitive",
        "resolved": "7.0.3",
        "contentHash": "pCmzLLWTIrIv94o7JtQ1qcPD0oc1YNY9XvlO6/tOF9YCcUfDZ3Tx9Z//CM7hFnprduHFPekif7jteBc/sXQ31Q==",
        "dependencies": {
          "SQLitePCLRaw.core": "2.1.4"
        }
      },
      "Microsoft.Extensions.Logging.Abstractions": {
        "type": "Transitive",
        "resolved": "1.0.0",
        "contentHash": "wHT6oY50q36mAXBRKtFaB7u07WxKC5u2M8fi3PqHOOnHyUo9gD0u1TlCNR8UObHQxKMYwqlgI8TLcErpt29n8A==",
        "dependencies": {
          "System.Collections": "4.0.11",
          "System.Collections.Concurrent": "4.0.12",
          "System.Diagnostics.Debug": "4.0.11",
          "System.Globalization": "4.0.11",
          "System.Linq": "4.1.0",
          "System.Reflection": "4.1.0",
          "System.Resources.ResourceManager": "4.0.1",
          "System.Runtime.Extensions": "4.1.0",
          "System.Runtime.InteropServices": "4.1.0"
        }
      },
      "Microsoft.NETCore.Platforms": {
        "type": "Transitive",
        "resolved": "2.1.2",
        "contentHash": "mOJy3M0UN+LUG21dLGMxaWZEP6xYpQEpLuvuEQBaownaX4YuhH6NmNUlN9si+vNkAS6dwJ//N1O4DmLf2CikVg=="
      },
      "Microsoft.NETCore.Targets": {
        "type": "Transitive",
        "resolved": "1.1.3",
        "contentHash": "3Wrmi0kJDzClwAC+iBdUBpEKmEle8FQNsCs77fkiOIw/9oYA07bL1EZNX0kQ2OMN3xpwvl0vAtOCYY3ndDNlhQ=="
      },
      "Microsoft.Win32.SystemEvents": {
        "type": "Transitive",
        "resolved": "7.0.0",
        "contentHash": "2nXPrhdAyAzir0gLl8Yy8S5Mnm/uBSQQA7jEsILOS1MTyS7DbmV1NgViMtvV1sfCD1ebITpNwb1NIinKeJgUVQ=="
      },
      "NBitcoin": {
        "type": "Transitive",
        "resolved": "7.0.24",
        "contentHash": "+K8o9WH09/o8oTl0aV/IR2y+1leR7e1vvZ2S6A7IozvMsWGh/Wi3TYWhasAskEYryQJr2f4gQsy67eAO7YExAg==",
        "dependencies": {
          "Microsoft.Extensions.Logging.Abstractions": "1.0.0",
          "Newtonsoft.Json": "13.0.1"
        }
      },
      "NBitcoin.Secp256k1": {
        "type": "Transitive",
        "resolved": "3.1.0",
        "contentHash": "DVJbhT1plnBqPNnl5MNW1Aw5DCdfQ7MwlcL6PKcBIWPlQUO4T1FZRC4g2Axp9fd40eDKkyhq9MHlN9EeO09sGw=="
      },
      "Newtonsoft.Json": {
        "type": "Transitive",
        "resolved": "13.0.1",
        "contentHash": "ppPFpBcvxdsfUonNcvITKqLl3bqxWbDCZIzDWHzjpdAHRFfZe0Dw9HmA0+za13IdyrgJwpkDTDA9fHaxOrt20A=="
      },
      "Newtonsoft.Json.Bson": {
        "type": "Transitive",
        "resolved": "1.0.2",
        "contentHash": "QYFyxhaABwmq3p/21VrZNYvCg3DaEoN/wUuw5nmfAf0X3HLjgupwhkEWdgfb9nvGAUIv3osmZoD3kKl4jxEmYQ==",
        "dependencies": {
          "Newtonsoft.Json": "12.0.1"
        }
      },
      "QRackers": {
        "type": "Transitive",
        "resolved": "0.1.0",
        "contentHash": "epJXKWWGaijgn6gMI4itu/M1j8U1hiNQs1M2BJ0JR3Ok+QOBQCYUQkxOlxOOqjqkMygv/lBuJT+zXsLlNZJnCA=="
      },
      "ReactiveUI": {
        "type": "Transitive",
        "resolved": "18.3.1",
        "contentHash": "0tclGtjrRPfA2gbjiM7O3DeNmo6/TpDn7CMN6jgzDrbgrnysM7oEzjGEeXbtXaOxH6kEf6RiMKWobZoSgbBXhQ==",
        "dependencies": {
          "DynamicData": "7.9.5",
          "Splat": "14.4.1"
        }
      },
      "SkiaSharp": {
        "type": "Transitive",
        "resolved": "2.88.3",
        "contentHash": "GG8X3EdfwyBfwjl639UIiOVOKEdeoqDgYrz0P1MUCnefXt9cofN+AK8YB/v1+5cLMr03ieWCQdDmPqnFIzSxZw==",
        "dependencies": {
          "SkiaSharp.NativeAssets.Win32": "2.88.3",
          "SkiaSharp.NativeAssets.macOS": "2.88.3"
        }
      },
      "SkiaSharp.NativeAssets.Linux": {
        "type": "Transitive",
        "resolved": "2.88.3",
        "contentHash": "wz29evZVWRqN7WHfenFwQIgqtr8f5vHCutcl1XuhWrHTRZeaIBk7ngjhyHpjUMcQxtIEAdq34ZRvMQshsBYjqg==",
        "dependencies": {
          "SkiaSharp": "2.88.3"
        }
      },
      "SkiaSharp.NativeAssets.macOS": {
        "type": "Transitive",
        "resolved": "2.88.3",
        "contentHash": "CEbWAXMGFkPV3S1snBKK7jEG3+xud/9kmSAhu0BEUKKtlMdxx+Qal0U9bntQREM9QpqP5xLWZooodi8IlV8MEg=="
      },
      "SkiaSharp.NativeAssets.WebAssembly": {
        "type": "Transitive",
        "resolved": "2.88.3",
        "contentHash": "fNKLe6jFqW4rYwaCGgvr+J7heB6S92Z52zp2z7sDSIWXgkkelrhSShDgMd/WKrSYPqlOmfOYnIGW1CQBq9amfg=="
      },
      "SkiaSharp.NativeAssets.Win32": {
        "type": "Transitive",
        "resolved": "2.88.3",
        "contentHash": "MU4ASL8VAbTv5vSw1PoiWjjjpjtGhWtFYuJnrN4sNHFCePb2ohQij9JhSdqLLxk7RpRtWPdV93fbA53Pt+J0yw=="
      },
      "Splat": {
        "type": "Transitive",
        "resolved": "14.4.1",
        "contentHash": "Z1Mncnzm9pNIaIbZ/EWH6x5ESnKsmAvu8HP4StBRw+yhz0lzE7LCbt22TNTPaFrYLYbYCbGQIc/61yuSnpLidg=="
      },
      "SQLitePCLRaw.bundle_e_sqlite3": {
        "type": "Transitive",
        "resolved": "2.1.4",
        "contentHash": "EWI1olKDjFEBMJu0+3wuxwziIAdWDVMYLhuZ3Qs84rrz+DHwD00RzWPZCa+bLnHCf3oJwuFZIRsHT5p236QXww==",
        "dependencies": {
          "SQLitePCLRaw.lib.e_sqlite3": "2.1.4",
          "SQLitePCLRaw.provider.e_sqlite3": "2.1.4"
        }
      },
      "SQLitePCLRaw.core": {
        "type": "Transitive",
        "resolved": "2.1.4",
        "contentHash": "inBjvSHo9UDKneGNzfUfDjK08JzlcIhn1+SP5Y3m6cgXpCxXKCJDy6Mka7LpgSV+UZmKSnC8rTwB0SQ0xKu5pA==",
        "dependencies": {
          "System.Memory": "4.5.3"
        }
      },
      "SQLitePCLRaw.lib.e_sqlite3": {
        "type": "Transitive",
        "resolved": "2.1.4",
        "contentHash": "2C9Q9eX7CPLveJA0rIhf9RXAvu+7nWZu1A2MdG6SD/NOu26TakGgL1nsbc0JAspGijFOo3HoN79xrx8a368fBg=="
      },
      "SQLitePCLRaw.provider.e_sqlite3": {
        "type": "Transitive",
        "resolved": "2.1.4",
        "contentHash": "CSlb5dUp1FMIkez9Iv5EXzpeq7rHryVNqwJMWnpq87j9zWZexaEMdisDktMsnnrzKM6ahNrsTkjqNodTBPBxtQ==",
        "dependencies": {
          "SQLitePCLRaw.core": "2.1.4"
        }
      },
      "System.Collections": {
        "type": "Transitive",
        "resolved": "4.0.11",
        "contentHash": "YUJGz6eFKqS0V//mLt25vFGrrCvOnsXjlvFQs+KimpwNxug9x0Pzy4PlFMU3Q2IzqAa9G2L4LsK3+9vCBK7oTg==",
        "dependencies": {
          "Microsoft.NETCore.Platforms": "1.0.1",
          "Microsoft.NETCore.Targets": "1.0.1",
          "System.Runtime": "4.1.0"
        }
      },
      "System.Collections.Concurrent": {
        "type": "Transitive",
        "resolved": "4.0.12",
        "contentHash": "2gBcbb3drMLgxlI0fBfxMA31ec6AEyYCHygGse4vxceJan8mRIWeKJ24BFzN7+bi/NFTgdIgufzb94LWO5EERQ==",
        "dependencies": {
          "System.Collections": "4.0.11",
          "System.Diagnostics.Debug": "4.0.11",
          "System.Diagnostics.Tracing": "4.1.0",
          "System.Globalization": "4.0.11",
          "System.Reflection": "4.1.0",
          "System.Resources.ResourceManager": "4.0.1",
          "System.Runtime": "4.1.0",
          "System.Runtime.Extensions": "4.1.0",
          "System.Threading": "4.0.11",
          "System.Threading.Tasks": "4.0.11"
        }
      },
      "System.Collections.Immutable": {
        "type": "Transitive",
        "resolved": "5.0.0",
        "contentHash": "FXkLXiK0sVVewcso0imKQoOxjoPAj42R8HtjjbSjVPAzwDfzoyoznWxgA3c38LDbN9SJux1xXoXYAhz98j7r2g=="
      },
      "System.ComponentModel.Annotations": {
        "type": "Transitive",
        "resolved": "4.5.0",
        "contentHash": "UxYQ3FGUOtzJ7LfSdnYSFd7+oEv6M8NgUatatIN2HxNtDdlcvFAf+VIq4Of9cDMJEJC0aSRv/x898RYhB4Yppg=="
      },
      "System.Diagnostics.Debug": {
        "type": "Transitive",
        "resolved": "4.0.11",
        "contentHash": "w5U95fVKHY4G8ASs/K5iK3J5LY+/dLFd4vKejsnI/ZhBsWS9hQakfx3Zr7lRWKg4tAw9r4iktyvsTagWkqYCiw==",
        "dependencies": {
          "Microsoft.NETCore.Platforms": "1.0.1",
          "Microsoft.NETCore.Targets": "1.0.1",
          "System.Runtime": "4.1.0"
        }
      },
      "System.Diagnostics.Tracing": {
        "type": "Transitive",
        "resolved": "4.1.0",
        "contentHash": "vDN1PoMZCkkdNjvZLql592oYJZgS7URcJzJ7bxeBgGtx5UtR5leNm49VmfHGqIffX4FKacHbI3H6UyNSHQknBg==",
        "dependencies": {
          "Microsoft.NETCore.Platforms": "1.0.1",
          "Microsoft.NETCore.Targets": "1.0.1",
          "System.Runtime": "4.1.0"
        }
      },
      "System.Drawing.Common": {
        "type": "Transitive",
        "resolved": "6.0.0",
        "contentHash": "NfuoKUiP2nUWwKZN6twGqXioIe1zVD0RIj2t976A+czLHr2nY454RwwXs6JU9Htc6mwqL6Dn/nEL3dpVf2jOhg==",
        "dependencies": {
          "Microsoft.Win32.SystemEvents": "6.0.0"
        }
      },
      "System.Globalization": {
        "type": "Transitive",
        "resolved": "4.0.11",
        "contentHash": "B95h0YLEL2oSnwF/XjqSWKnwKOy/01VWkNlsCeMTFJLLabflpGV26nK164eRs5GiaRSBGpOxQ3pKoSnnyZN5pg==",
        "dependencies": {
          "Microsoft.NETCore.Platforms": "1.0.1",
          "Microsoft.NETCore.Targets": "1.0.1",
          "System.Runtime": "4.1.0"
        }
      },
      "System.IO": {
        "type": "Transitive",
        "resolved": "4.1.0",
        "contentHash": "3KlTJceQc3gnGIaHZ7UBZO26SHL1SHE4ddrmiwumFnId+CEHP+O8r386tZKaE6zlk5/mF8vifMBzHj9SaXN+mQ==",
        "dependencies": {
          "Microsoft.NETCore.Platforms": "1.0.1",
          "Microsoft.NETCore.Targets": "1.0.1",
          "System.Runtime": "4.1.0",
          "System.Text.Encoding": "4.0.11",
          "System.Threading.Tasks": "4.0.11"
        }
      },
      "System.IO.Pipelines": {
        "type": "Transitive",
        "resolved": "6.0.0",
        "contentHash": "mXX66shZ4xLlI3vNLaJ0lt8OIZdmXTvIqXRdQX5HLVGSkLhINLsVhyZuX2UdRFnOGkqnwmMUs40pIIQ7mna4+A=="
      },
      "System.Linq": {
        "type": "Transitive",
        "resolved": "4.1.0",
        "contentHash": "bQ0iYFOQI0nuTnt+NQADns6ucV4DUvMdwN6CbkB1yj8i7arTGiTN5eok1kQwdnnNWSDZfIUySQY+J3d5KjWn0g==",
        "dependencies": {
          "System.Collections": "4.0.11",
          "System.Diagnostics.Debug": "4.0.11",
          "System.Resources.ResourceManager": "4.0.1",
          "System.Runtime": "4.1.0",
          "System.Runtime.Extensions": "4.1.0"
        }
      },
      "System.Memory": {
        "type": "Transitive",
        "resolved": "4.5.4",
        "contentHash": "1MbJTHS1lZ4bS4FmsJjnuGJOu88ZzTT2rLvrhW7Ygic+pC0NWA+3hgAen0HRdsocuQXCkUTdFn9yHJJhsijDXw=="
      },
      "System.Numerics.Vectors": {
        "type": "Transitive",
        "resolved": "4.5.0",
        "contentHash": "QQTlPTl06J/iiDbJCiepZ4H//BVraReU4O4EoRw1U02H5TLUIT7xn3GnDp9AXPSlJUDyFs4uWjWafNX6WrAojQ=="
      },
      "System.Reactive": {
        "type": "Transitive",
        "resolved": "5.0.0",
        "contentHash": "erBZjkQHWL9jpasCE/0qKAryzVBJFxGHVBAvgRN1bzM0q2s1S4oYREEEL0Vb+1kA/6BKb5FjUZMp5VXmy+gzkQ=="
      },
      "System.Reflection": {
        "type": "Transitive",
        "resolved": "4.1.0",
        "contentHash": "JCKANJ0TI7kzoQzuwB/OoJANy1Lg338B6+JVacPl4TpUwi3cReg3nMLplMq2uqYfHFQpKIlHAUVAJlImZz/4ng==",
        "dependencies": {
          "Microsoft.NETCore.Platforms": "1.0.1",
          "Microsoft.NETCore.Targets": "1.0.1",
          "System.IO": "4.1.0",
          "System.Reflection.Primitives": "4.0.1",
          "System.Runtime": "4.1.0"
        }
      },
      "System.Reflection.Metadata": {
        "type": "Transitive",
        "resolved": "5.0.0",
        "contentHash": "5NecZgXktdGg34rh1OenY1rFNDCI8xSjFr+Z4OU4cU06AQHUdRnIIEeWENu3Wl4YowbzkymAIMvi3WyK9U53pQ=="
      },
      "System.Reflection.Primitives": {
        "type": "Transitive",
        "resolved": "4.0.1",
        "contentHash": "4inTox4wTBaDhB7V3mPvp9XlCbeGYWVEM9/fXALd52vNEAVisc1BoVWQPuUuD0Ga//dNbA/WeMy9u9mzLxGTHQ==",
        "dependencies": {
          "Microsoft.NETCore.Platforms": "1.0.1",
          "Microsoft.NETCore.Targets": "1.0.1",
          "System.Runtime": "4.1.0"
        }
      },
      "System.Resources.ResourceManager": {
        "type": "Transitive",
        "resolved": "4.0.1",
        "contentHash": "TxwVeUNoTgUOdQ09gfTjvW411MF+w9MBYL7AtNVc+HtBCFlutPLhUCdZjNkjbhj3bNQWMdHboF0KIWEOjJssbA==",
        "dependencies": {
          "Microsoft.NETCore.Platforms": "1.0.1",
          "Microsoft.NETCore.Targets": "1.0.1",
          "System.Globalization": "4.0.11",
          "System.Reflection": "4.1.0",
          "System.Runtime": "4.1.0"
        }
      },
      "System.Runtime": {
        "type": "Transitive",
        "resolved": "4.3.1",
        "contentHash": "abhfv1dTK6NXOmu4bgHIONxHyEqFjW8HwXPmpY9gmll+ix9UNo4XDcmzJn6oLooftxNssVHdJC1pGT9jkSynQg==",
        "dependencies": {
          "Microsoft.NETCore.Platforms": "1.1.1",
          "Microsoft.NETCore.Targets": "1.1.3"
        }
      },
      "System.Runtime.CompilerServices.Unsafe": {
        "type": "Transitive",
        "resolved": "4.7.1",
        "contentHash": "zOHkQmzPCn5zm/BH+cxC1XbUS3P4Yoi3xzW7eRgVpDR2tPGSzyMZ17Ig1iRkfJuY0nhxkQQde8pgePNiA7z7TQ=="
      },
      "System.Runtime.Extensions": {
        "type": "Transitive",
        "resolved": "4.1.0",
        "contentHash": "CUOHjTT/vgP0qGW22U4/hDlOqXmcPq5YicBaXdUR2UiUoLwBT+olO6we4DVbq57jeX5uXH2uerVZhf0qGj+sVQ==",
        "dependencies": {
          "Microsoft.NETCore.Platforms": "1.0.1",
          "Microsoft.NETCore.Targets": "1.0.1",
          "System.Runtime": "4.1.0"
        }
      },
      "System.Runtime.Handles": {
        "type": "Transitive",
        "resolved": "4.0.1",
        "contentHash": "nCJvEKguXEvk2ymk1gqj625vVnlK3/xdGzx0vOKicQkoquaTBJTP13AIYkocSUwHCLNBwUbXTqTWGDxBTWpt7g==",
        "dependencies": {
          "Microsoft.NETCore.Platforms": "1.0.1",
          "Microsoft.NETCore.Targets": "1.0.1",
          "System.Runtime": "4.1.0"
        }
      },
      "System.Runtime.InteropServices": {
        "type": "Transitive",
        "resolved": "4.1.0",
        "contentHash": "16eu3kjHS633yYdkjwShDHZLRNMKVi/s0bY8ODiqJ2RfMhDMAwxZaUaWVnZ2P71kr/or+X9o/xFWtNqz8ivieQ==",
        "dependencies": {
          "Microsoft.NETCore.Platforms": "1.0.1",
          "Microsoft.NETCore.Targets": "1.0.1",
          "System.Reflection": "4.1.0",
          "System.Reflection.Primitives": "4.0.1",
          "System.Runtime": "4.1.0",
          "System.Runtime.Handles": "4.0.1"
        }
      },
      "System.Text.Encoding": {
        "type": "Transitive",
        "resolved": "4.0.11",
        "contentHash": "U3gGeMlDZXxCEiY4DwVLSacg+DFWCvoiX+JThA/rvw37Sqrku7sEFeVBBBMBnfB6FeZHsyDx85HlKL19x0HtZA==",
        "dependencies": {
          "Microsoft.NETCore.Platforms": "1.0.1",
          "Microsoft.NETCore.Targets": "1.0.1",
          "System.Runtime": "4.1.0"
        }
      },
      "System.Text.Encoding.CodePages": {
        "type": "Transitive",
        "resolved": "4.5.1",
        "contentHash": "4J2JQXbftjPMppIHJ7IC+VXQ9XfEagN92vZZNoG12i+zReYlim5dMoXFC1Zzg7tsnKDM7JPo5bYfFK4Jheq44w==",
        "dependencies": {
          "Microsoft.NETCore.Platforms": "2.1.2",
          "System.Runtime.CompilerServices.Unsafe": "4.5.2"
        }
      },
      "System.Threading": {
        "type": "Transitive",
        "resolved": "4.0.11",
        "contentHash": "N+3xqIcg3VDKyjwwCGaZ9HawG9aC6cSDI+s7ROma310GQo8vilFZa86hqKppwTHleR/G0sfOzhvgnUxWCR/DrQ==",
        "dependencies": {
          "System.Runtime": "4.1.0",
          "System.Threading.Tasks": "4.0.11"
        }
      },
      "System.Threading.Tasks": {
        "type": "Transitive",
        "resolved": "4.0.11",
        "contentHash": "k1S4Gc6IGwtHGT8188RSeGaX86Qw/wnrgNLshJvsdNUOPP9etMmo8S07c+UlOAx4K/xLuN9ivA1bD0LVurtIxQ==",
        "dependencies": {
          "Microsoft.NETCore.Platforms": "1.0.1",
          "Microsoft.NETCore.Targets": "1.0.1",
          "System.Runtime": "4.1.0"
        }
      },
      "System.Threading.Tasks.Extensions": {
        "type": "Transitive",
        "resolved": "4.5.4",
        "contentHash": "zteT+G8xuGu6mS+mzDzYXbzS7rd3K6Fjb9RiZlYlJPam2/hU7JCBZBVEcywNuR+oZ1ncTvc/cq0faRr3P01OVg=="
      },
      "Tmds.DBus.Protocol": {
        "type": "Transitive",
        "resolved": "0.15.0",
        "contentHash": "QVo/Y39nTYcCKBqrZuwHjXdwaky0yTQPIT3qUTEEK2MZfDtZWrJ2XyZ59zH8LBgB2fL5cWaTuP2pBTpGz/GeDQ==",
        "dependencies": {
          "System.IO.Pipelines": "6.0.0"
        }
      },
      "WabiSabi": {
        "type": "Transitive",
        "resolved": "1.0.1.2",
        "contentHash": "e+pMZGVEfWQvkpZHAydGv6grY71urfO47lodjXC9eWtfSFvNtPWjrgqck9O24yIbXhP4K3QrJKzJQFGpAp8rqg==",
        "dependencies": {
          "NBitcoin.Secp256k1": "3.1.0"
        }
      },
      "walletwasabi": {
        "type": "Project",
        "dependencies": {
          "Microsoft.AspNetCore.Mvc.NewtonsoftJson": "[7.0.0, )",
          "Microsoft.Data.Sqlite": "[7.0.3, )",
          "Microsoft.Win32.SystemEvents": "[7.0.0, )",
          "NBitcoin": "[7.0.24, )",
          "WabiSabi": "[1.0.1.2, )"
        }
      },
      "walletwasabi.fluent": {
        "type": "Project",
        "dependencies": {
<<<<<<< HEAD
          "Avalonia": "[11.0.0-preview8, )",
          "Avalonia.Controls.TreeDataGrid": "[11.0.0-preview8, )",
          "Avalonia.Diagnostics": "[11.0.0-preview8, )",
          "Avalonia.Fonts.Inter": "[11.0.0-preview8, )",
          "Avalonia.ReactiveUI": "[11.0.0-preview8, )",
          "Avalonia.Skia": "[11.0.0-preview8, )",
          "Avalonia.Themes.Fluent": "[11.0.0-preview8, )",
          "Avalonia.Xaml.Behaviors": "[11.0.0-preview8, )",
=======
          "Avalonia": "[0.10.21, )",
          "Avalonia.Controls.TreeDataGrid": "[0.10.18.1, )",
          "Avalonia.Diagnostics": "[0.10.21, )",
          "Avalonia.ReactiveUI": "[0.10.21, )",
          "Avalonia.Skia": "[0.10.21, )",
          "Avalonia.Xaml.Behaviors": "[0.10.19, )",
>>>>>>> daffb544
          "QRackers": "[0.1.0, )",
          "System.Runtime": "[4.3.1, )",
          "Wasabi Wallet Daemon": "[1.0.0, )"
        }
      },
      "Wasabi Wallet Daemon": {
        "type": "Project",
        "dependencies": {
          "WalletWasabi": "[1.0.0, )"
        }
      }
    },
    "net7.0/linux-arm64": {
      "Avalonia.Angle.Windows.Natives": {
        "type": "Transitive",
        "resolved": "2.1.0.2023020321",
        "contentHash": "Zlkkb8ipxrxNWVPCJgMO19fpcpYPP+bpOQ+jPtCFj8v+TzVvPdnGHuyv9IMvSHhhMfEpps4m4hjaP4FORQYVAA=="
      },
      "Avalonia.Native": {
        "type": "Transitive",
<<<<<<< HEAD
        "resolved": "11.0.0-preview8",
        "contentHash": "+RWljAJRRgOt1Rz1QjMPpPnuYr5h6LV49hYcGPqHHOdiQ5bkYtCtMuCfSS6pTwPBfsrE9tcssW8B4iJst9IhXg==",
        "dependencies": {
          "Avalonia": "11.0.0-preview8"
=======
        "resolved": "0.10.21",
        "contentHash": "iJHszhoen4vVG0d9raTjtZST8IbfeA9S9N78uEZbqjUVzK8tNAJsJPFjL+I04ErEqckWg7EM9dOrG3PoMkSE7A==",
        "dependencies": {
          "Avalonia": "0.10.21"
>>>>>>> daffb544
        }
      },
      "HarfBuzzSharp.NativeAssets.Linux": {
        "type": "Transitive",
        "resolved": "2.8.2.3",
        "contentHash": "Qu1yJSHEN7PD3+fqfkaClnORWN5e2xJ2Xoziz/GUi/oBT1Z+Dp2oZeiONKP6NFltboSOBkvH90QuOA6YN/U1zg==",
        "dependencies": {
          "HarfBuzzSharp": "2.8.2.3"
        }
      },
      "HarfBuzzSharp.NativeAssets.macOS": {
        "type": "Transitive",
        "resolved": "2.8.2.3",
        "contentHash": "uwz9pB3hMuxzI/bSkjVrsOJH7Wo1L+0Md5ZmEMDM/j7xDHtR9d3mfg/CfxhMIcTiUC4JgX49FZK0y2ojgu1dww=="
      },
      "HarfBuzzSharp.NativeAssets.Win32": {
        "type": "Transitive",
        "resolved": "2.8.2.3",
        "contentHash": "Wo6QpE4+a+PFVdfIBoLkLr4wq2uC0m9TZC8FAfy4ZnLsUc10WL0Egk9EBHHhDCeokNOXDse5YtvuTYtS/rbHfg=="
      },
      "Microsoft.Win32.SystemEvents": {
        "type": "Transitive",
        "resolved": "7.0.0",
        "contentHash": "2nXPrhdAyAzir0gLl8Yy8S5Mnm/uBSQQA7jEsILOS1MTyS7DbmV1NgViMtvV1sfCD1ebITpNwb1NIinKeJgUVQ=="
      },
      "runtime.any.System.Collections": {
        "type": "Transitive",
        "resolved": "4.3.0",
        "contentHash": "23g6rqftKmovn2cLeGsuHUYm0FD7pdutb0uQMJpZ3qTvq+zHkgmt6J65VtRry4WDGYlmkMa4xDACtaQ94alNag==",
        "dependencies": {
          "System.Runtime": "4.3.0"
        }
      },
      "runtime.any.System.Diagnostics.Tracing": {
        "type": "Transitive",
        "resolved": "4.3.0",
        "contentHash": "1lpifymjGDzoYIaam6/Hyqf8GhBI3xXYLK2TgEvTtuZMorG3Kb9QnMTIKhLjJYXIiu1JvxjngHvtVFQQlpQ3HQ=="
      },
      "runtime.any.System.Globalization": {
        "type": "Transitive",
        "resolved": "4.3.0",
        "contentHash": "sMDBnad4rp4t7GY442Jux0MCUuKL4otn5BK6Ni0ARTXTSpRNBzZ7hpMfKSvnVSED5kYJm96YOWsqV0JH0d2uuw=="
      },
      "runtime.any.System.IO": {
        "type": "Transitive",
        "resolved": "4.3.0",
        "contentHash": "SDZ5AD1DtyRoxYtEcqQ3HDlcrorMYXZeCt7ZhG9US9I5Vva+gpIWDGMkcwa5XiKL0ceQKRZIX2x0XEjLX7PDzQ=="
      },
      "runtime.any.System.Reflection": {
        "type": "Transitive",
        "resolved": "4.3.0",
        "contentHash": "hLC3A3rI8jipR5d9k7+f0MgRCW6texsAp0MWkN/ci18FMtQ9KH7E2vDn/DH2LkxsszlpJpOn9qy6Z6/69rH6eQ=="
      },
      "runtime.any.System.Reflection.Primitives": {
        "type": "Transitive",
        "resolved": "4.3.0",
        "contentHash": "Nrm1p3armp6TTf2xuvaa+jGTTmncALWFq22CpmwRvhDf6dE9ZmH40EbOswD4GnFLrMRS0Ki6Kx5aUPmKK/hZBg=="
      },
      "runtime.any.System.Resources.ResourceManager": {
        "type": "Transitive",
        "resolved": "4.3.0",
        "contentHash": "Lxb89SMvf8w9p9+keBLyL6H6x/TEmc6QVsIIA0T36IuyOY3kNvIdyGddA2qt35cRamzxF8K5p0Opq4G4HjNbhQ=="
      },
      "runtime.any.System.Runtime": {
        "type": "Transitive",
        "resolved": "4.3.0",
        "contentHash": "fRS7zJgaG9NkifaAxGGclDDoRn9HC7hXACl52Or06a/fxdzDajWb5wov3c6a+gVSlekRoexfjwQSK9sh5um5LQ==",
        "dependencies": {
          "System.Private.Uri": "4.3.0"
        }
      },
      "runtime.any.System.Runtime.Handles": {
        "type": "Transitive",
        "resolved": "4.3.0",
        "contentHash": "GG84X6vufoEzqx8PbeBKheE4srOhimv+yLtGb/JkR3Y2FmoqmueLNFU4Xx8Y67plFpltQSdK74x0qlEhIpv/CQ=="
      },
      "runtime.any.System.Runtime.InteropServices": {
        "type": "Transitive",
        "resolved": "4.3.0",
        "contentHash": "lBoFeQfxe/4eqjPi46E0LU/YaCMdNkQ8B4MZu/mkzdIAZh8RQ1NYZSj0egrQKdgdvlPFtP4STtob40r4o2DBAw=="
      },
      "runtime.any.System.Text.Encoding": {
        "type": "Transitive",
        "resolved": "4.3.0",
        "contentHash": "+ihI5VaXFCMVPJNstG4O4eo1CfbrByLxRrQQTqOTp1ttK0kUKDqOdBSTaCB2IBk/QtjDrs6+x4xuezyMXdm0HQ=="
      },
      "runtime.any.System.Threading.Tasks": {
        "type": "Transitive",
        "resolved": "4.3.0",
        "contentHash": "OhBAVBQG5kFj1S+hCEQ3TUHBAEtZ3fbEMgZMRNdN8A0Pj4x+5nTELEqL59DU0TjKVE6II3dqKw4Dklb3szT65w=="
      },
      "runtime.debian.8-x64.runtime.native.System.Security.Cryptography.OpenSsl": {
        "type": "Transitive",
        "resolved": "4.3.0",
        "contentHash": "HdSSp5MnJSsg08KMfZThpuLPJpPwE5hBXvHwoKWosyHHfe8Mh5WKT0ylEOf6yNzX6Ngjxe4Whkafh5q7Ymac4Q=="
      },
      "runtime.fedora.23-x64.runtime.native.System.Security.Cryptography.OpenSsl": {
        "type": "Transitive",
        "resolved": "4.3.0",
        "contentHash": "+yH1a49wJMy8Zt4yx5RhJrxO/DBDByAiCzNwiETI+1S4mPdCu0OY4djdciC7Vssk0l22wQaDLrXxXkp+3+7bVA=="
      },
      "runtime.fedora.24-x64.runtime.native.System.Security.Cryptography.OpenSsl": {
        "type": "Transitive",
        "resolved": "4.3.0",
        "contentHash": "c3YNH1GQJbfIPJeCnr4avseugSqPrxwIqzthYyZDN6EuOyNOzq+y2KSUfRcXauya1sF4foESTgwM5e1A8arAKw=="
      },
      "runtime.native.System": {
        "type": "Transitive",
        "resolved": "4.3.0",
        "contentHash": "c/qWt2LieNZIj1jGnVNsE2Kl23Ya2aSTBuXMD6V7k9KWr6l16Tqdwq+hJScEpWER9753NWC8h96PaVNY5Ld7Jw==",
        "dependencies": {
          "Microsoft.NETCore.Platforms": "1.1.0",
          "Microsoft.NETCore.Targets": "1.1.0"
        }
      },
      "runtime.native.System.Security.Cryptography.OpenSsl": {
        "type": "Transitive",
        "resolved": "4.3.0",
        "contentHash": "NS1U+700m4KFRHR5o4vo9DSlTmlCKu/u7dtE5sUHVIPB+xpXxYQvgBgA6wEIeCz6Yfn0Z52/72WYsToCEPJnrw==",
        "dependencies": {
          "runtime.debian.8-x64.runtime.native.System.Security.Cryptography.OpenSsl": "4.3.0",
          "runtime.fedora.23-x64.runtime.native.System.Security.Cryptography.OpenSsl": "4.3.0",
          "runtime.fedora.24-x64.runtime.native.System.Security.Cryptography.OpenSsl": "4.3.0",
          "runtime.opensuse.13.2-x64.runtime.native.System.Security.Cryptography.OpenSsl": "4.3.0",
          "runtime.opensuse.42.1-x64.runtime.native.System.Security.Cryptography.OpenSsl": "4.3.0",
          "runtime.osx.10.10-x64.runtime.native.System.Security.Cryptography.OpenSsl": "4.3.0",
          "runtime.rhel.7-x64.runtime.native.System.Security.Cryptography.OpenSsl": "4.3.0",
          "runtime.ubuntu.14.04-x64.runtime.native.System.Security.Cryptography.OpenSsl": "4.3.0",
          "runtime.ubuntu.16.04-x64.runtime.native.System.Security.Cryptography.OpenSsl": "4.3.0",
          "runtime.ubuntu.16.10-x64.runtime.native.System.Security.Cryptography.OpenSsl": "4.3.0"
        }
      },
      "runtime.opensuse.13.2-x64.runtime.native.System.Security.Cryptography.OpenSsl": {
        "type": "Transitive",
        "resolved": "4.3.0",
        "contentHash": "b3pthNgxxFcD+Pc0WSEoC0+md3MyhRS6aCEeenvNE3Fdw1HyJ18ZhRFVJJzIeR/O/jpxPboB805Ho0T3Ul7w8A=="
      },
      "runtime.opensuse.42.1-x64.runtime.native.System.Security.Cryptography.OpenSsl": {
        "type": "Transitive",
        "resolved": "4.3.0",
        "contentHash": "KeLz4HClKf+nFS7p/6Fi/CqyLXh81FpiGzcmuS8DGi9lUqSnZ6Es23/gv2O+1XVGfrbNmviF7CckBpavkBoIFQ=="
      },
      "runtime.osx.10.10-x64.runtime.native.System.Security.Cryptography.OpenSsl": {
        "type": "Transitive",
        "resolved": "4.3.0",
        "contentHash": "X7IdhILzr4ROXd8mI1BUCQMSHSQwelUlBjF1JyTKCjXaOGn2fB4EKBxQbCK2VjO3WaWIdlXZL3W6TiIVnrhX4g=="
      },
      "runtime.rhel.7-x64.runtime.native.System.Security.Cryptography.OpenSsl": {
        "type": "Transitive",
        "resolved": "4.3.0",
        "contentHash": "nyFNiCk/r+VOiIqreLix8yN+q3Wga9+SE8BCgkf+2BwEKiNx6DyvFjCgkfV743/grxv8jHJ8gUK4XEQw7yzRYg=="
      },
      "runtime.ubuntu.14.04-x64.runtime.native.System.Security.Cryptography.OpenSsl": {
        "type": "Transitive",
        "resolved": "4.3.0",
        "contentHash": "ytoewC6wGorL7KoCAvRfsgoJPJbNq+64k2SqW6JcOAebWsFUvCCYgfzQMrnpvPiEl4OrblUlhF2ji+Q1+SVLrQ=="
      },
      "runtime.ubuntu.16.04-x64.runtime.native.System.Security.Cryptography.OpenSsl": {
        "type": "Transitive",
        "resolved": "4.3.0",
        "contentHash": "I8bKw2I8k58Wx7fMKQJn2R8lamboCAiHfHeV/pS65ScKWMMI0+wJkLYlEKvgW1D/XvSl/221clBoR2q9QNNM7A=="
      },
      "runtime.ubuntu.16.10-x64.runtime.native.System.Security.Cryptography.OpenSsl": {
        "type": "Transitive",
        "resolved": "4.3.0",
        "contentHash": "VB5cn/7OzUfzdnC8tqAIMQciVLiq2epm2NrAm1E9OjNRyG4lVhfR61SMcLizejzQP8R8Uf/0l5qOIbUEi+RdEg=="
      },
      "runtime.unix.System.Diagnostics.Debug": {
        "type": "Transitive",
        "resolved": "4.3.0",
        "contentHash": "WV8KLRHWVUVUDduFnvGMHt0FsEt2wK6xPl1EgDKlaMx2KnZ43A/O0GzP8wIuvAC7mq4T9V1mm90r+PXkL9FPdQ==",
        "dependencies": {
          "runtime.native.System": "4.3.0"
        }
      },
      "runtime.unix.System.Private.Uri": {
        "type": "Transitive",
        "resolved": "4.3.0",
        "contentHash": "ooWzobr5RAq34r9uan1r/WPXJYG1XWy9KanrxNvEnBzbFdQbMG7Y3bVi4QxR7xZMNLOxLLTAyXvnSkfj5boZSg==",
        "dependencies": {
          "runtime.native.System": "4.3.0"
        }
      },
      "runtime.unix.System.Runtime.Extensions": {
        "type": "Transitive",
        "resolved": "4.3.0",
        "contentHash": "zQiTBVpiLftTQZW8GFsV0gjYikB1WMkEPIxF5O6RkUrSV/OgvRRTYgeFQha/0keBpuS0HYweraGRwhfhJ7dj7w==",
        "dependencies": {
          "System.Private.Uri": "4.3.0",
          "runtime.native.System": "4.3.0",
          "runtime.native.System.Security.Cryptography.OpenSsl": "4.3.0"
        }
      },
      "SkiaSharp.NativeAssets.Linux": {
        "type": "Transitive",
        "resolved": "2.88.3",
        "contentHash": "wz29evZVWRqN7WHfenFwQIgqtr8f5vHCutcl1XuhWrHTRZeaIBk7ngjhyHpjUMcQxtIEAdq34ZRvMQshsBYjqg==",
        "dependencies": {
          "SkiaSharp": "2.88.3"
        }
      },
      "SkiaSharp.NativeAssets.macOS": {
        "type": "Transitive",
        "resolved": "2.88.3",
        "contentHash": "CEbWAXMGFkPV3S1snBKK7jEG3+xud/9kmSAhu0BEUKKtlMdxx+Qal0U9bntQREM9QpqP5xLWZooodi8IlV8MEg=="
      },
      "SkiaSharp.NativeAssets.Win32": {
        "type": "Transitive",
        "resolved": "2.88.3",
        "contentHash": "MU4ASL8VAbTv5vSw1PoiWjjjpjtGhWtFYuJnrN4sNHFCePb2ohQij9JhSdqLLxk7RpRtWPdV93fbA53Pt+J0yw=="
      },
      "SQLitePCLRaw.lib.e_sqlite3": {
        "type": "Transitive",
        "resolved": "2.1.4",
        "contentHash": "2C9Q9eX7CPLveJA0rIhf9RXAvu+7nWZu1A2MdG6SD/NOu26TakGgL1nsbc0JAspGijFOo3HoN79xrx8a368fBg=="
      },
      "System.Collections": {
        "type": "Transitive",
        "resolved": "4.0.11",
        "contentHash": "YUJGz6eFKqS0V//mLt25vFGrrCvOnsXjlvFQs+KimpwNxug9x0Pzy4PlFMU3Q2IzqAa9G2L4LsK3+9vCBK7oTg==",
        "dependencies": {
          "Microsoft.NETCore.Platforms": "1.0.1",
          "Microsoft.NETCore.Targets": "1.0.1",
          "System.Runtime": "4.1.0",
          "runtime.any.System.Collections": "4.3.0"
        }
      },
      "System.Diagnostics.Debug": {
        "type": "Transitive",
        "resolved": "4.0.11",
        "contentHash": "w5U95fVKHY4G8ASs/K5iK3J5LY+/dLFd4vKejsnI/ZhBsWS9hQakfx3Zr7lRWKg4tAw9r4iktyvsTagWkqYCiw==",
        "dependencies": {
          "Microsoft.NETCore.Platforms": "1.0.1",
          "Microsoft.NETCore.Targets": "1.0.1",
          "System.Runtime": "4.1.0",
          "runtime.unix.System.Diagnostics.Debug": "4.3.0"
        }
      },
      "System.Diagnostics.Tracing": {
        "type": "Transitive",
        "resolved": "4.1.0",
        "contentHash": "vDN1PoMZCkkdNjvZLql592oYJZgS7URcJzJ7bxeBgGtx5UtR5leNm49VmfHGqIffX4FKacHbI3H6UyNSHQknBg==",
        "dependencies": {
          "Microsoft.NETCore.Platforms": "1.0.1",
          "Microsoft.NETCore.Targets": "1.0.1",
          "System.Runtime": "4.1.0",
          "runtime.any.System.Diagnostics.Tracing": "4.3.0"
        }
      },
      "System.Drawing.Common": {
        "type": "Transitive",
        "resolved": "6.0.0",
        "contentHash": "NfuoKUiP2nUWwKZN6twGqXioIe1zVD0RIj2t976A+czLHr2nY454RwwXs6JU9Htc6mwqL6Dn/nEL3dpVf2jOhg==",
        "dependencies": {
          "Microsoft.Win32.SystemEvents": "6.0.0"
        }
      },
      "System.Globalization": {
        "type": "Transitive",
        "resolved": "4.0.11",
        "contentHash": "B95h0YLEL2oSnwF/XjqSWKnwKOy/01VWkNlsCeMTFJLLabflpGV26nK164eRs5GiaRSBGpOxQ3pKoSnnyZN5pg==",
        "dependencies": {
          "Microsoft.NETCore.Platforms": "1.0.1",
          "Microsoft.NETCore.Targets": "1.0.1",
          "System.Runtime": "4.1.0",
          "runtime.any.System.Globalization": "4.3.0"
        }
      },
      "System.IO": {
        "type": "Transitive",
        "resolved": "4.1.0",
        "contentHash": "3KlTJceQc3gnGIaHZ7UBZO26SHL1SHE4ddrmiwumFnId+CEHP+O8r386tZKaE6zlk5/mF8vifMBzHj9SaXN+mQ==",
        "dependencies": {
          "Microsoft.NETCore.Platforms": "1.0.1",
          "Microsoft.NETCore.Targets": "1.0.1",
          "System.Runtime": "4.1.0",
          "System.Text.Encoding": "4.0.11",
          "System.Threading.Tasks": "4.0.11",
          "runtime.any.System.IO": "4.3.0"
        }
      },
      "System.Private.Uri": {
        "type": "Transitive",
        "resolved": "4.3.0",
        "contentHash": "I4SwANiUGho1esj4V4oSlPllXjzCZDE+5XXso2P03LW2vOda2Enzh8DWOxwN6hnrJyp314c7KuVu31QYhRzOGg==",
        "dependencies": {
          "Microsoft.NETCore.Platforms": "1.1.0",
          "Microsoft.NETCore.Targets": "1.1.0",
          "runtime.unix.System.Private.Uri": "4.3.0"
        }
      },
      "System.Reflection": {
        "type": "Transitive",
        "resolved": "4.1.0",
        "contentHash": "JCKANJ0TI7kzoQzuwB/OoJANy1Lg338B6+JVacPl4TpUwi3cReg3nMLplMq2uqYfHFQpKIlHAUVAJlImZz/4ng==",
        "dependencies": {
          "Microsoft.NETCore.Platforms": "1.0.1",
          "Microsoft.NETCore.Targets": "1.0.1",
          "System.IO": "4.1.0",
          "System.Reflection.Primitives": "4.0.1",
          "System.Runtime": "4.1.0",
          "runtime.any.System.Reflection": "4.3.0"
        }
      },
      "System.Reflection.Primitives": {
        "type": "Transitive",
        "resolved": "4.0.1",
        "contentHash": "4inTox4wTBaDhB7V3mPvp9XlCbeGYWVEM9/fXALd52vNEAVisc1BoVWQPuUuD0Ga//dNbA/WeMy9u9mzLxGTHQ==",
        "dependencies": {
          "Microsoft.NETCore.Platforms": "1.0.1",
          "Microsoft.NETCore.Targets": "1.0.1",
          "System.Runtime": "4.1.0",
          "runtime.any.System.Reflection.Primitives": "4.3.0"
        }
      },
      "System.Resources.ResourceManager": {
        "type": "Transitive",
        "resolved": "4.0.1",
        "contentHash": "TxwVeUNoTgUOdQ09gfTjvW411MF+w9MBYL7AtNVc+HtBCFlutPLhUCdZjNkjbhj3bNQWMdHboF0KIWEOjJssbA==",
        "dependencies": {
          "Microsoft.NETCore.Platforms": "1.0.1",
          "Microsoft.NETCore.Targets": "1.0.1",
          "System.Globalization": "4.0.11",
          "System.Reflection": "4.1.0",
          "System.Runtime": "4.1.0",
          "runtime.any.System.Resources.ResourceManager": "4.3.0"
        }
      },
      "System.Runtime": {
        "type": "Transitive",
        "resolved": "4.3.1",
        "contentHash": "abhfv1dTK6NXOmu4bgHIONxHyEqFjW8HwXPmpY9gmll+ix9UNo4XDcmzJn6oLooftxNssVHdJC1pGT9jkSynQg==",
        "dependencies": {
          "Microsoft.NETCore.Platforms": "1.1.1",
          "Microsoft.NETCore.Targets": "1.1.3",
          "runtime.any.System.Runtime": "4.3.0"
        }
      },
      "System.Runtime.Extensions": {
        "type": "Transitive",
        "resolved": "4.1.0",
        "contentHash": "CUOHjTT/vgP0qGW22U4/hDlOqXmcPq5YicBaXdUR2UiUoLwBT+olO6we4DVbq57jeX5uXH2uerVZhf0qGj+sVQ==",
        "dependencies": {
          "Microsoft.NETCore.Platforms": "1.0.1",
          "Microsoft.NETCore.Targets": "1.0.1",
          "System.Runtime": "4.1.0",
          "runtime.unix.System.Runtime.Extensions": "4.3.0"
        }
      },
      "System.Runtime.Handles": {
        "type": "Transitive",
        "resolved": "4.0.1",
        "contentHash": "nCJvEKguXEvk2ymk1gqj625vVnlK3/xdGzx0vOKicQkoquaTBJTP13AIYkocSUwHCLNBwUbXTqTWGDxBTWpt7g==",
        "dependencies": {
          "Microsoft.NETCore.Platforms": "1.0.1",
          "Microsoft.NETCore.Targets": "1.0.1",
          "System.Runtime": "4.1.0",
          "runtime.any.System.Runtime.Handles": "4.3.0"
        }
      },
      "System.Runtime.InteropServices": {
        "type": "Transitive",
        "resolved": "4.1.0",
        "contentHash": "16eu3kjHS633yYdkjwShDHZLRNMKVi/s0bY8ODiqJ2RfMhDMAwxZaUaWVnZ2P71kr/or+X9o/xFWtNqz8ivieQ==",
        "dependencies": {
          "Microsoft.NETCore.Platforms": "1.0.1",
          "Microsoft.NETCore.Targets": "1.0.1",
          "System.Reflection": "4.1.0",
          "System.Reflection.Primitives": "4.0.1",
          "System.Runtime": "4.1.0",
          "System.Runtime.Handles": "4.0.1",
          "runtime.any.System.Runtime.InteropServices": "4.3.0"
        }
      },
      "System.Text.Encoding": {
        "type": "Transitive",
        "resolved": "4.0.11",
        "contentHash": "U3gGeMlDZXxCEiY4DwVLSacg+DFWCvoiX+JThA/rvw37Sqrku7sEFeVBBBMBnfB6FeZHsyDx85HlKL19x0HtZA==",
        "dependencies": {
          "Microsoft.NETCore.Platforms": "1.0.1",
          "Microsoft.NETCore.Targets": "1.0.1",
          "System.Runtime": "4.1.0",
          "runtime.any.System.Text.Encoding": "4.3.0"
        }
      },
      "System.Text.Encoding.CodePages": {
        "type": "Transitive",
        "resolved": "4.5.1",
        "contentHash": "4J2JQXbftjPMppIHJ7IC+VXQ9XfEagN92vZZNoG12i+zReYlim5dMoXFC1Zzg7tsnKDM7JPo5bYfFK4Jheq44w==",
        "dependencies": {
          "Microsoft.NETCore.Platforms": "2.1.2",
          "System.Runtime.CompilerServices.Unsafe": "4.5.2"
        }
      },
      "System.Threading.Tasks": {
        "type": "Transitive",
        "resolved": "4.0.11",
        "contentHash": "k1S4Gc6IGwtHGT8188RSeGaX86Qw/wnrgNLshJvsdNUOPP9etMmo8S07c+UlOAx4K/xLuN9ivA1bD0LVurtIxQ==",
        "dependencies": {
          "Microsoft.NETCore.Platforms": "1.0.1",
          "Microsoft.NETCore.Targets": "1.0.1",
          "System.Runtime": "4.1.0",
          "runtime.any.System.Threading.Tasks": "4.3.0"
        }
      }
    },
    "net7.0/linux-x64": {
      "Avalonia.Angle.Windows.Natives": {
        "type": "Transitive",
        "resolved": "2.1.0.2023020321",
        "contentHash": "Zlkkb8ipxrxNWVPCJgMO19fpcpYPP+bpOQ+jPtCFj8v+TzVvPdnGHuyv9IMvSHhhMfEpps4m4hjaP4FORQYVAA=="
      },
      "Avalonia.Native": {
        "type": "Transitive",
<<<<<<< HEAD
        "resolved": "11.0.0-preview8",
        "contentHash": "+RWljAJRRgOt1Rz1QjMPpPnuYr5h6LV49hYcGPqHHOdiQ5bkYtCtMuCfSS6pTwPBfsrE9tcssW8B4iJst9IhXg==",
        "dependencies": {
          "Avalonia": "11.0.0-preview8"
=======
        "resolved": "0.10.21",
        "contentHash": "iJHszhoen4vVG0d9raTjtZST8IbfeA9S9N78uEZbqjUVzK8tNAJsJPFjL+I04ErEqckWg7EM9dOrG3PoMkSE7A==",
        "dependencies": {
          "Avalonia": "0.10.21"
>>>>>>> daffb544
        }
      },
      "HarfBuzzSharp.NativeAssets.Linux": {
        "type": "Transitive",
        "resolved": "2.8.2.3",
        "contentHash": "Qu1yJSHEN7PD3+fqfkaClnORWN5e2xJ2Xoziz/GUi/oBT1Z+Dp2oZeiONKP6NFltboSOBkvH90QuOA6YN/U1zg==",
        "dependencies": {
          "HarfBuzzSharp": "2.8.2.3"
        }
      },
      "HarfBuzzSharp.NativeAssets.macOS": {
        "type": "Transitive",
        "resolved": "2.8.2.3",
        "contentHash": "uwz9pB3hMuxzI/bSkjVrsOJH7Wo1L+0Md5ZmEMDM/j7xDHtR9d3mfg/CfxhMIcTiUC4JgX49FZK0y2ojgu1dww=="
      },
      "HarfBuzzSharp.NativeAssets.Win32": {
        "type": "Transitive",
        "resolved": "2.8.2.3",
        "contentHash": "Wo6QpE4+a+PFVdfIBoLkLr4wq2uC0m9TZC8FAfy4ZnLsUc10WL0Egk9EBHHhDCeokNOXDse5YtvuTYtS/rbHfg=="
      },
      "Microsoft.Win32.SystemEvents": {
        "type": "Transitive",
        "resolved": "7.0.0",
        "contentHash": "2nXPrhdAyAzir0gLl8Yy8S5Mnm/uBSQQA7jEsILOS1MTyS7DbmV1NgViMtvV1sfCD1ebITpNwb1NIinKeJgUVQ=="
      },
      "runtime.any.System.Collections": {
        "type": "Transitive",
        "resolved": "4.3.0",
        "contentHash": "23g6rqftKmovn2cLeGsuHUYm0FD7pdutb0uQMJpZ3qTvq+zHkgmt6J65VtRry4WDGYlmkMa4xDACtaQ94alNag==",
        "dependencies": {
          "System.Runtime": "4.3.0"
        }
      },
      "runtime.any.System.Diagnostics.Tracing": {
        "type": "Transitive",
        "resolved": "4.3.0",
        "contentHash": "1lpifymjGDzoYIaam6/Hyqf8GhBI3xXYLK2TgEvTtuZMorG3Kb9QnMTIKhLjJYXIiu1JvxjngHvtVFQQlpQ3HQ=="
      },
      "runtime.any.System.Globalization": {
        "type": "Transitive",
        "resolved": "4.3.0",
        "contentHash": "sMDBnad4rp4t7GY442Jux0MCUuKL4otn5BK6Ni0ARTXTSpRNBzZ7hpMfKSvnVSED5kYJm96YOWsqV0JH0d2uuw=="
      },
      "runtime.any.System.IO": {
        "type": "Transitive",
        "resolved": "4.3.0",
        "contentHash": "SDZ5AD1DtyRoxYtEcqQ3HDlcrorMYXZeCt7ZhG9US9I5Vva+gpIWDGMkcwa5XiKL0ceQKRZIX2x0XEjLX7PDzQ=="
      },
      "runtime.any.System.Reflection": {
        "type": "Transitive",
        "resolved": "4.3.0",
        "contentHash": "hLC3A3rI8jipR5d9k7+f0MgRCW6texsAp0MWkN/ci18FMtQ9KH7E2vDn/DH2LkxsszlpJpOn9qy6Z6/69rH6eQ=="
      },
      "runtime.any.System.Reflection.Primitives": {
        "type": "Transitive",
        "resolved": "4.3.0",
        "contentHash": "Nrm1p3armp6TTf2xuvaa+jGTTmncALWFq22CpmwRvhDf6dE9ZmH40EbOswD4GnFLrMRS0Ki6Kx5aUPmKK/hZBg=="
      },
      "runtime.any.System.Resources.ResourceManager": {
        "type": "Transitive",
        "resolved": "4.3.0",
        "contentHash": "Lxb89SMvf8w9p9+keBLyL6H6x/TEmc6QVsIIA0T36IuyOY3kNvIdyGddA2qt35cRamzxF8K5p0Opq4G4HjNbhQ=="
      },
      "runtime.any.System.Runtime": {
        "type": "Transitive",
        "resolved": "4.3.0",
        "contentHash": "fRS7zJgaG9NkifaAxGGclDDoRn9HC7hXACl52Or06a/fxdzDajWb5wov3c6a+gVSlekRoexfjwQSK9sh5um5LQ==",
        "dependencies": {
          "System.Private.Uri": "4.3.0"
        }
      },
      "runtime.any.System.Runtime.Handles": {
        "type": "Transitive",
        "resolved": "4.3.0",
        "contentHash": "GG84X6vufoEzqx8PbeBKheE4srOhimv+yLtGb/JkR3Y2FmoqmueLNFU4Xx8Y67plFpltQSdK74x0qlEhIpv/CQ=="
      },
      "runtime.any.System.Runtime.InteropServices": {
        "type": "Transitive",
        "resolved": "4.3.0",
        "contentHash": "lBoFeQfxe/4eqjPi46E0LU/YaCMdNkQ8B4MZu/mkzdIAZh8RQ1NYZSj0egrQKdgdvlPFtP4STtob40r4o2DBAw=="
      },
      "runtime.any.System.Text.Encoding": {
        "type": "Transitive",
        "resolved": "4.3.0",
        "contentHash": "+ihI5VaXFCMVPJNstG4O4eo1CfbrByLxRrQQTqOTp1ttK0kUKDqOdBSTaCB2IBk/QtjDrs6+x4xuezyMXdm0HQ=="
      },
      "runtime.any.System.Threading.Tasks": {
        "type": "Transitive",
        "resolved": "4.3.0",
        "contentHash": "OhBAVBQG5kFj1S+hCEQ3TUHBAEtZ3fbEMgZMRNdN8A0Pj4x+5nTELEqL59DU0TjKVE6II3dqKw4Dklb3szT65w=="
      },
      "runtime.debian.8-x64.runtime.native.System.Security.Cryptography.OpenSsl": {
        "type": "Transitive",
        "resolved": "4.3.0",
        "contentHash": "HdSSp5MnJSsg08KMfZThpuLPJpPwE5hBXvHwoKWosyHHfe8Mh5WKT0ylEOf6yNzX6Ngjxe4Whkafh5q7Ymac4Q=="
      },
      "runtime.fedora.23-x64.runtime.native.System.Security.Cryptography.OpenSsl": {
        "type": "Transitive",
        "resolved": "4.3.0",
        "contentHash": "+yH1a49wJMy8Zt4yx5RhJrxO/DBDByAiCzNwiETI+1S4mPdCu0OY4djdciC7Vssk0l22wQaDLrXxXkp+3+7bVA=="
      },
      "runtime.fedora.24-x64.runtime.native.System.Security.Cryptography.OpenSsl": {
        "type": "Transitive",
        "resolved": "4.3.0",
        "contentHash": "c3YNH1GQJbfIPJeCnr4avseugSqPrxwIqzthYyZDN6EuOyNOzq+y2KSUfRcXauya1sF4foESTgwM5e1A8arAKw=="
      },
      "runtime.native.System": {
        "type": "Transitive",
        "resolved": "4.3.0",
        "contentHash": "c/qWt2LieNZIj1jGnVNsE2Kl23Ya2aSTBuXMD6V7k9KWr6l16Tqdwq+hJScEpWER9753NWC8h96PaVNY5Ld7Jw==",
        "dependencies": {
          "Microsoft.NETCore.Platforms": "1.1.0",
          "Microsoft.NETCore.Targets": "1.1.0"
        }
      },
      "runtime.native.System.Security.Cryptography.OpenSsl": {
        "type": "Transitive",
        "resolved": "4.3.0",
        "contentHash": "NS1U+700m4KFRHR5o4vo9DSlTmlCKu/u7dtE5sUHVIPB+xpXxYQvgBgA6wEIeCz6Yfn0Z52/72WYsToCEPJnrw==",
        "dependencies": {
          "runtime.debian.8-x64.runtime.native.System.Security.Cryptography.OpenSsl": "4.3.0",
          "runtime.fedora.23-x64.runtime.native.System.Security.Cryptography.OpenSsl": "4.3.0",
          "runtime.fedora.24-x64.runtime.native.System.Security.Cryptography.OpenSsl": "4.3.0",
          "runtime.opensuse.13.2-x64.runtime.native.System.Security.Cryptography.OpenSsl": "4.3.0",
          "runtime.opensuse.42.1-x64.runtime.native.System.Security.Cryptography.OpenSsl": "4.3.0",
          "runtime.osx.10.10-x64.runtime.native.System.Security.Cryptography.OpenSsl": "4.3.0",
          "runtime.rhel.7-x64.runtime.native.System.Security.Cryptography.OpenSsl": "4.3.0",
          "runtime.ubuntu.14.04-x64.runtime.native.System.Security.Cryptography.OpenSsl": "4.3.0",
          "runtime.ubuntu.16.04-x64.runtime.native.System.Security.Cryptography.OpenSsl": "4.3.0",
          "runtime.ubuntu.16.10-x64.runtime.native.System.Security.Cryptography.OpenSsl": "4.3.0"
        }
      },
      "runtime.opensuse.13.2-x64.runtime.native.System.Security.Cryptography.OpenSsl": {
        "type": "Transitive",
        "resolved": "4.3.0",
        "contentHash": "b3pthNgxxFcD+Pc0WSEoC0+md3MyhRS6aCEeenvNE3Fdw1HyJ18ZhRFVJJzIeR/O/jpxPboB805Ho0T3Ul7w8A=="
      },
      "runtime.opensuse.42.1-x64.runtime.native.System.Security.Cryptography.OpenSsl": {
        "type": "Transitive",
        "resolved": "4.3.0",
        "contentHash": "KeLz4HClKf+nFS7p/6Fi/CqyLXh81FpiGzcmuS8DGi9lUqSnZ6Es23/gv2O+1XVGfrbNmviF7CckBpavkBoIFQ=="
      },
      "runtime.osx.10.10-x64.runtime.native.System.Security.Cryptography.OpenSsl": {
        "type": "Transitive",
        "resolved": "4.3.0",
        "contentHash": "X7IdhILzr4ROXd8mI1BUCQMSHSQwelUlBjF1JyTKCjXaOGn2fB4EKBxQbCK2VjO3WaWIdlXZL3W6TiIVnrhX4g=="
      },
      "runtime.rhel.7-x64.runtime.native.System.Security.Cryptography.OpenSsl": {
        "type": "Transitive",
        "resolved": "4.3.0",
        "contentHash": "nyFNiCk/r+VOiIqreLix8yN+q3Wga9+SE8BCgkf+2BwEKiNx6DyvFjCgkfV743/grxv8jHJ8gUK4XEQw7yzRYg=="
      },
      "runtime.ubuntu.14.04-x64.runtime.native.System.Security.Cryptography.OpenSsl": {
        "type": "Transitive",
        "resolved": "4.3.0",
        "contentHash": "ytoewC6wGorL7KoCAvRfsgoJPJbNq+64k2SqW6JcOAebWsFUvCCYgfzQMrnpvPiEl4OrblUlhF2ji+Q1+SVLrQ=="
      },
      "runtime.ubuntu.16.04-x64.runtime.native.System.Security.Cryptography.OpenSsl": {
        "type": "Transitive",
        "resolved": "4.3.0",
        "contentHash": "I8bKw2I8k58Wx7fMKQJn2R8lamboCAiHfHeV/pS65ScKWMMI0+wJkLYlEKvgW1D/XvSl/221clBoR2q9QNNM7A=="
      },
      "runtime.ubuntu.16.10-x64.runtime.native.System.Security.Cryptography.OpenSsl": {
        "type": "Transitive",
        "resolved": "4.3.0",
        "contentHash": "VB5cn/7OzUfzdnC8tqAIMQciVLiq2epm2NrAm1E9OjNRyG4lVhfR61SMcLizejzQP8R8Uf/0l5qOIbUEi+RdEg=="
      },
      "runtime.unix.System.Diagnostics.Debug": {
        "type": "Transitive",
        "resolved": "4.3.0",
        "contentHash": "WV8KLRHWVUVUDduFnvGMHt0FsEt2wK6xPl1EgDKlaMx2KnZ43A/O0GzP8wIuvAC7mq4T9V1mm90r+PXkL9FPdQ==",
        "dependencies": {
          "runtime.native.System": "4.3.0"
        }
      },
      "runtime.unix.System.Private.Uri": {
        "type": "Transitive",
        "resolved": "4.3.0",
        "contentHash": "ooWzobr5RAq34r9uan1r/WPXJYG1XWy9KanrxNvEnBzbFdQbMG7Y3bVi4QxR7xZMNLOxLLTAyXvnSkfj5boZSg==",
        "dependencies": {
          "runtime.native.System": "4.3.0"
        }
      },
      "runtime.unix.System.Runtime.Extensions": {
        "type": "Transitive",
        "resolved": "4.3.0",
        "contentHash": "zQiTBVpiLftTQZW8GFsV0gjYikB1WMkEPIxF5O6RkUrSV/OgvRRTYgeFQha/0keBpuS0HYweraGRwhfhJ7dj7w==",
        "dependencies": {
          "System.Private.Uri": "4.3.0",
          "runtime.native.System": "4.3.0",
          "runtime.native.System.Security.Cryptography.OpenSsl": "4.3.0"
        }
      },
      "SkiaSharp.NativeAssets.Linux": {
        "type": "Transitive",
        "resolved": "2.88.3",
        "contentHash": "wz29evZVWRqN7WHfenFwQIgqtr8f5vHCutcl1XuhWrHTRZeaIBk7ngjhyHpjUMcQxtIEAdq34ZRvMQshsBYjqg==",
        "dependencies": {
          "SkiaSharp": "2.88.3"
        }
      },
      "SkiaSharp.NativeAssets.macOS": {
        "type": "Transitive",
        "resolved": "2.88.3",
        "contentHash": "CEbWAXMGFkPV3S1snBKK7jEG3+xud/9kmSAhu0BEUKKtlMdxx+Qal0U9bntQREM9QpqP5xLWZooodi8IlV8MEg=="
      },
      "SkiaSharp.NativeAssets.Win32": {
        "type": "Transitive",
        "resolved": "2.88.3",
        "contentHash": "MU4ASL8VAbTv5vSw1PoiWjjjpjtGhWtFYuJnrN4sNHFCePb2ohQij9JhSdqLLxk7RpRtWPdV93fbA53Pt+J0yw=="
      },
      "SQLitePCLRaw.lib.e_sqlite3": {
        "type": "Transitive",
        "resolved": "2.1.4",
        "contentHash": "2C9Q9eX7CPLveJA0rIhf9RXAvu+7nWZu1A2MdG6SD/NOu26TakGgL1nsbc0JAspGijFOo3HoN79xrx8a368fBg=="
      },
      "System.Collections": {
        "type": "Transitive",
        "resolved": "4.0.11",
        "contentHash": "YUJGz6eFKqS0V//mLt25vFGrrCvOnsXjlvFQs+KimpwNxug9x0Pzy4PlFMU3Q2IzqAa9G2L4LsK3+9vCBK7oTg==",
        "dependencies": {
          "Microsoft.NETCore.Platforms": "1.0.1",
          "Microsoft.NETCore.Targets": "1.0.1",
          "System.Runtime": "4.1.0",
          "runtime.any.System.Collections": "4.3.0"
        }
      },
      "System.Diagnostics.Debug": {
        "type": "Transitive",
        "resolved": "4.0.11",
        "contentHash": "w5U95fVKHY4G8ASs/K5iK3J5LY+/dLFd4vKejsnI/ZhBsWS9hQakfx3Zr7lRWKg4tAw9r4iktyvsTagWkqYCiw==",
        "dependencies": {
          "Microsoft.NETCore.Platforms": "1.0.1",
          "Microsoft.NETCore.Targets": "1.0.1",
          "System.Runtime": "4.1.0",
          "runtime.unix.System.Diagnostics.Debug": "4.3.0"
        }
      },
      "System.Diagnostics.Tracing": {
        "type": "Transitive",
        "resolved": "4.1.0",
        "contentHash": "vDN1PoMZCkkdNjvZLql592oYJZgS7URcJzJ7bxeBgGtx5UtR5leNm49VmfHGqIffX4FKacHbI3H6UyNSHQknBg==",
        "dependencies": {
          "Microsoft.NETCore.Platforms": "1.0.1",
          "Microsoft.NETCore.Targets": "1.0.1",
          "System.Runtime": "4.1.0",
          "runtime.any.System.Diagnostics.Tracing": "4.3.0"
        }
      },
      "System.Drawing.Common": {
        "type": "Transitive",
        "resolved": "6.0.0",
        "contentHash": "NfuoKUiP2nUWwKZN6twGqXioIe1zVD0RIj2t976A+czLHr2nY454RwwXs6JU9Htc6mwqL6Dn/nEL3dpVf2jOhg==",
        "dependencies": {
          "Microsoft.Win32.SystemEvents": "6.0.0"
        }
      },
      "System.Globalization": {
        "type": "Transitive",
        "resolved": "4.0.11",
        "contentHash": "B95h0YLEL2oSnwF/XjqSWKnwKOy/01VWkNlsCeMTFJLLabflpGV26nK164eRs5GiaRSBGpOxQ3pKoSnnyZN5pg==",
        "dependencies": {
          "Microsoft.NETCore.Platforms": "1.0.1",
          "Microsoft.NETCore.Targets": "1.0.1",
          "System.Runtime": "4.1.0",
          "runtime.any.System.Globalization": "4.3.0"
        }
      },
      "System.IO": {
        "type": "Transitive",
        "resolved": "4.1.0",
        "contentHash": "3KlTJceQc3gnGIaHZ7UBZO26SHL1SHE4ddrmiwumFnId+CEHP+O8r386tZKaE6zlk5/mF8vifMBzHj9SaXN+mQ==",
        "dependencies": {
          "Microsoft.NETCore.Platforms": "1.0.1",
          "Microsoft.NETCore.Targets": "1.0.1",
          "System.Runtime": "4.1.0",
          "System.Text.Encoding": "4.0.11",
          "System.Threading.Tasks": "4.0.11",
          "runtime.any.System.IO": "4.3.0"
        }
      },
      "System.Private.Uri": {
        "type": "Transitive",
        "resolved": "4.3.0",
        "contentHash": "I4SwANiUGho1esj4V4oSlPllXjzCZDE+5XXso2P03LW2vOda2Enzh8DWOxwN6hnrJyp314c7KuVu31QYhRzOGg==",
        "dependencies": {
          "Microsoft.NETCore.Platforms": "1.1.0",
          "Microsoft.NETCore.Targets": "1.1.0",
          "runtime.unix.System.Private.Uri": "4.3.0"
        }
      },
      "System.Reflection": {
        "type": "Transitive",
        "resolved": "4.1.0",
        "contentHash": "JCKANJ0TI7kzoQzuwB/OoJANy1Lg338B6+JVacPl4TpUwi3cReg3nMLplMq2uqYfHFQpKIlHAUVAJlImZz/4ng==",
        "dependencies": {
          "Microsoft.NETCore.Platforms": "1.0.1",
          "Microsoft.NETCore.Targets": "1.0.1",
          "System.IO": "4.1.0",
          "System.Reflection.Primitives": "4.0.1",
          "System.Runtime": "4.1.0",
          "runtime.any.System.Reflection": "4.3.0"
        }
      },
      "System.Reflection.Primitives": {
        "type": "Transitive",
        "resolved": "4.0.1",
        "contentHash": "4inTox4wTBaDhB7V3mPvp9XlCbeGYWVEM9/fXALd52vNEAVisc1BoVWQPuUuD0Ga//dNbA/WeMy9u9mzLxGTHQ==",
        "dependencies": {
          "Microsoft.NETCore.Platforms": "1.0.1",
          "Microsoft.NETCore.Targets": "1.0.1",
          "System.Runtime": "4.1.0",
          "runtime.any.System.Reflection.Primitives": "4.3.0"
        }
      },
      "System.Resources.ResourceManager": {
        "type": "Transitive",
        "resolved": "4.0.1",
        "contentHash": "TxwVeUNoTgUOdQ09gfTjvW411MF+w9MBYL7AtNVc+HtBCFlutPLhUCdZjNkjbhj3bNQWMdHboF0KIWEOjJssbA==",
        "dependencies": {
          "Microsoft.NETCore.Platforms": "1.0.1",
          "Microsoft.NETCore.Targets": "1.0.1",
          "System.Globalization": "4.0.11",
          "System.Reflection": "4.1.0",
          "System.Runtime": "4.1.0",
          "runtime.any.System.Resources.ResourceManager": "4.3.0"
        }
      },
      "System.Runtime": {
        "type": "Transitive",
        "resolved": "4.3.1",
        "contentHash": "abhfv1dTK6NXOmu4bgHIONxHyEqFjW8HwXPmpY9gmll+ix9UNo4XDcmzJn6oLooftxNssVHdJC1pGT9jkSynQg==",
        "dependencies": {
          "Microsoft.NETCore.Platforms": "1.1.1",
          "Microsoft.NETCore.Targets": "1.1.3",
          "runtime.any.System.Runtime": "4.3.0"
        }
      },
      "System.Runtime.Extensions": {
        "type": "Transitive",
        "resolved": "4.1.0",
        "contentHash": "CUOHjTT/vgP0qGW22U4/hDlOqXmcPq5YicBaXdUR2UiUoLwBT+olO6we4DVbq57jeX5uXH2uerVZhf0qGj+sVQ==",
        "dependencies": {
          "Microsoft.NETCore.Platforms": "1.0.1",
          "Microsoft.NETCore.Targets": "1.0.1",
          "System.Runtime": "4.1.0",
          "runtime.unix.System.Runtime.Extensions": "4.3.0"
        }
      },
      "System.Runtime.Handles": {
        "type": "Transitive",
        "resolved": "4.0.1",
        "contentHash": "nCJvEKguXEvk2ymk1gqj625vVnlK3/xdGzx0vOKicQkoquaTBJTP13AIYkocSUwHCLNBwUbXTqTWGDxBTWpt7g==",
        "dependencies": {
          "Microsoft.NETCore.Platforms": "1.0.1",
          "Microsoft.NETCore.Targets": "1.0.1",
          "System.Runtime": "4.1.0",
          "runtime.any.System.Runtime.Handles": "4.3.0"
        }
      },
      "System.Runtime.InteropServices": {
        "type": "Transitive",
        "resolved": "4.1.0",
        "contentHash": "16eu3kjHS633yYdkjwShDHZLRNMKVi/s0bY8ODiqJ2RfMhDMAwxZaUaWVnZ2P71kr/or+X9o/xFWtNqz8ivieQ==",
        "dependencies": {
          "Microsoft.NETCore.Platforms": "1.0.1",
          "Microsoft.NETCore.Targets": "1.0.1",
          "System.Reflection": "4.1.0",
          "System.Reflection.Primitives": "4.0.1",
          "System.Runtime": "4.1.0",
          "System.Runtime.Handles": "4.0.1",
          "runtime.any.System.Runtime.InteropServices": "4.3.0"
        }
      },
      "System.Text.Encoding": {
        "type": "Transitive",
        "resolved": "4.0.11",
        "contentHash": "U3gGeMlDZXxCEiY4DwVLSacg+DFWCvoiX+JThA/rvw37Sqrku7sEFeVBBBMBnfB6FeZHsyDx85HlKL19x0HtZA==",
        "dependencies": {
          "Microsoft.NETCore.Platforms": "1.0.1",
          "Microsoft.NETCore.Targets": "1.0.1",
          "System.Runtime": "4.1.0",
          "runtime.any.System.Text.Encoding": "4.3.0"
        }
      },
      "System.Text.Encoding.CodePages": {
        "type": "Transitive",
        "resolved": "4.5.1",
        "contentHash": "4J2JQXbftjPMppIHJ7IC+VXQ9XfEagN92vZZNoG12i+zReYlim5dMoXFC1Zzg7tsnKDM7JPo5bYfFK4Jheq44w==",
        "dependencies": {
          "Microsoft.NETCore.Platforms": "2.1.2",
          "System.Runtime.CompilerServices.Unsafe": "4.5.2"
        }
      },
      "System.Threading.Tasks": {
        "type": "Transitive",
        "resolved": "4.0.11",
        "contentHash": "k1S4Gc6IGwtHGT8188RSeGaX86Qw/wnrgNLshJvsdNUOPP9etMmo8S07c+UlOAx4K/xLuN9ivA1bD0LVurtIxQ==",
        "dependencies": {
          "Microsoft.NETCore.Platforms": "1.0.1",
          "Microsoft.NETCore.Targets": "1.0.1",
          "System.Runtime": "4.1.0",
          "runtime.any.System.Threading.Tasks": "4.3.0"
        }
      }
    },
    "net7.0/osx-arm64": {
      "Avalonia.Angle.Windows.Natives": {
        "type": "Transitive",
        "resolved": "2.1.0.2023020321",
        "contentHash": "Zlkkb8ipxrxNWVPCJgMO19fpcpYPP+bpOQ+jPtCFj8v+TzVvPdnGHuyv9IMvSHhhMfEpps4m4hjaP4FORQYVAA=="
      },
      "Avalonia.Native": {
        "type": "Transitive",
<<<<<<< HEAD
        "resolved": "11.0.0-preview8",
        "contentHash": "+RWljAJRRgOt1Rz1QjMPpPnuYr5h6LV49hYcGPqHHOdiQ5bkYtCtMuCfSS6pTwPBfsrE9tcssW8B4iJst9IhXg==",
        "dependencies": {
          "Avalonia": "11.0.0-preview8"
=======
        "resolved": "0.10.21",
        "contentHash": "iJHszhoen4vVG0d9raTjtZST8IbfeA9S9N78uEZbqjUVzK8tNAJsJPFjL+I04ErEqckWg7EM9dOrG3PoMkSE7A==",
        "dependencies": {
          "Avalonia": "0.10.21"
>>>>>>> daffb544
        }
      },
      "HarfBuzzSharp.NativeAssets.Linux": {
        "type": "Transitive",
        "resolved": "2.8.2.3",
        "contentHash": "Qu1yJSHEN7PD3+fqfkaClnORWN5e2xJ2Xoziz/GUi/oBT1Z+Dp2oZeiONKP6NFltboSOBkvH90QuOA6YN/U1zg==",
        "dependencies": {
          "HarfBuzzSharp": "2.8.2.3"
        }
      },
      "HarfBuzzSharp.NativeAssets.macOS": {
        "type": "Transitive",
        "resolved": "2.8.2.3",
        "contentHash": "uwz9pB3hMuxzI/bSkjVrsOJH7Wo1L+0Md5ZmEMDM/j7xDHtR9d3mfg/CfxhMIcTiUC4JgX49FZK0y2ojgu1dww=="
      },
      "HarfBuzzSharp.NativeAssets.Win32": {
        "type": "Transitive",
        "resolved": "2.8.2.3",
        "contentHash": "Wo6QpE4+a+PFVdfIBoLkLr4wq2uC0m9TZC8FAfy4ZnLsUc10WL0Egk9EBHHhDCeokNOXDse5YtvuTYtS/rbHfg=="
      },
      "Microsoft.Win32.SystemEvents": {
        "type": "Transitive",
        "resolved": "7.0.0",
        "contentHash": "2nXPrhdAyAzir0gLl8Yy8S5Mnm/uBSQQA7jEsILOS1MTyS7DbmV1NgViMtvV1sfCD1ebITpNwb1NIinKeJgUVQ=="
      },
      "runtime.any.System.Collections": {
        "type": "Transitive",
        "resolved": "4.3.0",
        "contentHash": "23g6rqftKmovn2cLeGsuHUYm0FD7pdutb0uQMJpZ3qTvq+zHkgmt6J65VtRry4WDGYlmkMa4xDACtaQ94alNag==",
        "dependencies": {
          "System.Runtime": "4.3.0"
        }
      },
      "runtime.any.System.Diagnostics.Tracing": {
        "type": "Transitive",
        "resolved": "4.3.0",
        "contentHash": "1lpifymjGDzoYIaam6/Hyqf8GhBI3xXYLK2TgEvTtuZMorG3Kb9QnMTIKhLjJYXIiu1JvxjngHvtVFQQlpQ3HQ=="
      },
      "runtime.any.System.Globalization": {
        "type": "Transitive",
        "resolved": "4.3.0",
        "contentHash": "sMDBnad4rp4t7GY442Jux0MCUuKL4otn5BK6Ni0ARTXTSpRNBzZ7hpMfKSvnVSED5kYJm96YOWsqV0JH0d2uuw=="
      },
      "runtime.any.System.IO": {
        "type": "Transitive",
        "resolved": "4.3.0",
        "contentHash": "SDZ5AD1DtyRoxYtEcqQ3HDlcrorMYXZeCt7ZhG9US9I5Vva+gpIWDGMkcwa5XiKL0ceQKRZIX2x0XEjLX7PDzQ=="
      },
      "runtime.any.System.Reflection": {
        "type": "Transitive",
        "resolved": "4.3.0",
        "contentHash": "hLC3A3rI8jipR5d9k7+f0MgRCW6texsAp0MWkN/ci18FMtQ9KH7E2vDn/DH2LkxsszlpJpOn9qy6Z6/69rH6eQ=="
      },
      "runtime.any.System.Reflection.Primitives": {
        "type": "Transitive",
        "resolved": "4.3.0",
        "contentHash": "Nrm1p3armp6TTf2xuvaa+jGTTmncALWFq22CpmwRvhDf6dE9ZmH40EbOswD4GnFLrMRS0Ki6Kx5aUPmKK/hZBg=="
      },
      "runtime.any.System.Resources.ResourceManager": {
        "type": "Transitive",
        "resolved": "4.3.0",
        "contentHash": "Lxb89SMvf8w9p9+keBLyL6H6x/TEmc6QVsIIA0T36IuyOY3kNvIdyGddA2qt35cRamzxF8K5p0Opq4G4HjNbhQ=="
      },
      "runtime.any.System.Runtime": {
        "type": "Transitive",
        "resolved": "4.3.0",
        "contentHash": "fRS7zJgaG9NkifaAxGGclDDoRn9HC7hXACl52Or06a/fxdzDajWb5wov3c6a+gVSlekRoexfjwQSK9sh5um5LQ==",
        "dependencies": {
          "System.Private.Uri": "4.3.0"
        }
      },
      "runtime.any.System.Runtime.Handles": {
        "type": "Transitive",
        "resolved": "4.3.0",
        "contentHash": "GG84X6vufoEzqx8PbeBKheE4srOhimv+yLtGb/JkR3Y2FmoqmueLNFU4Xx8Y67plFpltQSdK74x0qlEhIpv/CQ=="
      },
      "runtime.any.System.Runtime.InteropServices": {
        "type": "Transitive",
        "resolved": "4.3.0",
        "contentHash": "lBoFeQfxe/4eqjPi46E0LU/YaCMdNkQ8B4MZu/mkzdIAZh8RQ1NYZSj0egrQKdgdvlPFtP4STtob40r4o2DBAw=="
      },
      "runtime.any.System.Text.Encoding": {
        "type": "Transitive",
        "resolved": "4.3.0",
        "contentHash": "+ihI5VaXFCMVPJNstG4O4eo1CfbrByLxRrQQTqOTp1ttK0kUKDqOdBSTaCB2IBk/QtjDrs6+x4xuezyMXdm0HQ=="
      },
      "runtime.any.System.Threading.Tasks": {
        "type": "Transitive",
        "resolved": "4.3.0",
        "contentHash": "OhBAVBQG5kFj1S+hCEQ3TUHBAEtZ3fbEMgZMRNdN8A0Pj4x+5nTELEqL59DU0TjKVE6II3dqKw4Dklb3szT65w=="
      },
      "runtime.debian.8-x64.runtime.native.System.Security.Cryptography.OpenSsl": {
        "type": "Transitive",
        "resolved": "4.3.0",
        "contentHash": "HdSSp5MnJSsg08KMfZThpuLPJpPwE5hBXvHwoKWosyHHfe8Mh5WKT0ylEOf6yNzX6Ngjxe4Whkafh5q7Ymac4Q=="
      },
      "runtime.fedora.23-x64.runtime.native.System.Security.Cryptography.OpenSsl": {
        "type": "Transitive",
        "resolved": "4.3.0",
        "contentHash": "+yH1a49wJMy8Zt4yx5RhJrxO/DBDByAiCzNwiETI+1S4mPdCu0OY4djdciC7Vssk0l22wQaDLrXxXkp+3+7bVA=="
      },
      "runtime.fedora.24-x64.runtime.native.System.Security.Cryptography.OpenSsl": {
        "type": "Transitive",
        "resolved": "4.3.0",
        "contentHash": "c3YNH1GQJbfIPJeCnr4avseugSqPrxwIqzthYyZDN6EuOyNOzq+y2KSUfRcXauya1sF4foESTgwM5e1A8arAKw=="
      },
      "runtime.native.System": {
        "type": "Transitive",
        "resolved": "4.3.0",
        "contentHash": "c/qWt2LieNZIj1jGnVNsE2Kl23Ya2aSTBuXMD6V7k9KWr6l16Tqdwq+hJScEpWER9753NWC8h96PaVNY5Ld7Jw==",
        "dependencies": {
          "Microsoft.NETCore.Platforms": "1.1.0",
          "Microsoft.NETCore.Targets": "1.1.0"
        }
      },
      "runtime.native.System.Security.Cryptography.OpenSsl": {
        "type": "Transitive",
        "resolved": "4.3.0",
        "contentHash": "NS1U+700m4KFRHR5o4vo9DSlTmlCKu/u7dtE5sUHVIPB+xpXxYQvgBgA6wEIeCz6Yfn0Z52/72WYsToCEPJnrw==",
        "dependencies": {
          "runtime.debian.8-x64.runtime.native.System.Security.Cryptography.OpenSsl": "4.3.0",
          "runtime.fedora.23-x64.runtime.native.System.Security.Cryptography.OpenSsl": "4.3.0",
          "runtime.fedora.24-x64.runtime.native.System.Security.Cryptography.OpenSsl": "4.3.0",
          "runtime.opensuse.13.2-x64.runtime.native.System.Security.Cryptography.OpenSsl": "4.3.0",
          "runtime.opensuse.42.1-x64.runtime.native.System.Security.Cryptography.OpenSsl": "4.3.0",
          "runtime.osx.10.10-x64.runtime.native.System.Security.Cryptography.OpenSsl": "4.3.0",
          "runtime.rhel.7-x64.runtime.native.System.Security.Cryptography.OpenSsl": "4.3.0",
          "runtime.ubuntu.14.04-x64.runtime.native.System.Security.Cryptography.OpenSsl": "4.3.0",
          "runtime.ubuntu.16.04-x64.runtime.native.System.Security.Cryptography.OpenSsl": "4.3.0",
          "runtime.ubuntu.16.10-x64.runtime.native.System.Security.Cryptography.OpenSsl": "4.3.0"
        }
      },
      "runtime.opensuse.13.2-x64.runtime.native.System.Security.Cryptography.OpenSsl": {
        "type": "Transitive",
        "resolved": "4.3.0",
        "contentHash": "b3pthNgxxFcD+Pc0WSEoC0+md3MyhRS6aCEeenvNE3Fdw1HyJ18ZhRFVJJzIeR/O/jpxPboB805Ho0T3Ul7w8A=="
      },
      "runtime.opensuse.42.1-x64.runtime.native.System.Security.Cryptography.OpenSsl": {
        "type": "Transitive",
        "resolved": "4.3.0",
        "contentHash": "KeLz4HClKf+nFS7p/6Fi/CqyLXh81FpiGzcmuS8DGi9lUqSnZ6Es23/gv2O+1XVGfrbNmviF7CckBpavkBoIFQ=="
      },
      "runtime.osx.10.10-x64.runtime.native.System.Security.Cryptography.OpenSsl": {
        "type": "Transitive",
        "resolved": "4.3.0",
        "contentHash": "X7IdhILzr4ROXd8mI1BUCQMSHSQwelUlBjF1JyTKCjXaOGn2fB4EKBxQbCK2VjO3WaWIdlXZL3W6TiIVnrhX4g=="
      },
      "runtime.rhel.7-x64.runtime.native.System.Security.Cryptography.OpenSsl": {
        "type": "Transitive",
        "resolved": "4.3.0",
        "contentHash": "nyFNiCk/r+VOiIqreLix8yN+q3Wga9+SE8BCgkf+2BwEKiNx6DyvFjCgkfV743/grxv8jHJ8gUK4XEQw7yzRYg=="
      },
      "runtime.ubuntu.14.04-x64.runtime.native.System.Security.Cryptography.OpenSsl": {
        "type": "Transitive",
        "resolved": "4.3.0",
        "contentHash": "ytoewC6wGorL7KoCAvRfsgoJPJbNq+64k2SqW6JcOAebWsFUvCCYgfzQMrnpvPiEl4OrblUlhF2ji+Q1+SVLrQ=="
      },
      "runtime.ubuntu.16.04-x64.runtime.native.System.Security.Cryptography.OpenSsl": {
        "type": "Transitive",
        "resolved": "4.3.0",
        "contentHash": "I8bKw2I8k58Wx7fMKQJn2R8lamboCAiHfHeV/pS65ScKWMMI0+wJkLYlEKvgW1D/XvSl/221clBoR2q9QNNM7A=="
      },
      "runtime.ubuntu.16.10-x64.runtime.native.System.Security.Cryptography.OpenSsl": {
        "type": "Transitive",
        "resolved": "4.3.0",
        "contentHash": "VB5cn/7OzUfzdnC8tqAIMQciVLiq2epm2NrAm1E9OjNRyG4lVhfR61SMcLizejzQP8R8Uf/0l5qOIbUEi+RdEg=="
      },
      "runtime.unix.System.Diagnostics.Debug": {
        "type": "Transitive",
        "resolved": "4.3.0",
        "contentHash": "WV8KLRHWVUVUDduFnvGMHt0FsEt2wK6xPl1EgDKlaMx2KnZ43A/O0GzP8wIuvAC7mq4T9V1mm90r+PXkL9FPdQ==",
        "dependencies": {
          "runtime.native.System": "4.3.0"
        }
      },
      "runtime.unix.System.Private.Uri": {
        "type": "Transitive",
        "resolved": "4.3.0",
        "contentHash": "ooWzobr5RAq34r9uan1r/WPXJYG1XWy9KanrxNvEnBzbFdQbMG7Y3bVi4QxR7xZMNLOxLLTAyXvnSkfj5boZSg==",
        "dependencies": {
          "runtime.native.System": "4.3.0"
        }
      },
      "runtime.unix.System.Runtime.Extensions": {
        "type": "Transitive",
        "resolved": "4.3.0",
        "contentHash": "zQiTBVpiLftTQZW8GFsV0gjYikB1WMkEPIxF5O6RkUrSV/OgvRRTYgeFQha/0keBpuS0HYweraGRwhfhJ7dj7w==",
        "dependencies": {
          "System.Private.Uri": "4.3.0",
          "runtime.native.System": "4.3.0",
          "runtime.native.System.Security.Cryptography.OpenSsl": "4.3.0"
        }
      },
      "SkiaSharp.NativeAssets.Linux": {
        "type": "Transitive",
        "resolved": "2.88.3",
        "contentHash": "wz29evZVWRqN7WHfenFwQIgqtr8f5vHCutcl1XuhWrHTRZeaIBk7ngjhyHpjUMcQxtIEAdq34ZRvMQshsBYjqg==",
        "dependencies": {
          "SkiaSharp": "2.88.3"
        }
      },
      "SkiaSharp.NativeAssets.macOS": {
        "type": "Transitive",
        "resolved": "2.88.3",
        "contentHash": "CEbWAXMGFkPV3S1snBKK7jEG3+xud/9kmSAhu0BEUKKtlMdxx+Qal0U9bntQREM9QpqP5xLWZooodi8IlV8MEg=="
      },
      "SkiaSharp.NativeAssets.Win32": {
        "type": "Transitive",
        "resolved": "2.88.3",
        "contentHash": "MU4ASL8VAbTv5vSw1PoiWjjjpjtGhWtFYuJnrN4sNHFCePb2ohQij9JhSdqLLxk7RpRtWPdV93fbA53Pt+J0yw=="
      },
      "SQLitePCLRaw.lib.e_sqlite3": {
        "type": "Transitive",
        "resolved": "2.1.4",
        "contentHash": "2C9Q9eX7CPLveJA0rIhf9RXAvu+7nWZu1A2MdG6SD/NOu26TakGgL1nsbc0JAspGijFOo3HoN79xrx8a368fBg=="
      },
      "System.Collections": {
        "type": "Transitive",
        "resolved": "4.0.11",
        "contentHash": "YUJGz6eFKqS0V//mLt25vFGrrCvOnsXjlvFQs+KimpwNxug9x0Pzy4PlFMU3Q2IzqAa9G2L4LsK3+9vCBK7oTg==",
        "dependencies": {
          "Microsoft.NETCore.Platforms": "1.0.1",
          "Microsoft.NETCore.Targets": "1.0.1",
          "System.Runtime": "4.1.0",
          "runtime.any.System.Collections": "4.3.0"
        }
      },
      "System.Diagnostics.Debug": {
        "type": "Transitive",
        "resolved": "4.0.11",
        "contentHash": "w5U95fVKHY4G8ASs/K5iK3J5LY+/dLFd4vKejsnI/ZhBsWS9hQakfx3Zr7lRWKg4tAw9r4iktyvsTagWkqYCiw==",
        "dependencies": {
          "Microsoft.NETCore.Platforms": "1.0.1",
          "Microsoft.NETCore.Targets": "1.0.1",
          "System.Runtime": "4.1.0",
          "runtime.unix.System.Diagnostics.Debug": "4.3.0"
        }
      },
      "System.Diagnostics.Tracing": {
        "type": "Transitive",
        "resolved": "4.1.0",
        "contentHash": "vDN1PoMZCkkdNjvZLql592oYJZgS7URcJzJ7bxeBgGtx5UtR5leNm49VmfHGqIffX4FKacHbI3H6UyNSHQknBg==",
        "dependencies": {
          "Microsoft.NETCore.Platforms": "1.0.1",
          "Microsoft.NETCore.Targets": "1.0.1",
          "System.Runtime": "4.1.0",
          "runtime.any.System.Diagnostics.Tracing": "4.3.0"
        }
      },
      "System.Drawing.Common": {
        "type": "Transitive",
        "resolved": "6.0.0",
        "contentHash": "NfuoKUiP2nUWwKZN6twGqXioIe1zVD0RIj2t976A+czLHr2nY454RwwXs6JU9Htc6mwqL6Dn/nEL3dpVf2jOhg==",
        "dependencies": {
          "Microsoft.Win32.SystemEvents": "6.0.0"
        }
      },
      "System.Globalization": {
        "type": "Transitive",
        "resolved": "4.0.11",
        "contentHash": "B95h0YLEL2oSnwF/XjqSWKnwKOy/01VWkNlsCeMTFJLLabflpGV26nK164eRs5GiaRSBGpOxQ3pKoSnnyZN5pg==",
        "dependencies": {
          "Microsoft.NETCore.Platforms": "1.0.1",
          "Microsoft.NETCore.Targets": "1.0.1",
          "System.Runtime": "4.1.0",
          "runtime.any.System.Globalization": "4.3.0"
        }
      },
      "System.IO": {
        "type": "Transitive",
        "resolved": "4.1.0",
        "contentHash": "3KlTJceQc3gnGIaHZ7UBZO26SHL1SHE4ddrmiwumFnId+CEHP+O8r386tZKaE6zlk5/mF8vifMBzHj9SaXN+mQ==",
        "dependencies": {
          "Microsoft.NETCore.Platforms": "1.0.1",
          "Microsoft.NETCore.Targets": "1.0.1",
          "System.Runtime": "4.1.0",
          "System.Text.Encoding": "4.0.11",
          "System.Threading.Tasks": "4.0.11",
          "runtime.any.System.IO": "4.3.0"
        }
      },
      "System.Private.Uri": {
        "type": "Transitive",
        "resolved": "4.3.0",
        "contentHash": "I4SwANiUGho1esj4V4oSlPllXjzCZDE+5XXso2P03LW2vOda2Enzh8DWOxwN6hnrJyp314c7KuVu31QYhRzOGg==",
        "dependencies": {
          "Microsoft.NETCore.Platforms": "1.1.0",
          "Microsoft.NETCore.Targets": "1.1.0",
          "runtime.unix.System.Private.Uri": "4.3.0"
        }
      },
      "System.Reflection": {
        "type": "Transitive",
        "resolved": "4.1.0",
        "contentHash": "JCKANJ0TI7kzoQzuwB/OoJANy1Lg338B6+JVacPl4TpUwi3cReg3nMLplMq2uqYfHFQpKIlHAUVAJlImZz/4ng==",
        "dependencies": {
          "Microsoft.NETCore.Platforms": "1.0.1",
          "Microsoft.NETCore.Targets": "1.0.1",
          "System.IO": "4.1.0",
          "System.Reflection.Primitives": "4.0.1",
          "System.Runtime": "4.1.0",
          "runtime.any.System.Reflection": "4.3.0"
        }
      },
      "System.Reflection.Primitives": {
        "type": "Transitive",
        "resolved": "4.0.1",
        "contentHash": "4inTox4wTBaDhB7V3mPvp9XlCbeGYWVEM9/fXALd52vNEAVisc1BoVWQPuUuD0Ga//dNbA/WeMy9u9mzLxGTHQ==",
        "dependencies": {
          "Microsoft.NETCore.Platforms": "1.0.1",
          "Microsoft.NETCore.Targets": "1.0.1",
          "System.Runtime": "4.1.0",
          "runtime.any.System.Reflection.Primitives": "4.3.0"
        }
      },
      "System.Resources.ResourceManager": {
        "type": "Transitive",
        "resolved": "4.0.1",
        "contentHash": "TxwVeUNoTgUOdQ09gfTjvW411MF+w9MBYL7AtNVc+HtBCFlutPLhUCdZjNkjbhj3bNQWMdHboF0KIWEOjJssbA==",
        "dependencies": {
          "Microsoft.NETCore.Platforms": "1.0.1",
          "Microsoft.NETCore.Targets": "1.0.1",
          "System.Globalization": "4.0.11",
          "System.Reflection": "4.1.0",
          "System.Runtime": "4.1.0",
          "runtime.any.System.Resources.ResourceManager": "4.3.0"
        }
      },
      "System.Runtime": {
        "type": "Transitive",
        "resolved": "4.3.1",
        "contentHash": "abhfv1dTK6NXOmu4bgHIONxHyEqFjW8HwXPmpY9gmll+ix9UNo4XDcmzJn6oLooftxNssVHdJC1pGT9jkSynQg==",
        "dependencies": {
          "Microsoft.NETCore.Platforms": "1.1.1",
          "Microsoft.NETCore.Targets": "1.1.3",
          "runtime.any.System.Runtime": "4.3.0"
        }
      },
      "System.Runtime.Extensions": {
        "type": "Transitive",
        "resolved": "4.1.0",
        "contentHash": "CUOHjTT/vgP0qGW22U4/hDlOqXmcPq5YicBaXdUR2UiUoLwBT+olO6we4DVbq57jeX5uXH2uerVZhf0qGj+sVQ==",
        "dependencies": {
          "Microsoft.NETCore.Platforms": "1.0.1",
          "Microsoft.NETCore.Targets": "1.0.1",
          "System.Runtime": "4.1.0",
          "runtime.unix.System.Runtime.Extensions": "4.3.0"
        }
      },
      "System.Runtime.Handles": {
        "type": "Transitive",
        "resolved": "4.0.1",
        "contentHash": "nCJvEKguXEvk2ymk1gqj625vVnlK3/xdGzx0vOKicQkoquaTBJTP13AIYkocSUwHCLNBwUbXTqTWGDxBTWpt7g==",
        "dependencies": {
          "Microsoft.NETCore.Platforms": "1.0.1",
          "Microsoft.NETCore.Targets": "1.0.1",
          "System.Runtime": "4.1.0",
          "runtime.any.System.Runtime.Handles": "4.3.0"
        }
      },
      "System.Runtime.InteropServices": {
        "type": "Transitive",
        "resolved": "4.1.0",
        "contentHash": "16eu3kjHS633yYdkjwShDHZLRNMKVi/s0bY8ODiqJ2RfMhDMAwxZaUaWVnZ2P71kr/or+X9o/xFWtNqz8ivieQ==",
        "dependencies": {
          "Microsoft.NETCore.Platforms": "1.0.1",
          "Microsoft.NETCore.Targets": "1.0.1",
          "System.Reflection": "4.1.0",
          "System.Reflection.Primitives": "4.0.1",
          "System.Runtime": "4.1.0",
          "System.Runtime.Handles": "4.0.1",
          "runtime.any.System.Runtime.InteropServices": "4.3.0"
        }
      },
      "System.Text.Encoding": {
        "type": "Transitive",
        "resolved": "4.0.11",
        "contentHash": "U3gGeMlDZXxCEiY4DwVLSacg+DFWCvoiX+JThA/rvw37Sqrku7sEFeVBBBMBnfB6FeZHsyDx85HlKL19x0HtZA==",
        "dependencies": {
          "Microsoft.NETCore.Platforms": "1.0.1",
          "Microsoft.NETCore.Targets": "1.0.1",
          "System.Runtime": "4.1.0",
          "runtime.any.System.Text.Encoding": "4.3.0"
        }
      },
      "System.Text.Encoding.CodePages": {
        "type": "Transitive",
        "resolved": "4.5.1",
        "contentHash": "4J2JQXbftjPMppIHJ7IC+VXQ9XfEagN92vZZNoG12i+zReYlim5dMoXFC1Zzg7tsnKDM7JPo5bYfFK4Jheq44w==",
        "dependencies": {
          "Microsoft.NETCore.Platforms": "2.1.2",
          "System.Runtime.CompilerServices.Unsafe": "4.5.2"
        }
      },
      "System.Threading.Tasks": {
        "type": "Transitive",
        "resolved": "4.0.11",
        "contentHash": "k1S4Gc6IGwtHGT8188RSeGaX86Qw/wnrgNLshJvsdNUOPP9etMmo8S07c+UlOAx4K/xLuN9ivA1bD0LVurtIxQ==",
        "dependencies": {
          "Microsoft.NETCore.Platforms": "1.0.1",
          "Microsoft.NETCore.Targets": "1.0.1",
          "System.Runtime": "4.1.0",
          "runtime.any.System.Threading.Tasks": "4.3.0"
        }
      }
    },
    "net7.0/osx-x64": {
      "Avalonia.Angle.Windows.Natives": {
        "type": "Transitive",
        "resolved": "2.1.0.2023020321",
        "contentHash": "Zlkkb8ipxrxNWVPCJgMO19fpcpYPP+bpOQ+jPtCFj8v+TzVvPdnGHuyv9IMvSHhhMfEpps4m4hjaP4FORQYVAA=="
      },
      "Avalonia.Native": {
        "type": "Transitive",
<<<<<<< HEAD
        "resolved": "11.0.0-preview8",
        "contentHash": "+RWljAJRRgOt1Rz1QjMPpPnuYr5h6LV49hYcGPqHHOdiQ5bkYtCtMuCfSS6pTwPBfsrE9tcssW8B4iJst9IhXg==",
        "dependencies": {
          "Avalonia": "11.0.0-preview8"
=======
        "resolved": "0.10.21",
        "contentHash": "iJHszhoen4vVG0d9raTjtZST8IbfeA9S9N78uEZbqjUVzK8tNAJsJPFjL+I04ErEqckWg7EM9dOrG3PoMkSE7A==",
        "dependencies": {
          "Avalonia": "0.10.21"
>>>>>>> daffb544
        }
      },
      "HarfBuzzSharp.NativeAssets.Linux": {
        "type": "Transitive",
        "resolved": "2.8.2.3",
        "contentHash": "Qu1yJSHEN7PD3+fqfkaClnORWN5e2xJ2Xoziz/GUi/oBT1Z+Dp2oZeiONKP6NFltboSOBkvH90QuOA6YN/U1zg==",
        "dependencies": {
          "HarfBuzzSharp": "2.8.2.3"
        }
      },
      "HarfBuzzSharp.NativeAssets.macOS": {
        "type": "Transitive",
        "resolved": "2.8.2.3",
        "contentHash": "uwz9pB3hMuxzI/bSkjVrsOJH7Wo1L+0Md5ZmEMDM/j7xDHtR9d3mfg/CfxhMIcTiUC4JgX49FZK0y2ojgu1dww=="
      },
      "HarfBuzzSharp.NativeAssets.Win32": {
        "type": "Transitive",
        "resolved": "2.8.2.3",
        "contentHash": "Wo6QpE4+a+PFVdfIBoLkLr4wq2uC0m9TZC8FAfy4ZnLsUc10WL0Egk9EBHHhDCeokNOXDse5YtvuTYtS/rbHfg=="
      },
      "Microsoft.Win32.SystemEvents": {
        "type": "Transitive",
        "resolved": "7.0.0",
        "contentHash": "2nXPrhdAyAzir0gLl8Yy8S5Mnm/uBSQQA7jEsILOS1MTyS7DbmV1NgViMtvV1sfCD1ebITpNwb1NIinKeJgUVQ=="
      },
      "runtime.any.System.Collections": {
        "type": "Transitive",
        "resolved": "4.3.0",
        "contentHash": "23g6rqftKmovn2cLeGsuHUYm0FD7pdutb0uQMJpZ3qTvq+zHkgmt6J65VtRry4WDGYlmkMa4xDACtaQ94alNag==",
        "dependencies": {
          "System.Runtime": "4.3.0"
        }
      },
      "runtime.any.System.Diagnostics.Tracing": {
        "type": "Transitive",
        "resolved": "4.3.0",
        "contentHash": "1lpifymjGDzoYIaam6/Hyqf8GhBI3xXYLK2TgEvTtuZMorG3Kb9QnMTIKhLjJYXIiu1JvxjngHvtVFQQlpQ3HQ=="
      },
      "runtime.any.System.Globalization": {
        "type": "Transitive",
        "resolved": "4.3.0",
        "contentHash": "sMDBnad4rp4t7GY442Jux0MCUuKL4otn5BK6Ni0ARTXTSpRNBzZ7hpMfKSvnVSED5kYJm96YOWsqV0JH0d2uuw=="
      },
      "runtime.any.System.IO": {
        "type": "Transitive",
        "resolved": "4.3.0",
        "contentHash": "SDZ5AD1DtyRoxYtEcqQ3HDlcrorMYXZeCt7ZhG9US9I5Vva+gpIWDGMkcwa5XiKL0ceQKRZIX2x0XEjLX7PDzQ=="
      },
      "runtime.any.System.Reflection": {
        "type": "Transitive",
        "resolved": "4.3.0",
        "contentHash": "hLC3A3rI8jipR5d9k7+f0MgRCW6texsAp0MWkN/ci18FMtQ9KH7E2vDn/DH2LkxsszlpJpOn9qy6Z6/69rH6eQ=="
      },
      "runtime.any.System.Reflection.Primitives": {
        "type": "Transitive",
        "resolved": "4.3.0",
        "contentHash": "Nrm1p3armp6TTf2xuvaa+jGTTmncALWFq22CpmwRvhDf6dE9ZmH40EbOswD4GnFLrMRS0Ki6Kx5aUPmKK/hZBg=="
      },
      "runtime.any.System.Resources.ResourceManager": {
        "type": "Transitive",
        "resolved": "4.3.0",
        "contentHash": "Lxb89SMvf8w9p9+keBLyL6H6x/TEmc6QVsIIA0T36IuyOY3kNvIdyGddA2qt35cRamzxF8K5p0Opq4G4HjNbhQ=="
      },
      "runtime.any.System.Runtime": {
        "type": "Transitive",
        "resolved": "4.3.0",
        "contentHash": "fRS7zJgaG9NkifaAxGGclDDoRn9HC7hXACl52Or06a/fxdzDajWb5wov3c6a+gVSlekRoexfjwQSK9sh5um5LQ==",
        "dependencies": {
          "System.Private.Uri": "4.3.0"
        }
      },
      "runtime.any.System.Runtime.Handles": {
        "type": "Transitive",
        "resolved": "4.3.0",
        "contentHash": "GG84X6vufoEzqx8PbeBKheE4srOhimv+yLtGb/JkR3Y2FmoqmueLNFU4Xx8Y67plFpltQSdK74x0qlEhIpv/CQ=="
      },
      "runtime.any.System.Runtime.InteropServices": {
        "type": "Transitive",
        "resolved": "4.3.0",
        "contentHash": "lBoFeQfxe/4eqjPi46E0LU/YaCMdNkQ8B4MZu/mkzdIAZh8RQ1NYZSj0egrQKdgdvlPFtP4STtob40r4o2DBAw=="
      },
      "runtime.any.System.Text.Encoding": {
        "type": "Transitive",
        "resolved": "4.3.0",
        "contentHash": "+ihI5VaXFCMVPJNstG4O4eo1CfbrByLxRrQQTqOTp1ttK0kUKDqOdBSTaCB2IBk/QtjDrs6+x4xuezyMXdm0HQ=="
      },
      "runtime.any.System.Threading.Tasks": {
        "type": "Transitive",
        "resolved": "4.3.0",
        "contentHash": "OhBAVBQG5kFj1S+hCEQ3TUHBAEtZ3fbEMgZMRNdN8A0Pj4x+5nTELEqL59DU0TjKVE6II3dqKw4Dklb3szT65w=="
      },
      "runtime.debian.8-x64.runtime.native.System.Security.Cryptography.OpenSsl": {
        "type": "Transitive",
        "resolved": "4.3.0",
        "contentHash": "HdSSp5MnJSsg08KMfZThpuLPJpPwE5hBXvHwoKWosyHHfe8Mh5WKT0ylEOf6yNzX6Ngjxe4Whkafh5q7Ymac4Q=="
      },
      "runtime.fedora.23-x64.runtime.native.System.Security.Cryptography.OpenSsl": {
        "type": "Transitive",
        "resolved": "4.3.0",
        "contentHash": "+yH1a49wJMy8Zt4yx5RhJrxO/DBDByAiCzNwiETI+1S4mPdCu0OY4djdciC7Vssk0l22wQaDLrXxXkp+3+7bVA=="
      },
      "runtime.fedora.24-x64.runtime.native.System.Security.Cryptography.OpenSsl": {
        "type": "Transitive",
        "resolved": "4.3.0",
        "contentHash": "c3YNH1GQJbfIPJeCnr4avseugSqPrxwIqzthYyZDN6EuOyNOzq+y2KSUfRcXauya1sF4foESTgwM5e1A8arAKw=="
      },
      "runtime.native.System": {
        "type": "Transitive",
        "resolved": "4.3.0",
        "contentHash": "c/qWt2LieNZIj1jGnVNsE2Kl23Ya2aSTBuXMD6V7k9KWr6l16Tqdwq+hJScEpWER9753NWC8h96PaVNY5Ld7Jw==",
        "dependencies": {
          "Microsoft.NETCore.Platforms": "1.1.0",
          "Microsoft.NETCore.Targets": "1.1.0"
        }
      },
      "runtime.native.System.Security.Cryptography.OpenSsl": {
        "type": "Transitive",
        "resolved": "4.3.0",
        "contentHash": "NS1U+700m4KFRHR5o4vo9DSlTmlCKu/u7dtE5sUHVIPB+xpXxYQvgBgA6wEIeCz6Yfn0Z52/72WYsToCEPJnrw==",
        "dependencies": {
          "runtime.debian.8-x64.runtime.native.System.Security.Cryptography.OpenSsl": "4.3.0",
          "runtime.fedora.23-x64.runtime.native.System.Security.Cryptography.OpenSsl": "4.3.0",
          "runtime.fedora.24-x64.runtime.native.System.Security.Cryptography.OpenSsl": "4.3.0",
          "runtime.opensuse.13.2-x64.runtime.native.System.Security.Cryptography.OpenSsl": "4.3.0",
          "runtime.opensuse.42.1-x64.runtime.native.System.Security.Cryptography.OpenSsl": "4.3.0",
          "runtime.osx.10.10-x64.runtime.native.System.Security.Cryptography.OpenSsl": "4.3.0",
          "runtime.rhel.7-x64.runtime.native.System.Security.Cryptography.OpenSsl": "4.3.0",
          "runtime.ubuntu.14.04-x64.runtime.native.System.Security.Cryptography.OpenSsl": "4.3.0",
          "runtime.ubuntu.16.04-x64.runtime.native.System.Security.Cryptography.OpenSsl": "4.3.0",
          "runtime.ubuntu.16.10-x64.runtime.native.System.Security.Cryptography.OpenSsl": "4.3.0"
        }
      },
      "runtime.opensuse.13.2-x64.runtime.native.System.Security.Cryptography.OpenSsl": {
        "type": "Transitive",
        "resolved": "4.3.0",
        "contentHash": "b3pthNgxxFcD+Pc0WSEoC0+md3MyhRS6aCEeenvNE3Fdw1HyJ18ZhRFVJJzIeR/O/jpxPboB805Ho0T3Ul7w8A=="
      },
      "runtime.opensuse.42.1-x64.runtime.native.System.Security.Cryptography.OpenSsl": {
        "type": "Transitive",
        "resolved": "4.3.0",
        "contentHash": "KeLz4HClKf+nFS7p/6Fi/CqyLXh81FpiGzcmuS8DGi9lUqSnZ6Es23/gv2O+1XVGfrbNmviF7CckBpavkBoIFQ=="
      },
      "runtime.osx.10.10-x64.runtime.native.System.Security.Cryptography.OpenSsl": {
        "type": "Transitive",
        "resolved": "4.3.0",
        "contentHash": "X7IdhILzr4ROXd8mI1BUCQMSHSQwelUlBjF1JyTKCjXaOGn2fB4EKBxQbCK2VjO3WaWIdlXZL3W6TiIVnrhX4g=="
      },
      "runtime.rhel.7-x64.runtime.native.System.Security.Cryptography.OpenSsl": {
        "type": "Transitive",
        "resolved": "4.3.0",
        "contentHash": "nyFNiCk/r+VOiIqreLix8yN+q3Wga9+SE8BCgkf+2BwEKiNx6DyvFjCgkfV743/grxv8jHJ8gUK4XEQw7yzRYg=="
      },
      "runtime.ubuntu.14.04-x64.runtime.native.System.Security.Cryptography.OpenSsl": {
        "type": "Transitive",
        "resolved": "4.3.0",
        "contentHash": "ytoewC6wGorL7KoCAvRfsgoJPJbNq+64k2SqW6JcOAebWsFUvCCYgfzQMrnpvPiEl4OrblUlhF2ji+Q1+SVLrQ=="
      },
      "runtime.ubuntu.16.04-x64.runtime.native.System.Security.Cryptography.OpenSsl": {
        "type": "Transitive",
        "resolved": "4.3.0",
        "contentHash": "I8bKw2I8k58Wx7fMKQJn2R8lamboCAiHfHeV/pS65ScKWMMI0+wJkLYlEKvgW1D/XvSl/221clBoR2q9QNNM7A=="
      },
      "runtime.ubuntu.16.10-x64.runtime.native.System.Security.Cryptography.OpenSsl": {
        "type": "Transitive",
        "resolved": "4.3.0",
        "contentHash": "VB5cn/7OzUfzdnC8tqAIMQciVLiq2epm2NrAm1E9OjNRyG4lVhfR61SMcLizejzQP8R8Uf/0l5qOIbUEi+RdEg=="
      },
      "runtime.unix.System.Diagnostics.Debug": {
        "type": "Transitive",
        "resolved": "4.3.0",
        "contentHash": "WV8KLRHWVUVUDduFnvGMHt0FsEt2wK6xPl1EgDKlaMx2KnZ43A/O0GzP8wIuvAC7mq4T9V1mm90r+PXkL9FPdQ==",
        "dependencies": {
          "runtime.native.System": "4.3.0"
        }
      },
      "runtime.unix.System.Private.Uri": {
        "type": "Transitive",
        "resolved": "4.3.0",
        "contentHash": "ooWzobr5RAq34r9uan1r/WPXJYG1XWy9KanrxNvEnBzbFdQbMG7Y3bVi4QxR7xZMNLOxLLTAyXvnSkfj5boZSg==",
        "dependencies": {
          "runtime.native.System": "4.3.0"
        }
      },
      "runtime.unix.System.Runtime.Extensions": {
        "type": "Transitive",
        "resolved": "4.3.0",
        "contentHash": "zQiTBVpiLftTQZW8GFsV0gjYikB1WMkEPIxF5O6RkUrSV/OgvRRTYgeFQha/0keBpuS0HYweraGRwhfhJ7dj7w==",
        "dependencies": {
          "System.Private.Uri": "4.3.0",
          "runtime.native.System": "4.3.0",
          "runtime.native.System.Security.Cryptography.OpenSsl": "4.3.0"
        }
      },
      "SkiaSharp.NativeAssets.Linux": {
        "type": "Transitive",
        "resolved": "2.88.3",
        "contentHash": "wz29evZVWRqN7WHfenFwQIgqtr8f5vHCutcl1XuhWrHTRZeaIBk7ngjhyHpjUMcQxtIEAdq34ZRvMQshsBYjqg==",
        "dependencies": {
          "SkiaSharp": "2.88.3"
        }
      },
      "SkiaSharp.NativeAssets.macOS": {
        "type": "Transitive",
        "resolved": "2.88.3",
        "contentHash": "CEbWAXMGFkPV3S1snBKK7jEG3+xud/9kmSAhu0BEUKKtlMdxx+Qal0U9bntQREM9QpqP5xLWZooodi8IlV8MEg=="
      },
      "SkiaSharp.NativeAssets.Win32": {
        "type": "Transitive",
        "resolved": "2.88.3",
        "contentHash": "MU4ASL8VAbTv5vSw1PoiWjjjpjtGhWtFYuJnrN4sNHFCePb2ohQij9JhSdqLLxk7RpRtWPdV93fbA53Pt+J0yw=="
      },
      "SQLitePCLRaw.lib.e_sqlite3": {
        "type": "Transitive",
        "resolved": "2.1.4",
        "contentHash": "2C9Q9eX7CPLveJA0rIhf9RXAvu+7nWZu1A2MdG6SD/NOu26TakGgL1nsbc0JAspGijFOo3HoN79xrx8a368fBg=="
      },
      "System.Collections": {
        "type": "Transitive",
        "resolved": "4.0.11",
        "contentHash": "YUJGz6eFKqS0V//mLt25vFGrrCvOnsXjlvFQs+KimpwNxug9x0Pzy4PlFMU3Q2IzqAa9G2L4LsK3+9vCBK7oTg==",
        "dependencies": {
          "Microsoft.NETCore.Platforms": "1.0.1",
          "Microsoft.NETCore.Targets": "1.0.1",
          "System.Runtime": "4.1.0",
          "runtime.any.System.Collections": "4.3.0"
        }
      },
      "System.Diagnostics.Debug": {
        "type": "Transitive",
        "resolved": "4.0.11",
        "contentHash": "w5U95fVKHY4G8ASs/K5iK3J5LY+/dLFd4vKejsnI/ZhBsWS9hQakfx3Zr7lRWKg4tAw9r4iktyvsTagWkqYCiw==",
        "dependencies": {
          "Microsoft.NETCore.Platforms": "1.0.1",
          "Microsoft.NETCore.Targets": "1.0.1",
          "System.Runtime": "4.1.0",
          "runtime.unix.System.Diagnostics.Debug": "4.3.0"
        }
      },
      "System.Diagnostics.Tracing": {
        "type": "Transitive",
        "resolved": "4.1.0",
        "contentHash": "vDN1PoMZCkkdNjvZLql592oYJZgS7URcJzJ7bxeBgGtx5UtR5leNm49VmfHGqIffX4FKacHbI3H6UyNSHQknBg==",
        "dependencies": {
          "Microsoft.NETCore.Platforms": "1.0.1",
          "Microsoft.NETCore.Targets": "1.0.1",
          "System.Runtime": "4.1.0",
          "runtime.any.System.Diagnostics.Tracing": "4.3.0"
        }
      },
      "System.Drawing.Common": {
        "type": "Transitive",
        "resolved": "6.0.0",
        "contentHash": "NfuoKUiP2nUWwKZN6twGqXioIe1zVD0RIj2t976A+czLHr2nY454RwwXs6JU9Htc6mwqL6Dn/nEL3dpVf2jOhg==",
        "dependencies": {
          "Microsoft.Win32.SystemEvents": "6.0.0"
        }
      },
      "System.Globalization": {
        "type": "Transitive",
        "resolved": "4.0.11",
        "contentHash": "B95h0YLEL2oSnwF/XjqSWKnwKOy/01VWkNlsCeMTFJLLabflpGV26nK164eRs5GiaRSBGpOxQ3pKoSnnyZN5pg==",
        "dependencies": {
          "Microsoft.NETCore.Platforms": "1.0.1",
          "Microsoft.NETCore.Targets": "1.0.1",
          "System.Runtime": "4.1.0",
          "runtime.any.System.Globalization": "4.3.0"
        }
      },
      "System.IO": {
        "type": "Transitive",
        "resolved": "4.1.0",
        "contentHash": "3KlTJceQc3gnGIaHZ7UBZO26SHL1SHE4ddrmiwumFnId+CEHP+O8r386tZKaE6zlk5/mF8vifMBzHj9SaXN+mQ==",
        "dependencies": {
          "Microsoft.NETCore.Platforms": "1.0.1",
          "Microsoft.NETCore.Targets": "1.0.1",
          "System.Runtime": "4.1.0",
          "System.Text.Encoding": "4.0.11",
          "System.Threading.Tasks": "4.0.11",
          "runtime.any.System.IO": "4.3.0"
        }
      },
      "System.Private.Uri": {
        "type": "Transitive",
        "resolved": "4.3.0",
        "contentHash": "I4SwANiUGho1esj4V4oSlPllXjzCZDE+5XXso2P03LW2vOda2Enzh8DWOxwN6hnrJyp314c7KuVu31QYhRzOGg==",
        "dependencies": {
          "Microsoft.NETCore.Platforms": "1.1.0",
          "Microsoft.NETCore.Targets": "1.1.0",
          "runtime.unix.System.Private.Uri": "4.3.0"
        }
      },
      "System.Reflection": {
        "type": "Transitive",
        "resolved": "4.1.0",
        "contentHash": "JCKANJ0TI7kzoQzuwB/OoJANy1Lg338B6+JVacPl4TpUwi3cReg3nMLplMq2uqYfHFQpKIlHAUVAJlImZz/4ng==",
        "dependencies": {
          "Microsoft.NETCore.Platforms": "1.0.1",
          "Microsoft.NETCore.Targets": "1.0.1",
          "System.IO": "4.1.0",
          "System.Reflection.Primitives": "4.0.1",
          "System.Runtime": "4.1.0",
          "runtime.any.System.Reflection": "4.3.0"
        }
      },
      "System.Reflection.Primitives": {
        "type": "Transitive",
        "resolved": "4.0.1",
        "contentHash": "4inTox4wTBaDhB7V3mPvp9XlCbeGYWVEM9/fXALd52vNEAVisc1BoVWQPuUuD0Ga//dNbA/WeMy9u9mzLxGTHQ==",
        "dependencies": {
          "Microsoft.NETCore.Platforms": "1.0.1",
          "Microsoft.NETCore.Targets": "1.0.1",
          "System.Runtime": "4.1.0",
          "runtime.any.System.Reflection.Primitives": "4.3.0"
        }
      },
      "System.Resources.ResourceManager": {
        "type": "Transitive",
        "resolved": "4.0.1",
        "contentHash": "TxwVeUNoTgUOdQ09gfTjvW411MF+w9MBYL7AtNVc+HtBCFlutPLhUCdZjNkjbhj3bNQWMdHboF0KIWEOjJssbA==",
        "dependencies": {
          "Microsoft.NETCore.Platforms": "1.0.1",
          "Microsoft.NETCore.Targets": "1.0.1",
          "System.Globalization": "4.0.11",
          "System.Reflection": "4.1.0",
          "System.Runtime": "4.1.0",
          "runtime.any.System.Resources.ResourceManager": "4.3.0"
        }
      },
      "System.Runtime": {
        "type": "Transitive",
        "resolved": "4.3.1",
        "contentHash": "abhfv1dTK6NXOmu4bgHIONxHyEqFjW8HwXPmpY9gmll+ix9UNo4XDcmzJn6oLooftxNssVHdJC1pGT9jkSynQg==",
        "dependencies": {
          "Microsoft.NETCore.Platforms": "1.1.1",
          "Microsoft.NETCore.Targets": "1.1.3",
          "runtime.any.System.Runtime": "4.3.0"
        }
      },
      "System.Runtime.Extensions": {
        "type": "Transitive",
        "resolved": "4.1.0",
        "contentHash": "CUOHjTT/vgP0qGW22U4/hDlOqXmcPq5YicBaXdUR2UiUoLwBT+olO6we4DVbq57jeX5uXH2uerVZhf0qGj+sVQ==",
        "dependencies": {
          "Microsoft.NETCore.Platforms": "1.0.1",
          "Microsoft.NETCore.Targets": "1.0.1",
          "System.Runtime": "4.1.0",
          "runtime.unix.System.Runtime.Extensions": "4.3.0"
        }
      },
      "System.Runtime.Handles": {
        "type": "Transitive",
        "resolved": "4.0.1",
        "contentHash": "nCJvEKguXEvk2ymk1gqj625vVnlK3/xdGzx0vOKicQkoquaTBJTP13AIYkocSUwHCLNBwUbXTqTWGDxBTWpt7g==",
        "dependencies": {
          "Microsoft.NETCore.Platforms": "1.0.1",
          "Microsoft.NETCore.Targets": "1.0.1",
          "System.Runtime": "4.1.0",
          "runtime.any.System.Runtime.Handles": "4.3.0"
        }
      },
      "System.Runtime.InteropServices": {
        "type": "Transitive",
        "resolved": "4.1.0",
        "contentHash": "16eu3kjHS633yYdkjwShDHZLRNMKVi/s0bY8ODiqJ2RfMhDMAwxZaUaWVnZ2P71kr/or+X9o/xFWtNqz8ivieQ==",
        "dependencies": {
          "Microsoft.NETCore.Platforms": "1.0.1",
          "Microsoft.NETCore.Targets": "1.0.1",
          "System.Reflection": "4.1.0",
          "System.Reflection.Primitives": "4.0.1",
          "System.Runtime": "4.1.0",
          "System.Runtime.Handles": "4.0.1",
          "runtime.any.System.Runtime.InteropServices": "4.3.0"
        }
      },
      "System.Text.Encoding": {
        "type": "Transitive",
        "resolved": "4.0.11",
        "contentHash": "U3gGeMlDZXxCEiY4DwVLSacg+DFWCvoiX+JThA/rvw37Sqrku7sEFeVBBBMBnfB6FeZHsyDx85HlKL19x0HtZA==",
        "dependencies": {
          "Microsoft.NETCore.Platforms": "1.0.1",
          "Microsoft.NETCore.Targets": "1.0.1",
          "System.Runtime": "4.1.0",
          "runtime.any.System.Text.Encoding": "4.3.0"
        }
      },
      "System.Text.Encoding.CodePages": {
        "type": "Transitive",
        "resolved": "4.5.1",
        "contentHash": "4J2JQXbftjPMppIHJ7IC+VXQ9XfEagN92vZZNoG12i+zReYlim5dMoXFC1Zzg7tsnKDM7JPo5bYfFK4Jheq44w==",
        "dependencies": {
          "Microsoft.NETCore.Platforms": "2.1.2",
          "System.Runtime.CompilerServices.Unsafe": "4.5.2"
        }
      },
      "System.Threading.Tasks": {
        "type": "Transitive",
        "resolved": "4.0.11",
        "contentHash": "k1S4Gc6IGwtHGT8188RSeGaX86Qw/wnrgNLshJvsdNUOPP9etMmo8S07c+UlOAx4K/xLuN9ivA1bD0LVurtIxQ==",
        "dependencies": {
          "Microsoft.NETCore.Platforms": "1.0.1",
          "Microsoft.NETCore.Targets": "1.0.1",
          "System.Runtime": "4.1.0",
          "runtime.any.System.Threading.Tasks": "4.3.0"
        }
      }
    },
    "net7.0/win7-x64": {
      "Avalonia.Angle.Windows.Natives": {
        "type": "Transitive",
        "resolved": "2.1.0.2023020321",
        "contentHash": "Zlkkb8ipxrxNWVPCJgMO19fpcpYPP+bpOQ+jPtCFj8v+TzVvPdnGHuyv9IMvSHhhMfEpps4m4hjaP4FORQYVAA=="
      },
      "Avalonia.Native": {
        "type": "Transitive",
<<<<<<< HEAD
        "resolved": "11.0.0-preview8",
        "contentHash": "+RWljAJRRgOt1Rz1QjMPpPnuYr5h6LV49hYcGPqHHOdiQ5bkYtCtMuCfSS6pTwPBfsrE9tcssW8B4iJst9IhXg==",
        "dependencies": {
          "Avalonia": "11.0.0-preview8"
=======
        "resolved": "0.10.21",
        "contentHash": "iJHszhoen4vVG0d9raTjtZST8IbfeA9S9N78uEZbqjUVzK8tNAJsJPFjL+I04ErEqckWg7EM9dOrG3PoMkSE7A==",
        "dependencies": {
          "Avalonia": "0.10.21"
>>>>>>> daffb544
        }
      },
      "HarfBuzzSharp.NativeAssets.Linux": {
        "type": "Transitive",
        "resolved": "2.8.2.3",
        "contentHash": "Qu1yJSHEN7PD3+fqfkaClnORWN5e2xJ2Xoziz/GUi/oBT1Z+Dp2oZeiONKP6NFltboSOBkvH90QuOA6YN/U1zg==",
        "dependencies": {
          "HarfBuzzSharp": "2.8.2.3"
        }
      },
      "HarfBuzzSharp.NativeAssets.macOS": {
        "type": "Transitive",
        "resolved": "2.8.2.3",
        "contentHash": "uwz9pB3hMuxzI/bSkjVrsOJH7Wo1L+0Md5ZmEMDM/j7xDHtR9d3mfg/CfxhMIcTiUC4JgX49FZK0y2ojgu1dww=="
      },
      "HarfBuzzSharp.NativeAssets.Win32": {
        "type": "Transitive",
        "resolved": "2.8.2.3",
        "contentHash": "Wo6QpE4+a+PFVdfIBoLkLr4wq2uC0m9TZC8FAfy4ZnLsUc10WL0Egk9EBHHhDCeokNOXDse5YtvuTYtS/rbHfg=="
      },
      "Microsoft.Win32.SystemEvents": {
        "type": "Transitive",
        "resolved": "7.0.0",
        "contentHash": "2nXPrhdAyAzir0gLl8Yy8S5Mnm/uBSQQA7jEsILOS1MTyS7DbmV1NgViMtvV1sfCD1ebITpNwb1NIinKeJgUVQ=="
      },
      "runtime.any.System.Collections": {
        "type": "Transitive",
        "resolved": "4.3.0",
        "contentHash": "23g6rqftKmovn2cLeGsuHUYm0FD7pdutb0uQMJpZ3qTvq+zHkgmt6J65VtRry4WDGYlmkMa4xDACtaQ94alNag==",
        "dependencies": {
          "System.Runtime": "4.3.0"
        }
      },
      "runtime.any.System.Diagnostics.Tracing": {
        "type": "Transitive",
        "resolved": "4.3.0",
        "contentHash": "1lpifymjGDzoYIaam6/Hyqf8GhBI3xXYLK2TgEvTtuZMorG3Kb9QnMTIKhLjJYXIiu1JvxjngHvtVFQQlpQ3HQ=="
      },
      "runtime.any.System.Globalization": {
        "type": "Transitive",
        "resolved": "4.3.0",
        "contentHash": "sMDBnad4rp4t7GY442Jux0MCUuKL4otn5BK6Ni0ARTXTSpRNBzZ7hpMfKSvnVSED5kYJm96YOWsqV0JH0d2uuw=="
      },
      "runtime.any.System.IO": {
        "type": "Transitive",
        "resolved": "4.3.0",
        "contentHash": "SDZ5AD1DtyRoxYtEcqQ3HDlcrorMYXZeCt7ZhG9US9I5Vva+gpIWDGMkcwa5XiKL0ceQKRZIX2x0XEjLX7PDzQ=="
      },
      "runtime.any.System.Reflection": {
        "type": "Transitive",
        "resolved": "4.3.0",
        "contentHash": "hLC3A3rI8jipR5d9k7+f0MgRCW6texsAp0MWkN/ci18FMtQ9KH7E2vDn/DH2LkxsszlpJpOn9qy6Z6/69rH6eQ=="
      },
      "runtime.any.System.Reflection.Primitives": {
        "type": "Transitive",
        "resolved": "4.3.0",
        "contentHash": "Nrm1p3armp6TTf2xuvaa+jGTTmncALWFq22CpmwRvhDf6dE9ZmH40EbOswD4GnFLrMRS0Ki6Kx5aUPmKK/hZBg=="
      },
      "runtime.any.System.Resources.ResourceManager": {
        "type": "Transitive",
        "resolved": "4.3.0",
        "contentHash": "Lxb89SMvf8w9p9+keBLyL6H6x/TEmc6QVsIIA0T36IuyOY3kNvIdyGddA2qt35cRamzxF8K5p0Opq4G4HjNbhQ=="
      },
      "runtime.any.System.Runtime": {
        "type": "Transitive",
        "resolved": "4.3.0",
        "contentHash": "fRS7zJgaG9NkifaAxGGclDDoRn9HC7hXACl52Or06a/fxdzDajWb5wov3c6a+gVSlekRoexfjwQSK9sh5um5LQ==",
        "dependencies": {
          "System.Private.Uri": "4.3.0"
        }
      },
      "runtime.any.System.Runtime.Handles": {
        "type": "Transitive",
        "resolved": "4.3.0",
        "contentHash": "GG84X6vufoEzqx8PbeBKheE4srOhimv+yLtGb/JkR3Y2FmoqmueLNFU4Xx8Y67plFpltQSdK74x0qlEhIpv/CQ=="
      },
      "runtime.any.System.Runtime.InteropServices": {
        "type": "Transitive",
        "resolved": "4.3.0",
        "contentHash": "lBoFeQfxe/4eqjPi46E0LU/YaCMdNkQ8B4MZu/mkzdIAZh8RQ1NYZSj0egrQKdgdvlPFtP4STtob40r4o2DBAw=="
      },
      "runtime.any.System.Text.Encoding": {
        "type": "Transitive",
        "resolved": "4.3.0",
        "contentHash": "+ihI5VaXFCMVPJNstG4O4eo1CfbrByLxRrQQTqOTp1ttK0kUKDqOdBSTaCB2IBk/QtjDrs6+x4xuezyMXdm0HQ=="
      },
      "runtime.any.System.Threading.Tasks": {
        "type": "Transitive",
        "resolved": "4.3.0",
        "contentHash": "OhBAVBQG5kFj1S+hCEQ3TUHBAEtZ3fbEMgZMRNdN8A0Pj4x+5nTELEqL59DU0TjKVE6II3dqKw4Dklb3szT65w=="
      },
      "runtime.win.System.Diagnostics.Debug": {
        "type": "Transitive",
        "resolved": "4.3.0",
        "contentHash": "hHHP0WCStene2jjeYcuDkETozUYF/3sHVRHAEOgS3L15hlip24ssqCTnJC28Z03Wpo078oMcJd0H4egD2aJI8g=="
      },
      "runtime.win.System.Runtime.Extensions": {
        "type": "Transitive",
        "resolved": "4.3.0",
        "contentHash": "RkgHVhUPvzZxuUubiZe8yr/6CypRVXj0VBzaR8hsqQ8f+rUo7e4PWrHTLOCjd8fBMGWCrY//fi7Ku3qXD7oHRw==",
        "dependencies": {
          "System.Private.Uri": "4.3.0"
        }
      },
      "runtime.win7.System.Private.Uri": {
        "type": "Transitive",
        "resolved": "4.3.0",
        "contentHash": "Q+IBgaPYicSQs2tBlmXqbS25c/JLIthWrgrpMwxKSOobW/OqIMVFruUGfuaz4QABVzV8iKdCAbN7APY7Tclbnw=="
      },
      "SkiaSharp.NativeAssets.Linux": {
        "type": "Transitive",
        "resolved": "2.88.3",
        "contentHash": "wz29evZVWRqN7WHfenFwQIgqtr8f5vHCutcl1XuhWrHTRZeaIBk7ngjhyHpjUMcQxtIEAdq34ZRvMQshsBYjqg==",
        "dependencies": {
          "SkiaSharp": "2.88.3"
        }
      },
      "SkiaSharp.NativeAssets.macOS": {
        "type": "Transitive",
        "resolved": "2.88.3",
        "contentHash": "CEbWAXMGFkPV3S1snBKK7jEG3+xud/9kmSAhu0BEUKKtlMdxx+Qal0U9bntQREM9QpqP5xLWZooodi8IlV8MEg=="
      },
      "SkiaSharp.NativeAssets.Win32": {
        "type": "Transitive",
        "resolved": "2.88.3",
        "contentHash": "MU4ASL8VAbTv5vSw1PoiWjjjpjtGhWtFYuJnrN4sNHFCePb2ohQij9JhSdqLLxk7RpRtWPdV93fbA53Pt+J0yw=="
      },
      "SQLitePCLRaw.lib.e_sqlite3": {
        "type": "Transitive",
        "resolved": "2.1.4",
        "contentHash": "2C9Q9eX7CPLveJA0rIhf9RXAvu+7nWZu1A2MdG6SD/NOu26TakGgL1nsbc0JAspGijFOo3HoN79xrx8a368fBg=="
      },
      "System.Collections": {
        "type": "Transitive",
        "resolved": "4.0.11",
        "contentHash": "YUJGz6eFKqS0V//mLt25vFGrrCvOnsXjlvFQs+KimpwNxug9x0Pzy4PlFMU3Q2IzqAa9G2L4LsK3+9vCBK7oTg==",
        "dependencies": {
          "Microsoft.NETCore.Platforms": "1.0.1",
          "Microsoft.NETCore.Targets": "1.0.1",
          "System.Runtime": "4.1.0",
          "runtime.any.System.Collections": "4.3.0"
        }
      },
      "System.Diagnostics.Debug": {
        "type": "Transitive",
        "resolved": "4.0.11",
        "contentHash": "w5U95fVKHY4G8ASs/K5iK3J5LY+/dLFd4vKejsnI/ZhBsWS9hQakfx3Zr7lRWKg4tAw9r4iktyvsTagWkqYCiw==",
        "dependencies": {
          "Microsoft.NETCore.Platforms": "1.0.1",
          "Microsoft.NETCore.Targets": "1.0.1",
          "System.Runtime": "4.1.0",
          "runtime.win.System.Diagnostics.Debug": "4.3.0"
        }
      },
      "System.Diagnostics.Tracing": {
        "type": "Transitive",
        "resolved": "4.1.0",
        "contentHash": "vDN1PoMZCkkdNjvZLql592oYJZgS7URcJzJ7bxeBgGtx5UtR5leNm49VmfHGqIffX4FKacHbI3H6UyNSHQknBg==",
        "dependencies": {
          "Microsoft.NETCore.Platforms": "1.0.1",
          "Microsoft.NETCore.Targets": "1.0.1",
          "System.Runtime": "4.1.0",
          "runtime.any.System.Diagnostics.Tracing": "4.3.0"
        }
      },
      "System.Drawing.Common": {
        "type": "Transitive",
        "resolved": "6.0.0",
        "contentHash": "NfuoKUiP2nUWwKZN6twGqXioIe1zVD0RIj2t976A+czLHr2nY454RwwXs6JU9Htc6mwqL6Dn/nEL3dpVf2jOhg==",
        "dependencies": {
          "Microsoft.Win32.SystemEvents": "6.0.0"
        }
      },
      "System.Globalization": {
        "type": "Transitive",
        "resolved": "4.0.11",
        "contentHash": "B95h0YLEL2oSnwF/XjqSWKnwKOy/01VWkNlsCeMTFJLLabflpGV26nK164eRs5GiaRSBGpOxQ3pKoSnnyZN5pg==",
        "dependencies": {
          "Microsoft.NETCore.Platforms": "1.0.1",
          "Microsoft.NETCore.Targets": "1.0.1",
          "System.Runtime": "4.1.0",
          "runtime.any.System.Globalization": "4.3.0"
        }
      },
      "System.IO": {
        "type": "Transitive",
        "resolved": "4.1.0",
        "contentHash": "3KlTJceQc3gnGIaHZ7UBZO26SHL1SHE4ddrmiwumFnId+CEHP+O8r386tZKaE6zlk5/mF8vifMBzHj9SaXN+mQ==",
        "dependencies": {
          "Microsoft.NETCore.Platforms": "1.0.1",
          "Microsoft.NETCore.Targets": "1.0.1",
          "System.Runtime": "4.1.0",
          "System.Text.Encoding": "4.0.11",
          "System.Threading.Tasks": "4.0.11",
          "runtime.any.System.IO": "4.3.0"
        }
      },
      "System.Private.Uri": {
        "type": "Transitive",
        "resolved": "4.3.0",
        "contentHash": "I4SwANiUGho1esj4V4oSlPllXjzCZDE+5XXso2P03LW2vOda2Enzh8DWOxwN6hnrJyp314c7KuVu31QYhRzOGg==",
        "dependencies": {
          "Microsoft.NETCore.Platforms": "1.1.0",
          "Microsoft.NETCore.Targets": "1.1.0",
          "runtime.win7.System.Private.Uri": "4.3.0"
        }
      },
      "System.Reflection": {
        "type": "Transitive",
        "resolved": "4.1.0",
        "contentHash": "JCKANJ0TI7kzoQzuwB/OoJANy1Lg338B6+JVacPl4TpUwi3cReg3nMLplMq2uqYfHFQpKIlHAUVAJlImZz/4ng==",
        "dependencies": {
          "Microsoft.NETCore.Platforms": "1.0.1",
          "Microsoft.NETCore.Targets": "1.0.1",
          "System.IO": "4.1.0",
          "System.Reflection.Primitives": "4.0.1",
          "System.Runtime": "4.1.0",
          "runtime.any.System.Reflection": "4.3.0"
        }
      },
      "System.Reflection.Primitives": {
        "type": "Transitive",
        "resolved": "4.0.1",
        "contentHash": "4inTox4wTBaDhB7V3mPvp9XlCbeGYWVEM9/fXALd52vNEAVisc1BoVWQPuUuD0Ga//dNbA/WeMy9u9mzLxGTHQ==",
        "dependencies": {
          "Microsoft.NETCore.Platforms": "1.0.1",
          "Microsoft.NETCore.Targets": "1.0.1",
          "System.Runtime": "4.1.0",
          "runtime.any.System.Reflection.Primitives": "4.3.0"
        }
      },
      "System.Resources.ResourceManager": {
        "type": "Transitive",
        "resolved": "4.0.1",
        "contentHash": "TxwVeUNoTgUOdQ09gfTjvW411MF+w9MBYL7AtNVc+HtBCFlutPLhUCdZjNkjbhj3bNQWMdHboF0KIWEOjJssbA==",
        "dependencies": {
          "Microsoft.NETCore.Platforms": "1.0.1",
          "Microsoft.NETCore.Targets": "1.0.1",
          "System.Globalization": "4.0.11",
          "System.Reflection": "4.1.0",
          "System.Runtime": "4.1.0",
          "runtime.any.System.Resources.ResourceManager": "4.3.0"
        }
      },
      "System.Runtime": {
        "type": "Transitive",
        "resolved": "4.3.1",
        "contentHash": "abhfv1dTK6NXOmu4bgHIONxHyEqFjW8HwXPmpY9gmll+ix9UNo4XDcmzJn6oLooftxNssVHdJC1pGT9jkSynQg==",
        "dependencies": {
          "Microsoft.NETCore.Platforms": "1.1.1",
          "Microsoft.NETCore.Targets": "1.1.3",
          "runtime.any.System.Runtime": "4.3.0"
        }
      },
      "System.Runtime.Extensions": {
        "type": "Transitive",
        "resolved": "4.1.0",
        "contentHash": "CUOHjTT/vgP0qGW22U4/hDlOqXmcPq5YicBaXdUR2UiUoLwBT+olO6we4DVbq57jeX5uXH2uerVZhf0qGj+sVQ==",
        "dependencies": {
          "Microsoft.NETCore.Platforms": "1.0.1",
          "Microsoft.NETCore.Targets": "1.0.1",
          "System.Runtime": "4.1.0",
          "runtime.win.System.Runtime.Extensions": "4.3.0"
        }
      },
      "System.Runtime.Handles": {
        "type": "Transitive",
        "resolved": "4.0.1",
        "contentHash": "nCJvEKguXEvk2ymk1gqj625vVnlK3/xdGzx0vOKicQkoquaTBJTP13AIYkocSUwHCLNBwUbXTqTWGDxBTWpt7g==",
        "dependencies": {
          "Microsoft.NETCore.Platforms": "1.0.1",
          "Microsoft.NETCore.Targets": "1.0.1",
          "System.Runtime": "4.1.0",
          "runtime.any.System.Runtime.Handles": "4.3.0"
        }
      },
      "System.Runtime.InteropServices": {
        "type": "Transitive",
        "resolved": "4.1.0",
        "contentHash": "16eu3kjHS633yYdkjwShDHZLRNMKVi/s0bY8ODiqJ2RfMhDMAwxZaUaWVnZ2P71kr/or+X9o/xFWtNqz8ivieQ==",
        "dependencies": {
          "Microsoft.NETCore.Platforms": "1.0.1",
          "Microsoft.NETCore.Targets": "1.0.1",
          "System.Reflection": "4.1.0",
          "System.Reflection.Primitives": "4.0.1",
          "System.Runtime": "4.1.0",
          "System.Runtime.Handles": "4.0.1",
          "runtime.any.System.Runtime.InteropServices": "4.3.0"
        }
      },
      "System.Text.Encoding": {
        "type": "Transitive",
        "resolved": "4.0.11",
        "contentHash": "U3gGeMlDZXxCEiY4DwVLSacg+DFWCvoiX+JThA/rvw37Sqrku7sEFeVBBBMBnfB6FeZHsyDx85HlKL19x0HtZA==",
        "dependencies": {
          "Microsoft.NETCore.Platforms": "1.0.1",
          "Microsoft.NETCore.Targets": "1.0.1",
          "System.Runtime": "4.1.0",
          "runtime.any.System.Text.Encoding": "4.3.0"
        }
      },
      "System.Text.Encoding.CodePages": {
        "type": "Transitive",
        "resolved": "4.5.1",
        "contentHash": "4J2JQXbftjPMppIHJ7IC+VXQ9XfEagN92vZZNoG12i+zReYlim5dMoXFC1Zzg7tsnKDM7JPo5bYfFK4Jheq44w==",
        "dependencies": {
          "Microsoft.NETCore.Platforms": "2.1.2",
          "System.Runtime.CompilerServices.Unsafe": "4.5.2"
        }
      },
      "System.Threading.Tasks": {
        "type": "Transitive",
        "resolved": "4.0.11",
        "contentHash": "k1S4Gc6IGwtHGT8188RSeGaX86Qw/wnrgNLshJvsdNUOPP9etMmo8S07c+UlOAx4K/xLuN9ivA1bD0LVurtIxQ==",
        "dependencies": {
          "Microsoft.NETCore.Platforms": "1.0.1",
          "Microsoft.NETCore.Targets": "1.0.1",
          "System.Runtime": "4.1.0",
          "runtime.any.System.Threading.Tasks": "4.3.0"
        }
      }
    }
  }
}<|MERGE_RESOLUTION|>--- conflicted
+++ resolved
@@ -2,29 +2,8 @@
   "version": 1,
   "dependencies": {
     "net7.0": {
-      "Avalonia.Controls.TreeDataGrid": {
-        "type": "Direct",
-        "requested": "[11.0.0-preview8, )",
-        "resolved": "11.0.0-preview8",
-        "contentHash": "N9tk0RoctUXjjRM5Z9xQAgR8EiIeyHxMuovfvT/DgNtP3+V3F8vspqoQ9ij46VM3LgiuudH5yPWA5caLQ60+ug==",
-        "dependencies": {
-          "Avalonia": "11.0.0-preview8",
-          "System.Reactive": "5.0.0"
-        }
-      },
       "Avalonia.Desktop": {
         "type": "Direct",
-<<<<<<< HEAD
-        "requested": "[11.0.0-preview8, )",
-        "resolved": "11.0.0-preview8",
-        "contentHash": "iH/bgtem+UbCqmFyIlH+80UHDlRTsITsLEOZ9skO+dMltbhcIvuIKkVuELi0rpC5dLpUtrU8cM6DE0xyFHMXTQ==",
-        "dependencies": {
-          "Avalonia": "11.0.0-preview8",
-          "Avalonia.Native": "11.0.0-preview8",
-          "Avalonia.Skia": "11.0.0-preview8",
-          "Avalonia.Win32": "11.0.0-preview8",
-          "Avalonia.X11": "11.0.0-preview8"
-=======
         "requested": "[0.10.21, )",
         "resolved": "0.10.21",
         "contentHash": "StuJx+3FRY9LX2P9r7nSED7FZvtYpHd2cRrkkrawdha8VZOhP+R/T8GRuPL1Gf+LxM3MCvoHR0MX9qEukjTvSg==",
@@ -34,40 +13,21 @@
           "Avalonia.Skia": "0.10.21",
           "Avalonia.Win32": "0.10.21",
           "Avalonia.X11": "0.10.21"
->>>>>>> daffb544
         }
       },
       "Avalonia.ReactiveUI": {
         "type": "Direct",
-<<<<<<< HEAD
-        "requested": "[11.0.0-preview8, )",
-        "resolved": "11.0.0-preview8",
-        "contentHash": "9BQ6heTlZlAqa3tzIJTwHlnITaQ2dMgSSrz3/2gvW88uqdRIDXUo8LAKmyUaC6fjLa0IEXCdUsP4Y0nMap4zkw==",
-        "dependencies": {
-          "Avalonia": "11.0.0-preview8",
-          "ReactiveUI": "18.3.1",
-=======
         "requested": "[0.10.21, )",
         "resolved": "0.10.21",
         "contentHash": "Pi9B+B9XLYvN14xLDl2ZK0fTdCIWesopZ19jDdKxkcy0HYXmdj8I7rSfAYCTUJ/8cA1X2a9Yqwh+WLF1D8u8CQ==",
         "dependencies": {
           "Avalonia": "0.10.21",
           "ReactiveUI": "13.2.10",
->>>>>>> daffb544
           "System.Reactive": "5.0.0"
         }
       },
       "Avalonia": {
         "type": "Transitive",
-<<<<<<< HEAD
-        "resolved": "11.0.0-preview8",
-        "contentHash": "f+im85VKZ9VjKaQlvw+73UQPT7vJBape7h3B1ozDdywkc6OkU+fp577ROXc4zZprvXK876vmhU/e3NaKVLERvw==",
-        "dependencies": {
-          "Avalonia.BuildServices": "0.0.12",
-          "Avalonia.Remote.Protocol": "11.0.0-preview8",
-          "MicroCom.Runtime": "0.11.0",
-          "System.ComponentModel.Annotations": "4.5.0"
-=======
         "resolved": "0.10.21",
         "contentHash": "0aomKpdM6w7r05nK/JlLvZsycdi4DZ4vCQG/scYES1G62gLog23EniptISZQfqsFD6ZRznVdiHcqaljibsaenA==",
         "dependencies": {
@@ -79,33 +39,20 @@
           "System.Reactive": "5.0.0",
           "System.Runtime.CompilerServices.Unsafe": "4.6.0",
           "System.ValueTuple": "4.5.0"
->>>>>>> daffb544
         }
       },
       "Avalonia.Angle.Windows.Natives": {
         "type": "Transitive",
-        "resolved": "2.1.0.2023020321",
-        "contentHash": "Zlkkb8ipxrxNWVPCJgMO19fpcpYPP+bpOQ+jPtCFj8v+TzVvPdnGHuyv9IMvSHhhMfEpps4m4hjaP4FORQYVAA=="
+        "resolved": "2.1.0.2020091801",
+        "contentHash": "nGsCPI8FuUknU/e6hZIqlsKRDxClXHZyztmgM8vuwslFC/BIV3LqM2wKefWbr6SORX4Lct4nivhSMkdF/TrKgg=="
       },
       "Avalonia.BuildServices": {
         "type": "Transitive",
-<<<<<<< HEAD
-        "resolved": "0.0.12",
-        "contentHash": "UnNTQc4UUGZkF/2gEPCujel8bK+8WCXttBacS80c9UvMrFkpb210n65ex6Qjnnzdj4WWn3XFGcMdsiX17OA6Bw=="
-=======
         "resolved": "0.0.16",
         "contentHash": "CkfZanijV6As8X1p39NwrBWk7H7kD3fihKHmnUfhuquCr98Vzv2d3KtrI3E+gVQYfe9Ch/N7UuCNxOG7sr/exA=="
->>>>>>> daffb544
-      },
-      "Avalonia.Controls.ColorPicker": {
-        "type": "Transitive",
-<<<<<<< HEAD
-        "resolved": "11.0.0-preview8",
-        "contentHash": "oupMeQOFOrt5cmK8YIPRUaFCS6VNBHRPgDbz9n89rqnQegavVpP6XM6LsAQjKCdh13WX2mW8qcqIQETFs4NtLw==",
-        "dependencies": {
-          "Avalonia": "11.0.0-preview8",
-          "Avalonia.Remote.Protocol": "11.0.0-preview8"
-=======
+      },
+      "Avalonia.Controls.DataGrid": {
+        "type": "Transitive",
         "resolved": "0.10.21",
         "contentHash": "c0m3B5HUAVhSe1oJsTwCREiYV3rkyygtwRX8lCwosEltHoDn2snDqd1+Hm4m0wuoDeFfD6uWdSJq42MWS2smYA==",
         "dependencies": {
@@ -113,39 +60,18 @@
           "Avalonia.Remote.Protocol": "0.10.21",
           "JetBrains.Annotations": "10.3.0",
           "System.Reactive": "5.0.0"
->>>>>>> daffb544
-        }
-      },
-      "Avalonia.Controls.DataGrid": {
-        "type": "Transitive",
-        "resolved": "11.0.0-preview8",
-        "contentHash": "tLb+HM5dgJwICffyiqb5ouBVPs+lFrqTxWQ/iXR7EhQmbVzRUHpl2rMcdfyBsnBQBZjoXDBQMMrYdaYngyirlQ==",
-        "dependencies": {
-          "Avalonia": "11.0.0-preview8",
-          "Avalonia.Remote.Protocol": "11.0.0-preview8"
+        }
+      },
+      "Avalonia.Controls.TreeDataGrid": {
+        "type": "Transitive",
+        "resolved": "0.10.18.1",
+        "contentHash": "ojQoUFo9PQKO6BFvDH7C+kiw5sRnjbvDWBBkNYEeAA9djxhjf/tIhnw1pUfqmtvNhvfSUQKnt4oorKCDcg0gAw==",
+        "dependencies": {
+          "Avalonia": "0.10.18"
         }
       },
       "Avalonia.Diagnostics": {
         "type": "Transitive",
-<<<<<<< HEAD
-        "resolved": "11.0.0-preview8",
-        "contentHash": "3L1zrdsWdvgTQbLxEVEdGtO+sIHwdpanZXXTnhv81H6l6k2fqiR/yZFICC2iH28Y1IE3e6hWCPGfPwIX5grk0A==",
-        "dependencies": {
-          "Avalonia": "11.0.0-preview8",
-          "Avalonia.Controls.ColorPicker": "11.0.0-preview8",
-          "Avalonia.Controls.DataGrid": "11.0.0-preview8",
-          "Avalonia.Themes.Simple": "11.0.0-preview8",
-          "Microsoft.CodeAnalysis.CSharp.Scripting": "3.8.0",
-          "Microsoft.CodeAnalysis.Common": "3.8.0"
-        }
-      },
-      "Avalonia.Fonts.Inter": {
-        "type": "Transitive",
-        "resolved": "11.0.0-preview8",
-        "contentHash": "CulXvpQinL6SdbgTDkIEonavYdgQ+q8ZuiYRyIqt/fl4UU50zhcUKHybpPBWKnx0X/EtMa5N8c0tE3O9SalJVA==",
-        "dependencies": {
-          "Avalonia": "11.0.0-preview8"
-=======
         "resolved": "0.10.21",
         "contentHash": "8Jz75DWWPOQ+LmKMg7g0JpMo5CjvHvD5/LGL/W2X9PdzSHI4FjjJ/i8CzaisNsRQC5v3jaz9bAe8SAM4b0CUIQ==",
         "dependencies": {
@@ -153,76 +79,27 @@
           "Avalonia.Controls.DataGrid": "0.10.21",
           "Microsoft.CodeAnalysis.CSharp.Scripting": "3.4.0",
           "System.Reactive": "5.0.0"
->>>>>>> daffb544
         }
       },
       "Avalonia.FreeDesktop": {
         "type": "Transitive",
-<<<<<<< HEAD
-        "resolved": "11.0.0-preview8",
-        "contentHash": "YG0O1tqX9ZrUiAzRDPLbvZUsA7PH+lfOAayk6vd+HP6tjKxL5iSUYXTUVA3GQElbN3AkB+iEVfpTKuxyXOogMQ==",
-        "dependencies": {
-          "Avalonia": "11.0.0-preview8",
-          "Tmds.DBus.Protocol": "0.15.0"
-=======
         "resolved": "0.10.21",
         "contentHash": "o2MxbgDHlhI4etUqOKrsjw/yV2m0n+UKc6cDhLG6iQvXuqvedaaGbQidbDpZRbChYCy+Z7znF9zA0Isz5W0VcQ==",
         "dependencies": {
           "Avalonia": "0.10.21",
           "Tmds.DBus": "0.9.0"
->>>>>>> daffb544
         }
       },
       "Avalonia.Native": {
         "type": "Transitive",
-<<<<<<< HEAD
-        "resolved": "11.0.0-preview8",
-        "contentHash": "+RWljAJRRgOt1Rz1QjMPpPnuYr5h6LV49hYcGPqHHOdiQ5bkYtCtMuCfSS6pTwPBfsrE9tcssW8B4iJst9IhXg==",
-        "dependencies": {
-          "Avalonia": "11.0.0-preview8"
-=======
         "resolved": "0.10.21",
         "contentHash": "iJHszhoen4vVG0d9raTjtZST8IbfeA9S9N78uEZbqjUVzK8tNAJsJPFjL+I04ErEqckWg7EM9dOrG3PoMkSE7A==",
         "dependencies": {
           "Avalonia": "0.10.21"
->>>>>>> daffb544
         }
       },
       "Avalonia.Remote.Protocol": {
         "type": "Transitive",
-<<<<<<< HEAD
-        "resolved": "11.0.0-preview8",
-        "contentHash": "Sy9XRwr2Hm200bw7hOzlEfsrFxRweX8EYJAsTMnaN/VBO0d178Srq+Ya7ePRNDwDn04w5R8r8gJt73A1c77TvQ=="
-      },
-      "Avalonia.Skia": {
-        "type": "Transitive",
-        "resolved": "11.0.0-preview8",
-        "contentHash": "Eofo+9O7L1tMupcQIwGabeUI0K0h2JW0ijONvJdUR9y0DLKAE1dJ58RAzlBBSi6DKBzG+lJHJcHYTHhmw7nThw==",
-        "dependencies": {
-          "Avalonia": "11.0.0-preview8",
-          "HarfBuzzSharp": "2.8.2.3",
-          "HarfBuzzSharp.NativeAssets.Linux": "2.8.2.3",
-          "HarfBuzzSharp.NativeAssets.WebAssembly": "2.8.2.3",
-          "SkiaSharp": "2.88.3",
-          "SkiaSharp.NativeAssets.Linux": "2.88.3",
-          "SkiaSharp.NativeAssets.WebAssembly": "2.88.3"
-        }
-      },
-      "Avalonia.Themes.Fluent": {
-        "type": "Transitive",
-        "resolved": "11.0.0-preview8",
-        "contentHash": "XNcA05A6n8W9jy/VssVnlGxnRep4w1m/PldnUHT+kgKXV99Q5s5t7VXz9jL72MHCs7mi+DP6NoMj587X3MsZ5Q==",
-        "dependencies": {
-          "Avalonia": "11.0.0-preview8"
-        }
-      },
-      "Avalonia.Themes.Simple": {
-        "type": "Transitive",
-        "resolved": "11.0.0-preview8",
-        "contentHash": "JfG5+d/kezokap4hTk97VL9kdJpMwhaVslwkBVvGHjHpkPW9kg66ptbqGdN7qBwUWhf01c5p4qFzijNZWxH4EQ==",
-        "dependencies": {
-          "Avalonia": "11.0.0-preview8"
-=======
         "resolved": "0.10.21",
         "contentHash": "DTFkTUoFMe/e5ddakQf011ttP/hnbN+mhxlAvkAbudaJ2JpCauMEBhI5nuF+nb5RLv1qdRQajn6DXPD6d2C6cA=="
       },
@@ -238,180 +115,103 @@
           "SkiaSharp": "2.88.1-preview.108",
           "SkiaSharp.NativeAssets.Linux": "2.88.1-preview.108",
           "SkiaSharp.NativeAssets.WebAssembly": "2.88.1-preview.108"
->>>>>>> daffb544
         }
       },
       "Avalonia.Win32": {
         "type": "Transitive",
-<<<<<<< HEAD
-        "resolved": "11.0.0-preview8",
-        "contentHash": "DUMLn+7W5aahoOhOaB0/8vOIWIx56zSL9e+Nr9bZPiAcePM7R5DzyhGf2Du5n0dNveCgxp/sqJn6q8WgHLc86A==",
-        "dependencies": {
-          "Avalonia": "11.0.0-preview8",
-          "Avalonia.Angle.Windows.Natives": "2.1.0.2023020321",
-          "System.Drawing.Common": "6.0.0",
-=======
         "resolved": "0.10.21",
         "contentHash": "0kLyUlUl1EyxghW1PkNoTu8AW8lkWZznBq6pNo+XZagcklUv3I2nxB2rL3SzkqzSTnqI7tqL9GHr4qojwvp0Hg==",
         "dependencies": {
           "Avalonia": "0.10.21",
           "Avalonia.Angle.Windows.Natives": "2.1.0.2020091801",
           "System.Drawing.Common": "4.5.0",
->>>>>>> daffb544
           "System.Numerics.Vectors": "4.5.0"
         }
       },
       "Avalonia.X11": {
         "type": "Transitive",
-<<<<<<< HEAD
-        "resolved": "11.0.0-preview8",
-        "contentHash": "6qjkXmCnZ7qwt3kv6SJhKgoBP9O/ujT/3bRo7lNWTOBhYMM2oJei74bFuAUUbpSR9uZXeC0tXqv8P7v/DwQiqA==",
-        "dependencies": {
-          "Avalonia": "11.0.0-preview8",
-          "Avalonia.FreeDesktop": "11.0.0-preview8",
-          "Avalonia.Skia": "11.0.0-preview8"
-=======
         "resolved": "0.10.21",
         "contentHash": "bB5DNFdw10G/mddAQHv9378Sfus70xk+CmpbZrX18E/q66EJ2vZx9hLpIZtn9xo7ee13RF073qxmbtbUs185zg==",
         "dependencies": {
           "Avalonia": "0.10.21",
           "Avalonia.FreeDesktop": "0.10.21",
           "Avalonia.Skia": "0.10.21"
->>>>>>> daffb544
         }
       },
       "Avalonia.Xaml.Behaviors": {
         "type": "Transitive",
-        "resolved": "11.0.0-preview8",
-        "contentHash": "F5EuVqJBIubgPC7KNA2lj88z0wU+gt5t9q0I+VvhgL0+4qN5bBVqsf7ydLFSZn2z1SVIBmwfbTysoKzMiInl9w==",
-        "dependencies": {
-          "Avalonia": "11.0.0-preview8",
-          "Avalonia.Xaml.Interactions": "11.0.0-preview8",
-          "Avalonia.Xaml.Interactions.Custom": "11.0.0-preview8",
-          "Avalonia.Xaml.Interactions.DragAndDrop": "11.0.0-preview8",
-          "Avalonia.Xaml.Interactions.Draggable": "11.0.0-preview8",
-          "Avalonia.Xaml.Interactions.Events": "11.0.0-preview8",
-          "Avalonia.Xaml.Interactions.Reactive": "11.0.0-preview8",
-          "Avalonia.Xaml.Interactions.Responsive": "11.0.0-preview8",
-          "Avalonia.Xaml.Interactivity": "11.0.0-preview8"
+        "resolved": "0.10.19",
+        "contentHash": "IJroLH4aHMBbf5Rz0T0Dr1f8WkKvTea8/74LbygajhgHsOo0SFsHSjzuE/f1bv6Q5WeRXZ7rmuWtMn6egwGTIw==",
+        "dependencies": {
+          "Avalonia": "0.10.19",
+          "Avalonia.Xaml.Interactions": "0.10.19",
+          "Avalonia.Xaml.Interactivity": "0.10.19"
         }
       },
       "Avalonia.Xaml.Interactions": {
         "type": "Transitive",
-        "resolved": "11.0.0-preview8",
-        "contentHash": "BYFcsT0Zgn3Y0R4uUfJrRhxGx1+2EuCDUqlpnyYwPfqeGt7dqs2Kq2wM42FzReups/BcrkPny5h6JOvmANREoQ==",
-        "dependencies": {
-          "Avalonia": "11.0.0-preview8",
-          "Avalonia.Xaml.Interactivity": "11.0.0-preview8"
-        }
-      },
-      "Avalonia.Xaml.Interactions.Custom": {
-        "type": "Transitive",
-        "resolved": "11.0.0-preview8",
-        "contentHash": "UqF6WT0mgS1OuZS7vhR2bUyK+Cd1f7hxOKEExNJuzbBgFtuqrv80YV3M+uV9bn6x78lcdkrPnDDLCVpPN4Zn1w==",
-        "dependencies": {
-          "Avalonia": "11.0.0-preview8",
-          "Avalonia.Xaml.Interactivity": "11.0.0-preview8"
-        }
-      },
-      "Avalonia.Xaml.Interactions.DragAndDrop": {
-        "type": "Transitive",
-        "resolved": "11.0.0-preview8",
-        "contentHash": "jAGe1IC30BN9Nz+I6e65hFh0NpdT08VEwDG1vCQSIfrHH3dKBzEEUbjUFmqT3Gm1BYiG7n0hSJb7MbnPMQm24A==",
-        "dependencies": {
-          "Avalonia": "11.0.0-preview8",
-          "Avalonia.Xaml.Interactivity": "11.0.0-preview8"
-        }
-      },
-      "Avalonia.Xaml.Interactions.Draggable": {
-        "type": "Transitive",
-        "resolved": "11.0.0-preview8",
-        "contentHash": "lkpmOyA+6/IO7Gn1UhsA1+oAYc0O70RbRieeTV+Sw6Idd84VjfN9m9R871Njxj5Xqf2kmH4/Gs/5Y1nfoXJTqQ==",
-        "dependencies": {
-          "Avalonia": "11.0.0-preview8",
-          "Avalonia.Xaml.Interactivity": "11.0.0-preview8"
-        }
-      },
-      "Avalonia.Xaml.Interactions.Events": {
-        "type": "Transitive",
-        "resolved": "11.0.0-preview8",
-        "contentHash": "oZWr0MT5dhknrIc2aYKQW1VeMLkiCDRNiNvaXsootbqaaYglTBOU//3dTZ789Us5uEeNUsajuqMeCIxgwAO+vg==",
-        "dependencies": {
-          "Avalonia": "11.0.0-preview8",
-          "Avalonia.Xaml.Interactivity": "11.0.0-preview8"
-        }
-      },
-      "Avalonia.Xaml.Interactions.Reactive": {
-        "type": "Transitive",
-        "resolved": "11.0.0-preview8",
-        "contentHash": "kbsFWcw5ssMgIC3uaGL22T4hZX8BoamGIqdfFVJNE6BvRl+TOUrnoC+II2JnpeNIq5q0q+v0MX/PAlV1Rr/zow==",
-        "dependencies": {
-          "Avalonia": "11.0.0-preview8",
-          "Avalonia.Xaml.Interactivity": "11.0.0-preview8",
+        "resolved": "0.10.19",
+        "contentHash": "ZxClXQEfxeai+cFrkKP2NzM8I5Xsju/AEE+KNG5WHGc6fpTDqb4tWmRr4lPy3lebr6YkSnTuysHLmfcoNCsXeA==",
+        "dependencies": {
+          "Avalonia": "0.10.19",
+          "Avalonia.Xaml.Interactivity": "0.10.19"
+        }
+      },
+      "Avalonia.Xaml.Interactivity": {
+        "type": "Transitive",
+        "resolved": "0.10.19",
+        "contentHash": "b0yFngiW8K0Zb75NqR9+eDH76YrENHuErmAWrcsu7D5dEUJlTgZO2oZ4OaEJd7rNNvxdXzyhHKLssB+7+ztrKQ==",
+        "dependencies": {
+          "Avalonia": "0.10.19"
+        }
+      },
+      "DynamicData": {
+        "type": "Transitive",
+        "resolved": "7.1.1",
+        "contentHash": "Pc6J5bFnSxEa64PV2V67FMcLlDdpv6m+zTBKSnRN3aLon/WtWWy8kuDpHFbJlgXHtqc6Nxloj9ItuvDlvKC/8w==",
+        "dependencies": {
           "System.Reactive": "5.0.0"
         }
       },
-      "Avalonia.Xaml.Interactions.Responsive": {
-        "type": "Transitive",
-        "resolved": "11.0.0-preview8",
-        "contentHash": "PTrZU2IcBNxkGfQjOpIa1uY5YFwqs0wVlgbnJsM4ikBp3J3FT/4yajEGvJQcQmeZ4EdpGCkX6Zhj+EMBaMVu1g==",
-        "dependencies": {
-          "Avalonia": "11.0.0-preview8",
-          "Avalonia.Xaml.Interactivity": "11.0.0-preview8"
-        }
-      },
-      "Avalonia.Xaml.Interactivity": {
-        "type": "Transitive",
-        "resolved": "11.0.0-preview8",
-        "contentHash": "9rg9jCTyejjqfAjoaeSMzva+lGeiyemTvoabBLzeJ8KaPwnBI6e1Cvtnb+Dq5pc6OHt0RaWs229UFrnDK1o+aA==",
-        "dependencies": {
-          "Avalonia": "11.0.0-preview8"
-        }
-      },
-      "DynamicData": {
-        "type": "Transitive",
-        "resolved": "7.9.5",
-        "contentHash": "xFwVha7o3qUtVYxco5p+7Urcztc/m1gmaEUxOG0i7LNe+vfCfyb0ECAsT2FLm3zOPHb0g8s9qVu5LfPKfRNVng==",
-        "dependencies": {
-          "System.Reactive": "5.0.0"
-        }
-      },
       "HarfBuzzSharp": {
         "type": "Transitive",
-        "resolved": "2.8.2.3",
-        "contentHash": "8MwXm9J4dXHuTdzPo29nHgDbt4+6P+RrPrH/qrxcERf29cpLlFbjvP3eFPwHmdUrl4KL2SHEZi2ZuQ5ndeIL1w==",
-        "dependencies": {
-          "HarfBuzzSharp.NativeAssets.Win32": "2.8.2.3",
-          "HarfBuzzSharp.NativeAssets.macOS": "2.8.2.3"
+        "resolved": "2.8.2.1-preview.108",
+        "contentHash": "vo2eE1jLvYWrfeghYAzkfHr7GNtWsay2ODfufavz8xReOZ648a2sBggSjTU02DQU5EPBSOhKxDnkqnUVWA8xkg==",
+        "dependencies": {
+          "HarfBuzzSharp.NativeAssets.Win32": "2.8.2.1-preview.108",
+          "HarfBuzzSharp.NativeAssets.macOS": "2.8.2.1-preview.108"
         }
       },
       "HarfBuzzSharp.NativeAssets.Linux": {
         "type": "Transitive",
-        "resolved": "2.8.2.3",
-        "contentHash": "Qu1yJSHEN7PD3+fqfkaClnORWN5e2xJ2Xoziz/GUi/oBT1Z+Dp2oZeiONKP6NFltboSOBkvH90QuOA6YN/U1zg==",
-        "dependencies": {
-          "HarfBuzzSharp": "2.8.2.3"
+        "resolved": "2.8.2.1-preview.108",
+        "contentHash": "kRjP0sub39GxY7/YUoWwMAvltH+i+0+HvG6ND1v1iWAeBbAwcBFnPfT6FQDBqdnEaeYQT6y8FxMn9phOND7Kyg==",
+        "dependencies": {
+          "HarfBuzzSharp": "2.8.2.1-preview.108"
         }
       },
       "HarfBuzzSharp.NativeAssets.macOS": {
         "type": "Transitive",
-        "resolved": "2.8.2.3",
-        "contentHash": "uwz9pB3hMuxzI/bSkjVrsOJH7Wo1L+0Md5ZmEMDM/j7xDHtR9d3mfg/CfxhMIcTiUC4JgX49FZK0y2ojgu1dww=="
+        "resolved": "2.8.2.1-preview.108",
+        "contentHash": "pDw8R6ndu8usa9unSqEZrl3RbUNw2AzqAkcJTkocA15dxBpHvaaVKqgEozTLfye0/l5s0YgYAb4WpcY4qBg6Pw=="
       },
       "HarfBuzzSharp.NativeAssets.WebAssembly": {
         "type": "Transitive",
-        "resolved": "2.8.2.3",
-        "contentHash": "a6t2X1GrZDt3ErjFbG+qXdxaO8EvMMUN1AVZYfayh7EACHU3yU/SG/rveKLWhT8Ln5GFLqe2r+5dsDrHK1qScw=="
+        "resolved": "2.8.2.1-preview.108",
+        "contentHash": "BSgvS7jHt/UMoFRpVNxLcQhPFbNN/KRt/ntKH5Jo64gCpLwBzRF8Pv2mzKI2xQ3KKp+x/n1e6MAug3umls+wUA=="
       },
       "HarfBuzzSharp.NativeAssets.Win32": {
         "type": "Transitive",
-        "resolved": "2.8.2.3",
-        "contentHash": "Wo6QpE4+a+PFVdfIBoLkLr4wq2uC0m9TZC8FAfy4ZnLsUc10WL0Egk9EBHHhDCeokNOXDse5YtvuTYtS/rbHfg=="
-      },
-      "MicroCom.Runtime": {
-        "type": "Transitive",
-        "resolved": "0.11.0",
-        "contentHash": "MEnrZ3UIiH40hjzMDsxrTyi8dtqB5ziv3iBeeU4bXsL/7NLSal9F1lZKpK+tfBRnUoDSdtcW3KufE4yhATOMCA=="
+        "resolved": "2.8.2.1-preview.108",
+        "contentHash": "0ws24k21iRH2GRiOLEcG6ESl+VROOwaeHnC0vqKQChGmreGTJ//JBQJqIu189oY30G0NVdypDe1UwFA/scjBAw=="
+      },
+      "JetBrains.Annotations": {
+        "type": "Transitive",
+        "resolved": "10.3.0",
+        "contentHash": "0GLU9lwGVXjUNlr9ZIdAgjqLI2Zm/XFGJFaqJ1T1sU+kwfeMLhm68+rblUrNUP9psRl4i8yM7Ghb4ia4oI2E5g==",
+        "dependencies": {
+          "System.Runtime": "4.1.0"
+        }
       },
       "Microsoft.AspNetCore.JsonPatch": {
         "type": "Transitive",
@@ -434,48 +234,48 @@
       },
       "Microsoft.CodeAnalysis.Analyzers": {
         "type": "Transitive",
-        "resolved": "3.0.0",
-        "contentHash": "ojG5pGAhTPmjxRGTNvuszO3H8XPZqksDwr9xLd4Ae/JBjZZdl6GuoLk7uLMf+o7yl5wO0TAqoWcEKkEWqrZE5g=="
+        "resolved": "2.9.6",
+        "contentHash": "Kmms3TxGQMNb95Cu/3K+0bIcMnV4qf/phZBLAB0HUi65rBPxP4JO3aM2LoAcb+DFS600RQJMZ7ZLyYDTbLwJOQ=="
       },
       "Microsoft.CodeAnalysis.Common": {
         "type": "Transitive",
-        "resolved": "3.8.0",
-        "contentHash": "8YTZ7GpsbTdC08DITx7/kwV0k4SC6cbBAFqc13cOm5vKJZcEIAh51tNSyGSkWisMgYCr96B2wb5Zri1bsla3+g==",
-        "dependencies": {
-          "Microsoft.CodeAnalysis.Analyzers": "3.0.0",
-          "System.Collections.Immutable": "5.0.0",
-          "System.Memory": "4.5.4",
-          "System.Reflection.Metadata": "5.0.0",
-          "System.Runtime.CompilerServices.Unsafe": "4.7.1",
+        "resolved": "3.4.0",
+        "contentHash": "3ncA7cV+iXGA1VYwe2UEZXcvWyZSlbexWjM9AvocP7sik5UD93qt9Hq0fMRGk0jFRmvmE4T2g+bGfXiBVZEhLw==",
+        "dependencies": {
+          "Microsoft.CodeAnalysis.Analyzers": "2.9.6",
+          "System.Collections.Immutable": "1.5.0",
+          "System.Memory": "4.5.3",
+          "System.Reflection.Metadata": "1.6.0",
+          "System.Runtime.CompilerServices.Unsafe": "4.5.2",
           "System.Text.Encoding.CodePages": "4.5.1",
-          "System.Threading.Tasks.Extensions": "4.5.4"
+          "System.Threading.Tasks.Extensions": "4.5.3"
         }
       },
       "Microsoft.CodeAnalysis.CSharp": {
         "type": "Transitive",
-        "resolved": "3.8.0",
-        "contentHash": "hKqFCUSk9TIMBDjiYMF8/ZfK9p9mzpU+slM73CaCHu4ctfkoqJGHLQhyT8wvrYsIg+ufrUWBF8hcJYmyr5rc5Q==",
-        "dependencies": {
-          "Microsoft.CodeAnalysis.Common": "[3.8.0]"
+        "resolved": "3.4.0",
+        "contentHash": "/LsTtgcMN6Tu1oo7/WYbRAHL4/ubXC/miEakwTpcZKJKtFo7D0AK95Hw0dbGxul6C8WJu60v6NP2435TDYZM+Q==",
+        "dependencies": {
+          "Microsoft.CodeAnalysis.Common": "[3.4.0]"
         }
       },
       "Microsoft.CodeAnalysis.CSharp.Scripting": {
         "type": "Transitive",
-        "resolved": "3.8.0",
-        "contentHash": "+XVKzByNigzzvl7rGwpzFrkUbbekNUwdMW3EghcxmNRZd9aamNXxes3I/U0tYx1LTeHEQ5y/nzb7SiEmXBmzEA==",
+        "resolved": "3.4.0",
+        "contentHash": "tLgqc76qXHmONUhWhxo7z3TcL/LmGFWIUJm1exbQmVJohuQvJnejUMxmVkdxDfMuMZU1fIyJXPZ6Fkp4FEneAg==",
         "dependencies": {
           "Microsoft.CSharp": "4.3.0",
-          "Microsoft.CodeAnalysis.CSharp": "[3.8.0]",
-          "Microsoft.CodeAnalysis.Common": "[3.8.0]",
-          "Microsoft.CodeAnalysis.Scripting.Common": "[3.8.0]"
+          "Microsoft.CodeAnalysis.CSharp": "[3.4.0]",
+          "Microsoft.CodeAnalysis.Common": "[3.4.0]",
+          "Microsoft.CodeAnalysis.Scripting.Common": "[3.4.0]"
         }
       },
       "Microsoft.CodeAnalysis.Scripting.Common": {
         "type": "Transitive",
-        "resolved": "3.8.0",
-        "contentHash": "lR8Mxg/4tnwzFyqJOD7wBoXbyDKEaMxRc0E9UWtHNGBiL1qBdYyVhXPmiOPUL44tUJeQwCOHAr554jRHGBQIcw==",
-        "dependencies": {
-          "Microsoft.CodeAnalysis.Common": "[3.8.0]"
+        "resolved": "3.4.0",
+        "contentHash": "+b6I3DZL2zvck+B/E/aiOveakj5U2G2BcYODQxcGh2IDbatNU3XXxGT1HumkWB5uIZI2Leu0opBgBpjScmjGMA==",
+        "dependencies": {
+          "Microsoft.CodeAnalysis.Common": "[3.4.0]"
         }
       },
       "Microsoft.CSharp": {
@@ -565,49 +365,51 @@
       },
       "ReactiveUI": {
         "type": "Transitive",
-        "resolved": "18.3.1",
-        "contentHash": "0tclGtjrRPfA2gbjiM7O3DeNmo6/TpDn7CMN6jgzDrbgrnysM7oEzjGEeXbtXaOxH6kEf6RiMKWobZoSgbBXhQ==",
-        "dependencies": {
-          "DynamicData": "7.9.5",
-          "Splat": "14.4.1"
+        "resolved": "13.2.10",
+        "contentHash": "fOCbEZ+RsO2Jhv6vB8VX+ZEvczYJaC95atcSG7oXohJeL/sEwbbqvv9k+tbj2l4bRSj2j5CQvhwA3HNLaxlCAg==",
+        "dependencies": {
+          "DynamicData": "7.1.1",
+          "Splat": "10.0.1",
+          "System.Reactive": "5.0.0",
+          "System.Runtime.Serialization.Primitives": "4.3.0"
         }
       },
       "SkiaSharp": {
         "type": "Transitive",
-        "resolved": "2.88.3",
-        "contentHash": "GG8X3EdfwyBfwjl639UIiOVOKEdeoqDgYrz0P1MUCnefXt9cofN+AK8YB/v1+5cLMr03ieWCQdDmPqnFIzSxZw==",
-        "dependencies": {
-          "SkiaSharp.NativeAssets.Win32": "2.88.3",
-          "SkiaSharp.NativeAssets.macOS": "2.88.3"
+        "resolved": "2.88.1-preview.108",
+        "contentHash": "Zfs4qdQuvLsdSdBa42CnD8Dlcnkr46GaaFEwouzrjOLse8DmKkf/zBaCFCUkNIjGDZFkjFGe/ai5qHYkMcXIsg==",
+        "dependencies": {
+          "SkiaSharp.NativeAssets.Win32": "2.88.1-preview.108",
+          "SkiaSharp.NativeAssets.macOS": "2.88.1-preview.108"
         }
       },
       "SkiaSharp.NativeAssets.Linux": {
         "type": "Transitive",
-        "resolved": "2.88.3",
-        "contentHash": "wz29evZVWRqN7WHfenFwQIgqtr8f5vHCutcl1XuhWrHTRZeaIBk7ngjhyHpjUMcQxtIEAdq34ZRvMQshsBYjqg==",
-        "dependencies": {
-          "SkiaSharp": "2.88.3"
+        "resolved": "2.88.1-preview.108",
+        "contentHash": "1aOmUqcuzXJP0FaDL5JPRx7FbLFbiyl5R2lI1YwTTfXTpawnPxpPXlBClj+CuRrSS5Azfn8k3ZIHPHTd37vOWw==",
+        "dependencies": {
+          "SkiaSharp": "2.88.1-preview.108"
         }
       },
       "SkiaSharp.NativeAssets.macOS": {
         "type": "Transitive",
-        "resolved": "2.88.3",
-        "contentHash": "CEbWAXMGFkPV3S1snBKK7jEG3+xud/9kmSAhu0BEUKKtlMdxx+Qal0U9bntQREM9QpqP5xLWZooodi8IlV8MEg=="
+        "resolved": "2.88.1-preview.108",
+        "contentHash": "nz+Ege0i1aCicLnaHOBzuTBj5LnLxlZVxLv+wUEtOXaAHq6of7kxaE+/+4KC1OBnKs64L8WDGf88VC2fIC/zxw=="
       },
       "SkiaSharp.NativeAssets.WebAssembly": {
         "type": "Transitive",
-        "resolved": "2.88.3",
-        "contentHash": "fNKLe6jFqW4rYwaCGgvr+J7heB6S92Z52zp2z7sDSIWXgkkelrhSShDgMd/WKrSYPqlOmfOYnIGW1CQBq9amfg=="
+        "resolved": "2.88.1-preview.108",
+        "contentHash": "mVXV6XulqCZ5eXzWhLAdhl1CWvaYnCJEusADuS0WZ3CdzgPZl8gqfyRzM3KMrMfkaJVh/L4n3VVDnbxQw5YSvA=="
       },
       "SkiaSharp.NativeAssets.Win32": {
         "type": "Transitive",
-        "resolved": "2.88.3",
-        "contentHash": "MU4ASL8VAbTv5vSw1PoiWjjjpjtGhWtFYuJnrN4sNHFCePb2ohQij9JhSdqLLxk7RpRtWPdV93fbA53Pt+J0yw=="
+        "resolved": "2.88.1-preview.108",
+        "contentHash": "98r2fGVjPNjIhH0ooHtvAcqsHUjWZPEkqrfpynZNWdo8gkUPZhENvOodDtvBNUW6we24Bo4aWCnGbJuhyn//ug=="
       },
       "Splat": {
         "type": "Transitive",
-        "resolved": "14.4.1",
-        "contentHash": "Z1Mncnzm9pNIaIbZ/EWH6x5ESnKsmAvu8HP4StBRw+yhz0lzE7LCbt22TNTPaFrYLYbYCbGQIc/61yuSnpLidg=="
+        "resolved": "10.0.1",
+        "contentHash": "N8BMGVuUBnVLAHSVbna/st8XiLd8ulF3BfkKUSGCPqYpDCis3ELvM+aFaZQLBUIBEcweCYVLq3HFEBqHkCKFyA=="
       },
       "SQLitePCLRaw.bundle_e_sqlite3": {
         "type": "Transitive",
@@ -668,8 +470,8 @@
       },
       "System.Collections.Immutable": {
         "type": "Transitive",
-        "resolved": "5.0.0",
-        "contentHash": "FXkLXiK0sVVewcso0imKQoOxjoPAj42R8HtjjbSjVPAzwDfzoyoznWxgA3c38LDbN9SJux1xXoXYAhz98j7r2g=="
+        "resolved": "1.5.0",
+        "contentHash": "EXKiDFsChZW0RjrZ4FYHu9aW6+P4MCgEDCklsVseRfhoO0F+dXeMSsMRAlVXIo06kGJ/zv+2w1a2uc2+kxxSaQ=="
       },
       "System.ComponentModel.Annotations": {
         "type": "Transitive",
@@ -698,38 +500,34 @@
       },
       "System.Drawing.Common": {
         "type": "Transitive",
-        "resolved": "6.0.0",
-        "contentHash": "NfuoKUiP2nUWwKZN6twGqXioIe1zVD0RIj2t976A+czLHr2nY454RwwXs6JU9Htc6mwqL6Dn/nEL3dpVf2jOhg==",
-        "dependencies": {
-          "Microsoft.Win32.SystemEvents": "6.0.0"
+        "resolved": "4.5.0",
+        "contentHash": "AiJFxxVPdeITstiRS5aAu8+8Dpf5NawTMoapZ53Gfirml24p7HIfhjmCRxdXnmmf3IUA3AX3CcW7G73CjWxW/Q==",
+        "dependencies": {
+          "Microsoft.NETCore.Platforms": "2.0.0",
+          "Microsoft.Win32.SystemEvents": "4.5.0"
         }
       },
       "System.Globalization": {
         "type": "Transitive",
-        "resolved": "4.0.11",
-        "contentHash": "B95h0YLEL2oSnwF/XjqSWKnwKOy/01VWkNlsCeMTFJLLabflpGV26nK164eRs5GiaRSBGpOxQ3pKoSnnyZN5pg==",
-        "dependencies": {
-          "Microsoft.NETCore.Platforms": "1.0.1",
-          "Microsoft.NETCore.Targets": "1.0.1",
-          "System.Runtime": "4.1.0"
+        "resolved": "4.3.0",
+        "contentHash": "kYdVd2f2PAdFGblzFswE4hkNANJBKRmsfa2X5LG2AcWE1c7/4t0pYae1L8vfZ5xvE2nK/R9JprtToA61OSHWIg==",
+        "dependencies": {
+          "Microsoft.NETCore.Platforms": "1.1.0",
+          "Microsoft.NETCore.Targets": "1.1.0",
+          "System.Runtime": "4.3.0"
         }
       },
       "System.IO": {
         "type": "Transitive",
-        "resolved": "4.1.0",
-        "contentHash": "3KlTJceQc3gnGIaHZ7UBZO26SHL1SHE4ddrmiwumFnId+CEHP+O8r386tZKaE6zlk5/mF8vifMBzHj9SaXN+mQ==",
-        "dependencies": {
-          "Microsoft.NETCore.Platforms": "1.0.1",
-          "Microsoft.NETCore.Targets": "1.0.1",
-          "System.Runtime": "4.1.0",
-          "System.Text.Encoding": "4.0.11",
-          "System.Threading.Tasks": "4.0.11"
-        }
-      },
-      "System.IO.Pipelines": {
-        "type": "Transitive",
-        "resolved": "6.0.0",
-        "contentHash": "mXX66shZ4xLlI3vNLaJ0lt8OIZdmXTvIqXRdQX5HLVGSkLhINLsVhyZuX2UdRFnOGkqnwmMUs40pIIQ7mna4+A=="
+        "resolved": "4.3.0",
+        "contentHash": "3qjaHvxQPDpSOYICjUoTsmoq5u6QJAFRUITgeT/4gqkF1bajbSmb1kwSxEA8AHlofqgcKJcM8udgieRNhaJ5Cg==",
+        "dependencies": {
+          "Microsoft.NETCore.Platforms": "1.1.0",
+          "Microsoft.NETCore.Targets": "1.1.0",
+          "System.Runtime": "4.3.0",
+          "System.Text.Encoding": "4.3.0",
+          "System.Threading.Tasks": "4.3.0"
+        }
       },
       "System.Linq": {
         "type": "Transitive",
@@ -745,8 +543,8 @@
       },
       "System.Memory": {
         "type": "Transitive",
-        "resolved": "4.5.4",
-        "contentHash": "1MbJTHS1lZ4bS4FmsJjnuGJOu88ZzTT2rLvrhW7Ygic+pC0NWA+3hgAen0HRdsocuQXCkUTdFn9yHJJhsijDXw=="
+        "resolved": "4.5.3",
+        "contentHash": "3oDzvc/zzetpTKWMShs1AADwZjQ/36HnsufHRPcOjyRAAMLDlu2iD33MBI2opxnezcVUtXyqDXXjoFMOU9c7SA=="
       },
       "System.Numerics.Vectors": {
         "type": "Transitive",
@@ -760,41 +558,46 @@
       },
       "System.Reflection": {
         "type": "Transitive",
-        "resolved": "4.1.0",
-        "contentHash": "JCKANJ0TI7kzoQzuwB/OoJANy1Lg338B6+JVacPl4TpUwi3cReg3nMLplMq2uqYfHFQpKIlHAUVAJlImZz/4ng==",
-        "dependencies": {
-          "Microsoft.NETCore.Platforms": "1.0.1",
-          "Microsoft.NETCore.Targets": "1.0.1",
-          "System.IO": "4.1.0",
-          "System.Reflection.Primitives": "4.0.1",
-          "System.Runtime": "4.1.0"
-        }
+        "resolved": "4.3.0",
+        "contentHash": "KMiAFoW7MfJGa9nDFNcfu+FpEdiHpWgTcS2HdMpDvt9saK3y/G4GwprPyzqjFH9NTaGPQeWNHU+iDlDILj96aQ==",
+        "dependencies": {
+          "Microsoft.NETCore.Platforms": "1.1.0",
+          "Microsoft.NETCore.Targets": "1.1.0",
+          "System.IO": "4.3.0",
+          "System.Reflection.Primitives": "4.3.0",
+          "System.Runtime": "4.3.0"
+        }
+      },
+      "System.Reflection.Emit": {
+        "type": "Transitive",
+        "resolved": "4.7.0",
+        "contentHash": "VR4kk8XLKebQ4MZuKuIni/7oh+QGFmZW3qORd1GvBq/8026OpW501SzT/oypwiQl4TvT8ErnReh/NzY9u+C6wQ=="
       },
       "System.Reflection.Metadata": {
         "type": "Transitive",
-        "resolved": "5.0.0",
-        "contentHash": "5NecZgXktdGg34rh1OenY1rFNDCI8xSjFr+Z4OU4cU06AQHUdRnIIEeWENu3Wl4YowbzkymAIMvi3WyK9U53pQ=="
+        "resolved": "1.6.0",
+        "contentHash": "COC1aiAJjCoA5GBF+QKL2uLqEBew4JsCkQmoHKbN3TlOZKa2fKLz5CpiRQKDz0RsAOEGsVKqOD5bomsXq/4STQ=="
       },
       "System.Reflection.Primitives": {
         "type": "Transitive",
-        "resolved": "4.0.1",
-        "contentHash": "4inTox4wTBaDhB7V3mPvp9XlCbeGYWVEM9/fXALd52vNEAVisc1BoVWQPuUuD0Ga//dNbA/WeMy9u9mzLxGTHQ==",
-        "dependencies": {
-          "Microsoft.NETCore.Platforms": "1.0.1",
-          "Microsoft.NETCore.Targets": "1.0.1",
-          "System.Runtime": "4.1.0"
+        "resolved": "4.3.0",
+        "contentHash": "5RXItQz5As4xN2/YUDxdpsEkMhvw3e6aNveFXUn4Hl/udNTCNhnKp8lT9fnc3MhvGKh1baak5CovpuQUXHAlIA==",
+        "dependencies": {
+          "Microsoft.NETCore.Platforms": "1.1.0",
+          "Microsoft.NETCore.Targets": "1.1.0",
+          "System.Runtime": "4.3.0"
         }
       },
       "System.Resources.ResourceManager": {
         "type": "Transitive",
-        "resolved": "4.0.1",
-        "contentHash": "TxwVeUNoTgUOdQ09gfTjvW411MF+w9MBYL7AtNVc+HtBCFlutPLhUCdZjNkjbhj3bNQWMdHboF0KIWEOjJssbA==",
-        "dependencies": {
-          "Microsoft.NETCore.Platforms": "1.0.1",
-          "Microsoft.NETCore.Targets": "1.0.1",
-          "System.Globalization": "4.0.11",
-          "System.Reflection": "4.1.0",
-          "System.Runtime": "4.1.0"
+        "resolved": "4.3.0",
+        "contentHash": "/zrcPkkWdZmI4F92gL/TPumP98AVDu/Wxr3CSJGQQ+XN6wbRZcyfSKVoPo17ilb3iOr0cCRqJInGwNMolqhS8A==",
+        "dependencies": {
+          "Microsoft.NETCore.Platforms": "1.1.0",
+          "Microsoft.NETCore.Targets": "1.1.0",
+          "System.Globalization": "4.3.0",
+          "System.Reflection": "4.3.0",
+          "System.Runtime": "4.3.0"
         }
       },
       "System.Runtime": {
@@ -808,8 +611,8 @@
       },
       "System.Runtime.CompilerServices.Unsafe": {
         "type": "Transitive",
-        "resolved": "4.7.1",
-        "contentHash": "zOHkQmzPCn5zm/BH+cxC1XbUS3P4Yoi3xzW7eRgVpDR2tPGSzyMZ17Ig1iRkfJuY0nhxkQQde8pgePNiA7z7TQ=="
+        "resolved": "4.6.0",
+        "contentHash": "HxozeSlipUK7dAroTYwIcGwKDeOVpQnJlpVaOkBz7CM4TsE5b/tKlQBZecTjh6FzcSbxndYaxxpsBMz+wMJeyw=="
       },
       "System.Runtime.Extensions": {
         "type": "Transitive",
@@ -844,14 +647,28 @@
           "System.Runtime.Handles": "4.0.1"
         }
       },
+      "System.Runtime.Serialization.Primitives": {
+        "type": "Transitive",
+        "resolved": "4.3.0",
+        "contentHash": "Wz+0KOukJGAlXjtKr+5Xpuxf8+c8739RI1C+A2BoQZT+wMCCoMDDdO8/4IRHfaVINqL78GO8dW8G2lW/e45Mcw==",
+        "dependencies": {
+          "System.Resources.ResourceManager": "4.3.0",
+          "System.Runtime": "4.3.0"
+        }
+      },
+      "System.Security.Principal.Windows": {
+        "type": "Transitive",
+        "resolved": "4.7.0",
+        "contentHash": "ojD0PX0XhneCsUbAZVKdb7h/70vyYMDYs85lwEI+LngEONe/17A0cFaRFqZU+sOEidcVswYWikYOQ9PPfjlbtQ=="
+      },
       "System.Text.Encoding": {
         "type": "Transitive",
-        "resolved": "4.0.11",
-        "contentHash": "U3gGeMlDZXxCEiY4DwVLSacg+DFWCvoiX+JThA/rvw37Sqrku7sEFeVBBBMBnfB6FeZHsyDx85HlKL19x0HtZA==",
-        "dependencies": {
-          "Microsoft.NETCore.Platforms": "1.0.1",
-          "Microsoft.NETCore.Targets": "1.0.1",
-          "System.Runtime": "4.1.0"
+        "resolved": "4.3.0",
+        "contentHash": "BiIg+KWaSDOITze6jGQynxg64naAPtqGHBwDrLaCtixsa5bKiR8dpPOHA7ge3C0JJQizJE+sfkz1wV+BAKAYZw==",
+        "dependencies": {
+          "Microsoft.NETCore.Platforms": "1.1.0",
+          "Microsoft.NETCore.Targets": "1.1.0",
+          "System.Runtime": "4.3.0"
         }
       },
       "System.Text.Encoding.CodePages": {
@@ -874,25 +691,31 @@
       },
       "System.Threading.Tasks": {
         "type": "Transitive",
-        "resolved": "4.0.11",
-        "contentHash": "k1S4Gc6IGwtHGT8188RSeGaX86Qw/wnrgNLshJvsdNUOPP9etMmo8S07c+UlOAx4K/xLuN9ivA1bD0LVurtIxQ==",
-        "dependencies": {
-          "Microsoft.NETCore.Platforms": "1.0.1",
-          "Microsoft.NETCore.Targets": "1.0.1",
-          "System.Runtime": "4.1.0"
+        "resolved": "4.3.0",
+        "contentHash": "LbSxKEdOUhVe8BezB/9uOGGppt+nZf6e1VFyw6v3DN6lqitm0OSn2uXMOdtP0M3W4iMcqcivm2J6UgqiwwnXiA==",
+        "dependencies": {
+          "Microsoft.NETCore.Platforms": "1.1.0",
+          "Microsoft.NETCore.Targets": "1.1.0",
+          "System.Runtime": "4.3.0"
         }
       },
       "System.Threading.Tasks.Extensions": {
         "type": "Transitive",
-        "resolved": "4.5.4",
-        "contentHash": "zteT+G8xuGu6mS+mzDzYXbzS7rd3K6Fjb9RiZlYlJPam2/hU7JCBZBVEcywNuR+oZ1ncTvc/cq0faRr3P01OVg=="
-      },
-      "Tmds.DBus.Protocol": {
-        "type": "Transitive",
-        "resolved": "0.15.0",
-        "contentHash": "QVo/Y39nTYcCKBqrZuwHjXdwaky0yTQPIT3qUTEEK2MZfDtZWrJ2XyZ59zH8LBgB2fL5cWaTuP2pBTpGz/GeDQ==",
-        "dependencies": {
-          "System.IO.Pipelines": "6.0.0"
+        "resolved": "4.5.3",
+        "contentHash": "+MvhNtcvIbqmhANyKu91jQnvIRVSTiaOiFNfKWwXGHG48YAb4I/TyH8spsySiPYla7gKal5ZnF3teJqZAximyQ=="
+      },
+      "System.ValueTuple": {
+        "type": "Transitive",
+        "resolved": "4.5.0",
+        "contentHash": "okurQJO6NRE/apDIP23ajJ0hpiNmJ+f0BwOlB/cSqTLQlw5upkf+5+96+iG2Jw40G1fCVCyPz/FhIABUjMR+RQ=="
+      },
+      "Tmds.DBus": {
+        "type": "Transitive",
+        "resolved": "0.9.0",
+        "contentHash": "KcTWL9aKuob9Qo2sOTTKFePs1rKGTwZrcBvMFuGVIVR5RojX3oIFj5UBLYfSGjYgrcImC7LjQI3DdCFwUnhNXw==",
+        "dependencies": {
+          "System.Reflection.Emit": "4.7.0",
+          "System.Security.Principal.Windows": "4.7.0"
         }
       },
       "WabiSabi": {
@@ -916,23 +739,12 @@
       "walletwasabi.fluent": {
         "type": "Project",
         "dependencies": {
-<<<<<<< HEAD
-          "Avalonia": "[11.0.0-preview8, )",
-          "Avalonia.Controls.TreeDataGrid": "[11.0.0-preview8, )",
-          "Avalonia.Diagnostics": "[11.0.0-preview8, )",
-          "Avalonia.Fonts.Inter": "[11.0.0-preview8, )",
-          "Avalonia.ReactiveUI": "[11.0.0-preview8, )",
-          "Avalonia.Skia": "[11.0.0-preview8, )",
-          "Avalonia.Themes.Fluent": "[11.0.0-preview8, )",
-          "Avalonia.Xaml.Behaviors": "[11.0.0-preview8, )",
-=======
           "Avalonia": "[0.10.21, )",
           "Avalonia.Controls.TreeDataGrid": "[0.10.18.1, )",
           "Avalonia.Diagnostics": "[0.10.21, )",
           "Avalonia.ReactiveUI": "[0.10.21, )",
           "Avalonia.Skia": "[0.10.21, )",
           "Avalonia.Xaml.Behaviors": "[0.10.19, )",
->>>>>>> daffb544
           "QRackers": "[0.1.0, )",
           "System.Runtime": "[4.3.1, )",
           "Wasabi Wallet Daemon": "[1.0.0, )"
@@ -948,41 +760,34 @@
     "net7.0/linux-arm64": {
       "Avalonia.Angle.Windows.Natives": {
         "type": "Transitive",
-        "resolved": "2.1.0.2023020321",
-        "contentHash": "Zlkkb8ipxrxNWVPCJgMO19fpcpYPP+bpOQ+jPtCFj8v+TzVvPdnGHuyv9IMvSHhhMfEpps4m4hjaP4FORQYVAA=="
+        "resolved": "2.1.0.2020091801",
+        "contentHash": "nGsCPI8FuUknU/e6hZIqlsKRDxClXHZyztmgM8vuwslFC/BIV3LqM2wKefWbr6SORX4Lct4nivhSMkdF/TrKgg=="
       },
       "Avalonia.Native": {
         "type": "Transitive",
-<<<<<<< HEAD
-        "resolved": "11.0.0-preview8",
-        "contentHash": "+RWljAJRRgOt1Rz1QjMPpPnuYr5h6LV49hYcGPqHHOdiQ5bkYtCtMuCfSS6pTwPBfsrE9tcssW8B4iJst9IhXg==",
-        "dependencies": {
-          "Avalonia": "11.0.0-preview8"
-=======
         "resolved": "0.10.21",
         "contentHash": "iJHszhoen4vVG0d9raTjtZST8IbfeA9S9N78uEZbqjUVzK8tNAJsJPFjL+I04ErEqckWg7EM9dOrG3PoMkSE7A==",
         "dependencies": {
           "Avalonia": "0.10.21"
->>>>>>> daffb544
         }
       },
       "HarfBuzzSharp.NativeAssets.Linux": {
         "type": "Transitive",
-        "resolved": "2.8.2.3",
-        "contentHash": "Qu1yJSHEN7PD3+fqfkaClnORWN5e2xJ2Xoziz/GUi/oBT1Z+Dp2oZeiONKP6NFltboSOBkvH90QuOA6YN/U1zg==",
-        "dependencies": {
-          "HarfBuzzSharp": "2.8.2.3"
+        "resolved": "2.8.2.1-preview.108",
+        "contentHash": "kRjP0sub39GxY7/YUoWwMAvltH+i+0+HvG6ND1v1iWAeBbAwcBFnPfT6FQDBqdnEaeYQT6y8FxMn9phOND7Kyg==",
+        "dependencies": {
+          "HarfBuzzSharp": "2.8.2.1-preview.108"
         }
       },
       "HarfBuzzSharp.NativeAssets.macOS": {
         "type": "Transitive",
-        "resolved": "2.8.2.3",
-        "contentHash": "uwz9pB3hMuxzI/bSkjVrsOJH7Wo1L+0Md5ZmEMDM/j7xDHtR9d3mfg/CfxhMIcTiUC4JgX49FZK0y2ojgu1dww=="
+        "resolved": "2.8.2.1-preview.108",
+        "contentHash": "pDw8R6ndu8usa9unSqEZrl3RbUNw2AzqAkcJTkocA15dxBpHvaaVKqgEozTLfye0/l5s0YgYAb4WpcY4qBg6Pw=="
       },
       "HarfBuzzSharp.NativeAssets.Win32": {
         "type": "Transitive",
-        "resolved": "2.8.2.3",
-        "contentHash": "Wo6QpE4+a+PFVdfIBoLkLr4wq2uC0m9TZC8FAfy4ZnLsUc10WL0Egk9EBHHhDCeokNOXDse5YtvuTYtS/rbHfg=="
+        "resolved": "2.8.2.1-preview.108",
+        "contentHash": "0ws24k21iRH2GRiOLEcG6ESl+VROOwaeHnC0vqKQChGmreGTJ//JBQJqIu189oY30G0NVdypDe1UwFA/scjBAw=="
       },
       "Microsoft.Win32.SystemEvents": {
         "type": "Transitive",
@@ -1159,21 +964,21 @@
       },
       "SkiaSharp.NativeAssets.Linux": {
         "type": "Transitive",
-        "resolved": "2.88.3",
-        "contentHash": "wz29evZVWRqN7WHfenFwQIgqtr8f5vHCutcl1XuhWrHTRZeaIBk7ngjhyHpjUMcQxtIEAdq34ZRvMQshsBYjqg==",
-        "dependencies": {
-          "SkiaSharp": "2.88.3"
+        "resolved": "2.88.1-preview.108",
+        "contentHash": "1aOmUqcuzXJP0FaDL5JPRx7FbLFbiyl5R2lI1YwTTfXTpawnPxpPXlBClj+CuRrSS5Azfn8k3ZIHPHTd37vOWw==",
+        "dependencies": {
+          "SkiaSharp": "2.88.1-preview.108"
         }
       },
       "SkiaSharp.NativeAssets.macOS": {
         "type": "Transitive",
-        "resolved": "2.88.3",
-        "contentHash": "CEbWAXMGFkPV3S1snBKK7jEG3+xud/9kmSAhu0BEUKKtlMdxx+Qal0U9bntQREM9QpqP5xLWZooodi8IlV8MEg=="
+        "resolved": "2.88.1-preview.108",
+        "contentHash": "nz+Ege0i1aCicLnaHOBzuTBj5LnLxlZVxLv+wUEtOXaAHq6of7kxaE+/+4KC1OBnKs64L8WDGf88VC2fIC/zxw=="
       },
       "SkiaSharp.NativeAssets.Win32": {
         "type": "Transitive",
-        "resolved": "2.88.3",
-        "contentHash": "MU4ASL8VAbTv5vSw1PoiWjjjpjtGhWtFYuJnrN4sNHFCePb2ohQij9JhSdqLLxk7RpRtWPdV93fbA53Pt+J0yw=="
+        "resolved": "2.88.1-preview.108",
+        "contentHash": "98r2fGVjPNjIhH0ooHtvAcqsHUjWZPEkqrfpynZNWdo8gkUPZhENvOodDtvBNUW6we24Bo4aWCnGbJuhyn//ug=="
       },
       "SQLitePCLRaw.lib.e_sqlite3": {
         "type": "Transitive",
@@ -1215,33 +1020,34 @@
       },
       "System.Drawing.Common": {
         "type": "Transitive",
-        "resolved": "6.0.0",
-        "contentHash": "NfuoKUiP2nUWwKZN6twGqXioIe1zVD0RIj2t976A+czLHr2nY454RwwXs6JU9Htc6mwqL6Dn/nEL3dpVf2jOhg==",
-        "dependencies": {
-          "Microsoft.Win32.SystemEvents": "6.0.0"
+        "resolved": "4.5.0",
+        "contentHash": "AiJFxxVPdeITstiRS5aAu8+8Dpf5NawTMoapZ53Gfirml24p7HIfhjmCRxdXnmmf3IUA3AX3CcW7G73CjWxW/Q==",
+        "dependencies": {
+          "Microsoft.NETCore.Platforms": "2.0.0",
+          "Microsoft.Win32.SystemEvents": "4.5.0"
         }
       },
       "System.Globalization": {
         "type": "Transitive",
-        "resolved": "4.0.11",
-        "contentHash": "B95h0YLEL2oSnwF/XjqSWKnwKOy/01VWkNlsCeMTFJLLabflpGV26nK164eRs5GiaRSBGpOxQ3pKoSnnyZN5pg==",
-        "dependencies": {
-          "Microsoft.NETCore.Platforms": "1.0.1",
-          "Microsoft.NETCore.Targets": "1.0.1",
-          "System.Runtime": "4.1.0",
+        "resolved": "4.3.0",
+        "contentHash": "kYdVd2f2PAdFGblzFswE4hkNANJBKRmsfa2X5LG2AcWE1c7/4t0pYae1L8vfZ5xvE2nK/R9JprtToA61OSHWIg==",
+        "dependencies": {
+          "Microsoft.NETCore.Platforms": "1.1.0",
+          "Microsoft.NETCore.Targets": "1.1.0",
+          "System.Runtime": "4.3.0",
           "runtime.any.System.Globalization": "4.3.0"
         }
       },
       "System.IO": {
         "type": "Transitive",
-        "resolved": "4.1.0",
-        "contentHash": "3KlTJceQc3gnGIaHZ7UBZO26SHL1SHE4ddrmiwumFnId+CEHP+O8r386tZKaE6zlk5/mF8vifMBzHj9SaXN+mQ==",
-        "dependencies": {
-          "Microsoft.NETCore.Platforms": "1.0.1",
-          "Microsoft.NETCore.Targets": "1.0.1",
-          "System.Runtime": "4.1.0",
-          "System.Text.Encoding": "4.0.11",
-          "System.Threading.Tasks": "4.0.11",
+        "resolved": "4.3.0",
+        "contentHash": "3qjaHvxQPDpSOYICjUoTsmoq5u6QJAFRUITgeT/4gqkF1bajbSmb1kwSxEA8AHlofqgcKJcM8udgieRNhaJ5Cg==",
+        "dependencies": {
+          "Microsoft.NETCore.Platforms": "1.1.0",
+          "Microsoft.NETCore.Targets": "1.1.0",
+          "System.Runtime": "4.3.0",
+          "System.Text.Encoding": "4.3.0",
+          "System.Threading.Tasks": "4.3.0",
           "runtime.any.System.IO": "4.3.0"
         }
       },
@@ -1257,38 +1063,38 @@
       },
       "System.Reflection": {
         "type": "Transitive",
-        "resolved": "4.1.0",
-        "contentHash": "JCKANJ0TI7kzoQzuwB/OoJANy1Lg338B6+JVacPl4TpUwi3cReg3nMLplMq2uqYfHFQpKIlHAUVAJlImZz/4ng==",
-        "dependencies": {
-          "Microsoft.NETCore.Platforms": "1.0.1",
-          "Microsoft.NETCore.Targets": "1.0.1",
-          "System.IO": "4.1.0",
-          "System.Reflection.Primitives": "4.0.1",
-          "System.Runtime": "4.1.0",
+        "resolved": "4.3.0",
+        "contentHash": "KMiAFoW7MfJGa9nDFNcfu+FpEdiHpWgTcS2HdMpDvt9saK3y/G4GwprPyzqjFH9NTaGPQeWNHU+iDlDILj96aQ==",
+        "dependencies": {
+          "Microsoft.NETCore.Platforms": "1.1.0",
+          "Microsoft.NETCore.Targets": "1.1.0",
+          "System.IO": "4.3.0",
+          "System.Reflection.Primitives": "4.3.0",
+          "System.Runtime": "4.3.0",
           "runtime.any.System.Reflection": "4.3.0"
         }
       },
       "System.Reflection.Primitives": {
         "type": "Transitive",
-        "resolved": "4.0.1",
-        "contentHash": "4inTox4wTBaDhB7V3mPvp9XlCbeGYWVEM9/fXALd52vNEAVisc1BoVWQPuUuD0Ga//dNbA/WeMy9u9mzLxGTHQ==",
-        "dependencies": {
-          "Microsoft.NETCore.Platforms": "1.0.1",
-          "Microsoft.NETCore.Targets": "1.0.1",
-          "System.Runtime": "4.1.0",
+        "resolved": "4.3.0",
+        "contentHash": "5RXItQz5As4xN2/YUDxdpsEkMhvw3e6aNveFXUn4Hl/udNTCNhnKp8lT9fnc3MhvGKh1baak5CovpuQUXHAlIA==",
+        "dependencies": {
+          "Microsoft.NETCore.Platforms": "1.1.0",
+          "Microsoft.NETCore.Targets": "1.1.0",
+          "System.Runtime": "4.3.0",
           "runtime.any.System.Reflection.Primitives": "4.3.0"
         }
       },
       "System.Resources.ResourceManager": {
         "type": "Transitive",
-        "resolved": "4.0.1",
-        "contentHash": "TxwVeUNoTgUOdQ09gfTjvW411MF+w9MBYL7AtNVc+HtBCFlutPLhUCdZjNkjbhj3bNQWMdHboF0KIWEOjJssbA==",
-        "dependencies": {
-          "Microsoft.NETCore.Platforms": "1.0.1",
-          "Microsoft.NETCore.Targets": "1.0.1",
-          "System.Globalization": "4.0.11",
-          "System.Reflection": "4.1.0",
-          "System.Runtime": "4.1.0",
+        "resolved": "4.3.0",
+        "contentHash": "/zrcPkkWdZmI4F92gL/TPumP98AVDu/Wxr3CSJGQQ+XN6wbRZcyfSKVoPo17ilb3iOr0cCRqJInGwNMolqhS8A==",
+        "dependencies": {
+          "Microsoft.NETCore.Platforms": "1.1.0",
+          "Microsoft.NETCore.Targets": "1.1.0",
+          "System.Globalization": "4.3.0",
+          "System.Reflection": "4.3.0",
+          "System.Runtime": "4.3.0",
           "runtime.any.System.Resources.ResourceManager": "4.3.0"
         }
       },
@@ -1338,14 +1144,19 @@
           "runtime.any.System.Runtime.InteropServices": "4.3.0"
         }
       },
+      "System.Security.Principal.Windows": {
+        "type": "Transitive",
+        "resolved": "4.7.0",
+        "contentHash": "ojD0PX0XhneCsUbAZVKdb7h/70vyYMDYs85lwEI+LngEONe/17A0cFaRFqZU+sOEidcVswYWikYOQ9PPfjlbtQ=="
+      },
       "System.Text.Encoding": {
         "type": "Transitive",
-        "resolved": "4.0.11",
-        "contentHash": "U3gGeMlDZXxCEiY4DwVLSacg+DFWCvoiX+JThA/rvw37Sqrku7sEFeVBBBMBnfB6FeZHsyDx85HlKL19x0HtZA==",
-        "dependencies": {
-          "Microsoft.NETCore.Platforms": "1.0.1",
-          "Microsoft.NETCore.Targets": "1.0.1",
-          "System.Runtime": "4.1.0",
+        "resolved": "4.3.0",
+        "contentHash": "BiIg+KWaSDOITze6jGQynxg64naAPtqGHBwDrLaCtixsa5bKiR8dpPOHA7ge3C0JJQizJE+sfkz1wV+BAKAYZw==",
+        "dependencies": {
+          "Microsoft.NETCore.Platforms": "1.1.0",
+          "Microsoft.NETCore.Targets": "1.1.0",
+          "System.Runtime": "4.3.0",
           "runtime.any.System.Text.Encoding": "4.3.0"
         }
       },
@@ -1360,12 +1171,12 @@
       },
       "System.Threading.Tasks": {
         "type": "Transitive",
-        "resolved": "4.0.11",
-        "contentHash": "k1S4Gc6IGwtHGT8188RSeGaX86Qw/wnrgNLshJvsdNUOPP9etMmo8S07c+UlOAx4K/xLuN9ivA1bD0LVurtIxQ==",
-        "dependencies": {
-          "Microsoft.NETCore.Platforms": "1.0.1",
-          "Microsoft.NETCore.Targets": "1.0.1",
-          "System.Runtime": "4.1.0",
+        "resolved": "4.3.0",
+        "contentHash": "LbSxKEdOUhVe8BezB/9uOGGppt+nZf6e1VFyw6v3DN6lqitm0OSn2uXMOdtP0M3W4iMcqcivm2J6UgqiwwnXiA==",
+        "dependencies": {
+          "Microsoft.NETCore.Platforms": "1.1.0",
+          "Microsoft.NETCore.Targets": "1.1.0",
+          "System.Runtime": "4.3.0",
           "runtime.any.System.Threading.Tasks": "4.3.0"
         }
       }
@@ -1373,41 +1184,34 @@
     "net7.0/linux-x64": {
       "Avalonia.Angle.Windows.Natives": {
         "type": "Transitive",
-        "resolved": "2.1.0.2023020321",
-        "contentHash": "Zlkkb8ipxrxNWVPCJgMO19fpcpYPP+bpOQ+jPtCFj8v+TzVvPdnGHuyv9IMvSHhhMfEpps4m4hjaP4FORQYVAA=="
+        "resolved": "2.1.0.2020091801",
+        "contentHash": "nGsCPI8FuUknU/e6hZIqlsKRDxClXHZyztmgM8vuwslFC/BIV3LqM2wKefWbr6SORX4Lct4nivhSMkdF/TrKgg=="
       },
       "Avalonia.Native": {
         "type": "Transitive",
-<<<<<<< HEAD
-        "resolved": "11.0.0-preview8",
-        "contentHash": "+RWljAJRRgOt1Rz1QjMPpPnuYr5h6LV49hYcGPqHHOdiQ5bkYtCtMuCfSS6pTwPBfsrE9tcssW8B4iJst9IhXg==",
-        "dependencies": {
-          "Avalonia": "11.0.0-preview8"
-=======
         "resolved": "0.10.21",
         "contentHash": "iJHszhoen4vVG0d9raTjtZST8IbfeA9S9N78uEZbqjUVzK8tNAJsJPFjL+I04ErEqckWg7EM9dOrG3PoMkSE7A==",
         "dependencies": {
           "Avalonia": "0.10.21"
->>>>>>> daffb544
         }
       },
       "HarfBuzzSharp.NativeAssets.Linux": {
         "type": "Transitive",
-        "resolved": "2.8.2.3",
-        "contentHash": "Qu1yJSHEN7PD3+fqfkaClnORWN5e2xJ2Xoziz/GUi/oBT1Z+Dp2oZeiONKP6NFltboSOBkvH90QuOA6YN/U1zg==",
-        "dependencies": {
-          "HarfBuzzSharp": "2.8.2.3"
+        "resolved": "2.8.2.1-preview.108",
+        "contentHash": "kRjP0sub39GxY7/YUoWwMAvltH+i+0+HvG6ND1v1iWAeBbAwcBFnPfT6FQDBqdnEaeYQT6y8FxMn9phOND7Kyg==",
+        "dependencies": {
+          "HarfBuzzSharp": "2.8.2.1-preview.108"
         }
       },
       "HarfBuzzSharp.NativeAssets.macOS": {
         "type": "Transitive",
-        "resolved": "2.8.2.3",
-        "contentHash": "uwz9pB3hMuxzI/bSkjVrsOJH7Wo1L+0Md5ZmEMDM/j7xDHtR9d3mfg/CfxhMIcTiUC4JgX49FZK0y2ojgu1dww=="
+        "resolved": "2.8.2.1-preview.108",
+        "contentHash": "pDw8R6ndu8usa9unSqEZrl3RbUNw2AzqAkcJTkocA15dxBpHvaaVKqgEozTLfye0/l5s0YgYAb4WpcY4qBg6Pw=="
       },
       "HarfBuzzSharp.NativeAssets.Win32": {
         "type": "Transitive",
-        "resolved": "2.8.2.3",
-        "contentHash": "Wo6QpE4+a+PFVdfIBoLkLr4wq2uC0m9TZC8FAfy4ZnLsUc10WL0Egk9EBHHhDCeokNOXDse5YtvuTYtS/rbHfg=="
+        "resolved": "2.8.2.1-preview.108",
+        "contentHash": "0ws24k21iRH2GRiOLEcG6ESl+VROOwaeHnC0vqKQChGmreGTJ//JBQJqIu189oY30G0NVdypDe1UwFA/scjBAw=="
       },
       "Microsoft.Win32.SystemEvents": {
         "type": "Transitive",
@@ -1584,21 +1388,21 @@
       },
       "SkiaSharp.NativeAssets.Linux": {
         "type": "Transitive",
-        "resolved": "2.88.3",
-        "contentHash": "wz29evZVWRqN7WHfenFwQIgqtr8f5vHCutcl1XuhWrHTRZeaIBk7ngjhyHpjUMcQxtIEAdq34ZRvMQshsBYjqg==",
-        "dependencies": {
-          "SkiaSharp": "2.88.3"
+        "resolved": "2.88.1-preview.108",
+        "contentHash": "1aOmUqcuzXJP0FaDL5JPRx7FbLFbiyl5R2lI1YwTTfXTpawnPxpPXlBClj+CuRrSS5Azfn8k3ZIHPHTd37vOWw==",
+        "dependencies": {
+          "SkiaSharp": "2.88.1-preview.108"
         }
       },
       "SkiaSharp.NativeAssets.macOS": {
         "type": "Transitive",
-        "resolved": "2.88.3",
-        "contentHash": "CEbWAXMGFkPV3S1snBKK7jEG3+xud/9kmSAhu0BEUKKtlMdxx+Qal0U9bntQREM9QpqP5xLWZooodi8IlV8MEg=="
+        "resolved": "2.88.1-preview.108",
+        "contentHash": "nz+Ege0i1aCicLnaHOBzuTBj5LnLxlZVxLv+wUEtOXaAHq6of7kxaE+/+4KC1OBnKs64L8WDGf88VC2fIC/zxw=="
       },
       "SkiaSharp.NativeAssets.Win32": {
         "type": "Transitive",
-        "resolved": "2.88.3",
-        "contentHash": "MU4ASL8VAbTv5vSw1PoiWjjjpjtGhWtFYuJnrN4sNHFCePb2ohQij9JhSdqLLxk7RpRtWPdV93fbA53Pt+J0yw=="
+        "resolved": "2.88.1-preview.108",
+        "contentHash": "98r2fGVjPNjIhH0ooHtvAcqsHUjWZPEkqrfpynZNWdo8gkUPZhENvOodDtvBNUW6we24Bo4aWCnGbJuhyn//ug=="
       },
       "SQLitePCLRaw.lib.e_sqlite3": {
         "type": "Transitive",
@@ -1640,33 +1444,34 @@
       },
       "System.Drawing.Common": {
         "type": "Transitive",
-        "resolved": "6.0.0",
-        "contentHash": "NfuoKUiP2nUWwKZN6twGqXioIe1zVD0RIj2t976A+czLHr2nY454RwwXs6JU9Htc6mwqL6Dn/nEL3dpVf2jOhg==",
-        "dependencies": {
-          "Microsoft.Win32.SystemEvents": "6.0.0"
+        "resolved": "4.5.0",
+        "contentHash": "AiJFxxVPdeITstiRS5aAu8+8Dpf5NawTMoapZ53Gfirml24p7HIfhjmCRxdXnmmf3IUA3AX3CcW7G73CjWxW/Q==",
+        "dependencies": {
+          "Microsoft.NETCore.Platforms": "2.0.0",
+          "Microsoft.Win32.SystemEvents": "4.5.0"
         }
       },
       "System.Globalization": {
         "type": "Transitive",
-        "resolved": "4.0.11",
-        "contentHash": "B95h0YLEL2oSnwF/XjqSWKnwKOy/01VWkNlsCeMTFJLLabflpGV26nK164eRs5GiaRSBGpOxQ3pKoSnnyZN5pg==",
-        "dependencies": {
-          "Microsoft.NETCore.Platforms": "1.0.1",
-          "Microsoft.NETCore.Targets": "1.0.1",
-          "System.Runtime": "4.1.0",
+        "resolved": "4.3.0",
+        "contentHash": "kYdVd2f2PAdFGblzFswE4hkNANJBKRmsfa2X5LG2AcWE1c7/4t0pYae1L8vfZ5xvE2nK/R9JprtToA61OSHWIg==",
+        "dependencies": {
+          "Microsoft.NETCore.Platforms": "1.1.0",
+          "Microsoft.NETCore.Targets": "1.1.0",
+          "System.Runtime": "4.3.0",
           "runtime.any.System.Globalization": "4.3.0"
         }
       },
       "System.IO": {
         "type": "Transitive",
-        "resolved": "4.1.0",
-        "contentHash": "3KlTJceQc3gnGIaHZ7UBZO26SHL1SHE4ddrmiwumFnId+CEHP+O8r386tZKaE6zlk5/mF8vifMBzHj9SaXN+mQ==",
-        "dependencies": {
-          "Microsoft.NETCore.Platforms": "1.0.1",
-          "Microsoft.NETCore.Targets": "1.0.1",
-          "System.Runtime": "4.1.0",
-          "System.Text.Encoding": "4.0.11",
-          "System.Threading.Tasks": "4.0.11",
+        "resolved": "4.3.0",
+        "contentHash": "3qjaHvxQPDpSOYICjUoTsmoq5u6QJAFRUITgeT/4gqkF1bajbSmb1kwSxEA8AHlofqgcKJcM8udgieRNhaJ5Cg==",
+        "dependencies": {
+          "Microsoft.NETCore.Platforms": "1.1.0",
+          "Microsoft.NETCore.Targets": "1.1.0",
+          "System.Runtime": "4.3.0",
+          "System.Text.Encoding": "4.3.0",
+          "System.Threading.Tasks": "4.3.0",
           "runtime.any.System.IO": "4.3.0"
         }
       },
@@ -1682,38 +1487,38 @@
       },
       "System.Reflection": {
         "type": "Transitive",
-        "resolved": "4.1.0",
-        "contentHash": "JCKANJ0TI7kzoQzuwB/OoJANy1Lg338B6+JVacPl4TpUwi3cReg3nMLplMq2uqYfHFQpKIlHAUVAJlImZz/4ng==",
-        "dependencies": {
-          "Microsoft.NETCore.Platforms": "1.0.1",
-          "Microsoft.NETCore.Targets": "1.0.1",
-          "System.IO": "4.1.0",
-          "System.Reflection.Primitives": "4.0.1",
-          "System.Runtime": "4.1.0",
+        "resolved": "4.3.0",
+        "contentHash": "KMiAFoW7MfJGa9nDFNcfu+FpEdiHpWgTcS2HdMpDvt9saK3y/G4GwprPyzqjFH9NTaGPQeWNHU+iDlDILj96aQ==",
+        "dependencies": {
+          "Microsoft.NETCore.Platforms": "1.1.0",
+          "Microsoft.NETCore.Targets": "1.1.0",
+          "System.IO": "4.3.0",
+          "System.Reflection.Primitives": "4.3.0",
+          "System.Runtime": "4.3.0",
           "runtime.any.System.Reflection": "4.3.0"
         }
       },
       "System.Reflection.Primitives": {
         "type": "Transitive",
-        "resolved": "4.0.1",
-        "contentHash": "4inTox4wTBaDhB7V3mPvp9XlCbeGYWVEM9/fXALd52vNEAVisc1BoVWQPuUuD0Ga//dNbA/WeMy9u9mzLxGTHQ==",
-        "dependencies": {
-          "Microsoft.NETCore.Platforms": "1.0.1",
-          "Microsoft.NETCore.Targets": "1.0.1",
-          "System.Runtime": "4.1.0",
+        "resolved": "4.3.0",
+        "contentHash": "5RXItQz5As4xN2/YUDxdpsEkMhvw3e6aNveFXUn4Hl/udNTCNhnKp8lT9fnc3MhvGKh1baak5CovpuQUXHAlIA==",
+        "dependencies": {
+          "Microsoft.NETCore.Platforms": "1.1.0",
+          "Microsoft.NETCore.Targets": "1.1.0",
+          "System.Runtime": "4.3.0",
           "runtime.any.System.Reflection.Primitives": "4.3.0"
         }
       },
       "System.Resources.ResourceManager": {
         "type": "Transitive",
-        "resolved": "4.0.1",
-        "contentHash": "TxwVeUNoTgUOdQ09gfTjvW411MF+w9MBYL7AtNVc+HtBCFlutPLhUCdZjNkjbhj3bNQWMdHboF0KIWEOjJssbA==",
-        "dependencies": {
-          "Microsoft.NETCore.Platforms": "1.0.1",
-          "Microsoft.NETCore.Targets": "1.0.1",
-          "System.Globalization": "4.0.11",
-          "System.Reflection": "4.1.0",
-          "System.Runtime": "4.1.0",
+        "resolved": "4.3.0",
+        "contentHash": "/zrcPkkWdZmI4F92gL/TPumP98AVDu/Wxr3CSJGQQ+XN6wbRZcyfSKVoPo17ilb3iOr0cCRqJInGwNMolqhS8A==",
+        "dependencies": {
+          "Microsoft.NETCore.Platforms": "1.1.0",
+          "Microsoft.NETCore.Targets": "1.1.0",
+          "System.Globalization": "4.3.0",
+          "System.Reflection": "4.3.0",
+          "System.Runtime": "4.3.0",
           "runtime.any.System.Resources.ResourceManager": "4.3.0"
         }
       },
@@ -1763,14 +1568,19 @@
           "runtime.any.System.Runtime.InteropServices": "4.3.0"
         }
       },
+      "System.Security.Principal.Windows": {
+        "type": "Transitive",
+        "resolved": "4.7.0",
+        "contentHash": "ojD0PX0XhneCsUbAZVKdb7h/70vyYMDYs85lwEI+LngEONe/17A0cFaRFqZU+sOEidcVswYWikYOQ9PPfjlbtQ=="
+      },
       "System.Text.Encoding": {
         "type": "Transitive",
-        "resolved": "4.0.11",
-        "contentHash": "U3gGeMlDZXxCEiY4DwVLSacg+DFWCvoiX+JThA/rvw37Sqrku7sEFeVBBBMBnfB6FeZHsyDx85HlKL19x0HtZA==",
-        "dependencies": {
-          "Microsoft.NETCore.Platforms": "1.0.1",
-          "Microsoft.NETCore.Targets": "1.0.1",
-          "System.Runtime": "4.1.0",
+        "resolved": "4.3.0",
+        "contentHash": "BiIg+KWaSDOITze6jGQynxg64naAPtqGHBwDrLaCtixsa5bKiR8dpPOHA7ge3C0JJQizJE+sfkz1wV+BAKAYZw==",
+        "dependencies": {
+          "Microsoft.NETCore.Platforms": "1.1.0",
+          "Microsoft.NETCore.Targets": "1.1.0",
+          "System.Runtime": "4.3.0",
           "runtime.any.System.Text.Encoding": "4.3.0"
         }
       },
@@ -1785,12 +1595,12 @@
       },
       "System.Threading.Tasks": {
         "type": "Transitive",
-        "resolved": "4.0.11",
-        "contentHash": "k1S4Gc6IGwtHGT8188RSeGaX86Qw/wnrgNLshJvsdNUOPP9etMmo8S07c+UlOAx4K/xLuN9ivA1bD0LVurtIxQ==",
-        "dependencies": {
-          "Microsoft.NETCore.Platforms": "1.0.1",
-          "Microsoft.NETCore.Targets": "1.0.1",
-          "System.Runtime": "4.1.0",
+        "resolved": "4.3.0",
+        "contentHash": "LbSxKEdOUhVe8BezB/9uOGGppt+nZf6e1VFyw6v3DN6lqitm0OSn2uXMOdtP0M3W4iMcqcivm2J6UgqiwwnXiA==",
+        "dependencies": {
+          "Microsoft.NETCore.Platforms": "1.1.0",
+          "Microsoft.NETCore.Targets": "1.1.0",
+          "System.Runtime": "4.3.0",
           "runtime.any.System.Threading.Tasks": "4.3.0"
         }
       }
@@ -1798,41 +1608,34 @@
     "net7.0/osx-arm64": {
       "Avalonia.Angle.Windows.Natives": {
         "type": "Transitive",
-        "resolved": "2.1.0.2023020321",
-        "contentHash": "Zlkkb8ipxrxNWVPCJgMO19fpcpYPP+bpOQ+jPtCFj8v+TzVvPdnGHuyv9IMvSHhhMfEpps4m4hjaP4FORQYVAA=="
+        "resolved": "2.1.0.2020091801",
+        "contentHash": "nGsCPI8FuUknU/e6hZIqlsKRDxClXHZyztmgM8vuwslFC/BIV3LqM2wKefWbr6SORX4Lct4nivhSMkdF/TrKgg=="
       },
       "Avalonia.Native": {
         "type": "Transitive",
-<<<<<<< HEAD
-        "resolved": "11.0.0-preview8",
-        "contentHash": "+RWljAJRRgOt1Rz1QjMPpPnuYr5h6LV49hYcGPqHHOdiQ5bkYtCtMuCfSS6pTwPBfsrE9tcssW8B4iJst9IhXg==",
-        "dependencies": {
-          "Avalonia": "11.0.0-preview8"
-=======
         "resolved": "0.10.21",
         "contentHash": "iJHszhoen4vVG0d9raTjtZST8IbfeA9S9N78uEZbqjUVzK8tNAJsJPFjL+I04ErEqckWg7EM9dOrG3PoMkSE7A==",
         "dependencies": {
           "Avalonia": "0.10.21"
->>>>>>> daffb544
         }
       },
       "HarfBuzzSharp.NativeAssets.Linux": {
         "type": "Transitive",
-        "resolved": "2.8.2.3",
-        "contentHash": "Qu1yJSHEN7PD3+fqfkaClnORWN5e2xJ2Xoziz/GUi/oBT1Z+Dp2oZeiONKP6NFltboSOBkvH90QuOA6YN/U1zg==",
-        "dependencies": {
-          "HarfBuzzSharp": "2.8.2.3"
+        "resolved": "2.8.2.1-preview.108",
+        "contentHash": "kRjP0sub39GxY7/YUoWwMAvltH+i+0+HvG6ND1v1iWAeBbAwcBFnPfT6FQDBqdnEaeYQT6y8FxMn9phOND7Kyg==",
+        "dependencies": {
+          "HarfBuzzSharp": "2.8.2.1-preview.108"
         }
       },
       "HarfBuzzSharp.NativeAssets.macOS": {
         "type": "Transitive",
-        "resolved": "2.8.2.3",
-        "contentHash": "uwz9pB3hMuxzI/bSkjVrsOJH7Wo1L+0Md5ZmEMDM/j7xDHtR9d3mfg/CfxhMIcTiUC4JgX49FZK0y2ojgu1dww=="
+        "resolved": "2.8.2.1-preview.108",
+        "contentHash": "pDw8R6ndu8usa9unSqEZrl3RbUNw2AzqAkcJTkocA15dxBpHvaaVKqgEozTLfye0/l5s0YgYAb4WpcY4qBg6Pw=="
       },
       "HarfBuzzSharp.NativeAssets.Win32": {
         "type": "Transitive",
-        "resolved": "2.8.2.3",
-        "contentHash": "Wo6QpE4+a+PFVdfIBoLkLr4wq2uC0m9TZC8FAfy4ZnLsUc10WL0Egk9EBHHhDCeokNOXDse5YtvuTYtS/rbHfg=="
+        "resolved": "2.8.2.1-preview.108",
+        "contentHash": "0ws24k21iRH2GRiOLEcG6ESl+VROOwaeHnC0vqKQChGmreGTJ//JBQJqIu189oY30G0NVdypDe1UwFA/scjBAw=="
       },
       "Microsoft.Win32.SystemEvents": {
         "type": "Transitive",
@@ -2009,21 +1812,21 @@
       },
       "SkiaSharp.NativeAssets.Linux": {
         "type": "Transitive",
-        "resolved": "2.88.3",
-        "contentHash": "wz29evZVWRqN7WHfenFwQIgqtr8f5vHCutcl1XuhWrHTRZeaIBk7ngjhyHpjUMcQxtIEAdq34ZRvMQshsBYjqg==",
-        "dependencies": {
-          "SkiaSharp": "2.88.3"
+        "resolved": "2.88.1-preview.108",
+        "contentHash": "1aOmUqcuzXJP0FaDL5JPRx7FbLFbiyl5R2lI1YwTTfXTpawnPxpPXlBClj+CuRrSS5Azfn8k3ZIHPHTd37vOWw==",
+        "dependencies": {
+          "SkiaSharp": "2.88.1-preview.108"
         }
       },
       "SkiaSharp.NativeAssets.macOS": {
         "type": "Transitive",
-        "resolved": "2.88.3",
-        "contentHash": "CEbWAXMGFkPV3S1snBKK7jEG3+xud/9kmSAhu0BEUKKtlMdxx+Qal0U9bntQREM9QpqP5xLWZooodi8IlV8MEg=="
+        "resolved": "2.88.1-preview.108",
+        "contentHash": "nz+Ege0i1aCicLnaHOBzuTBj5LnLxlZVxLv+wUEtOXaAHq6of7kxaE+/+4KC1OBnKs64L8WDGf88VC2fIC/zxw=="
       },
       "SkiaSharp.NativeAssets.Win32": {
         "type": "Transitive",
-        "resolved": "2.88.3",
-        "contentHash": "MU4ASL8VAbTv5vSw1PoiWjjjpjtGhWtFYuJnrN4sNHFCePb2ohQij9JhSdqLLxk7RpRtWPdV93fbA53Pt+J0yw=="
+        "resolved": "2.88.1-preview.108",
+        "contentHash": "98r2fGVjPNjIhH0ooHtvAcqsHUjWZPEkqrfpynZNWdo8gkUPZhENvOodDtvBNUW6we24Bo4aWCnGbJuhyn//ug=="
       },
       "SQLitePCLRaw.lib.e_sqlite3": {
         "type": "Transitive",
@@ -2065,33 +1868,34 @@
       },
       "System.Drawing.Common": {
         "type": "Transitive",
-        "resolved": "6.0.0",
-        "contentHash": "NfuoKUiP2nUWwKZN6twGqXioIe1zVD0RIj2t976A+czLHr2nY454RwwXs6JU9Htc6mwqL6Dn/nEL3dpVf2jOhg==",
-        "dependencies": {
-          "Microsoft.Win32.SystemEvents": "6.0.0"
+        "resolved": "4.5.0",
+        "contentHash": "AiJFxxVPdeITstiRS5aAu8+8Dpf5NawTMoapZ53Gfirml24p7HIfhjmCRxdXnmmf3IUA3AX3CcW7G73CjWxW/Q==",
+        "dependencies": {
+          "Microsoft.NETCore.Platforms": "2.0.0",
+          "Microsoft.Win32.SystemEvents": "4.5.0"
         }
       },
       "System.Globalization": {
         "type": "Transitive",
-        "resolved": "4.0.11",
-        "contentHash": "B95h0YLEL2oSnwF/XjqSWKnwKOy/01VWkNlsCeMTFJLLabflpGV26nK164eRs5GiaRSBGpOxQ3pKoSnnyZN5pg==",
-        "dependencies": {
-          "Microsoft.NETCore.Platforms": "1.0.1",
-          "Microsoft.NETCore.Targets": "1.0.1",
-          "System.Runtime": "4.1.0",
+        "resolved": "4.3.0",
+        "contentHash": "kYdVd2f2PAdFGblzFswE4hkNANJBKRmsfa2X5LG2AcWE1c7/4t0pYae1L8vfZ5xvE2nK/R9JprtToA61OSHWIg==",
+        "dependencies": {
+          "Microsoft.NETCore.Platforms": "1.1.0",
+          "Microsoft.NETCore.Targets": "1.1.0",
+          "System.Runtime": "4.3.0",
           "runtime.any.System.Globalization": "4.3.0"
         }
       },
       "System.IO": {
         "type": "Transitive",
-        "resolved": "4.1.0",
-        "contentHash": "3KlTJceQc3gnGIaHZ7UBZO26SHL1SHE4ddrmiwumFnId+CEHP+O8r386tZKaE6zlk5/mF8vifMBzHj9SaXN+mQ==",
-        "dependencies": {
-          "Microsoft.NETCore.Platforms": "1.0.1",
-          "Microsoft.NETCore.Targets": "1.0.1",
-          "System.Runtime": "4.1.0",
-          "System.Text.Encoding": "4.0.11",
-          "System.Threading.Tasks": "4.0.11",
+        "resolved": "4.3.0",
+        "contentHash": "3qjaHvxQPDpSOYICjUoTsmoq5u6QJAFRUITgeT/4gqkF1bajbSmb1kwSxEA8AHlofqgcKJcM8udgieRNhaJ5Cg==",
+        "dependencies": {
+          "Microsoft.NETCore.Platforms": "1.1.0",
+          "Microsoft.NETCore.Targets": "1.1.0",
+          "System.Runtime": "4.3.0",
+          "System.Text.Encoding": "4.3.0",
+          "System.Threading.Tasks": "4.3.0",
           "runtime.any.System.IO": "4.3.0"
         }
       },
@@ -2107,38 +1911,38 @@
       },
       "System.Reflection": {
         "type": "Transitive",
-        "resolved": "4.1.0",
-        "contentHash": "JCKANJ0TI7kzoQzuwB/OoJANy1Lg338B6+JVacPl4TpUwi3cReg3nMLplMq2uqYfHFQpKIlHAUVAJlImZz/4ng==",
-        "dependencies": {
-          "Microsoft.NETCore.Platforms": "1.0.1",
-          "Microsoft.NETCore.Targets": "1.0.1",
-          "System.IO": "4.1.0",
-          "System.Reflection.Primitives": "4.0.1",
-          "System.Runtime": "4.1.0",
+        "resolved": "4.3.0",
+        "contentHash": "KMiAFoW7MfJGa9nDFNcfu+FpEdiHpWgTcS2HdMpDvt9saK3y/G4GwprPyzqjFH9NTaGPQeWNHU+iDlDILj96aQ==",
+        "dependencies": {
+          "Microsoft.NETCore.Platforms": "1.1.0",
+          "Microsoft.NETCore.Targets": "1.1.0",
+          "System.IO": "4.3.0",
+          "System.Reflection.Primitives": "4.3.0",
+          "System.Runtime": "4.3.0",
           "runtime.any.System.Reflection": "4.3.0"
         }
       },
       "System.Reflection.Primitives": {
         "type": "Transitive",
-        "resolved": "4.0.1",
-        "contentHash": "4inTox4wTBaDhB7V3mPvp9XlCbeGYWVEM9/fXALd52vNEAVisc1BoVWQPuUuD0Ga//dNbA/WeMy9u9mzLxGTHQ==",
-        "dependencies": {
-          "Microsoft.NETCore.Platforms": "1.0.1",
-          "Microsoft.NETCore.Targets": "1.0.1",
-          "System.Runtime": "4.1.0",
+        "resolved": "4.3.0",
+        "contentHash": "5RXItQz5As4xN2/YUDxdpsEkMhvw3e6aNveFXUn4Hl/udNTCNhnKp8lT9fnc3MhvGKh1baak5CovpuQUXHAlIA==",
+        "dependencies": {
+          "Microsoft.NETCore.Platforms": "1.1.0",
+          "Microsoft.NETCore.Targets": "1.1.0",
+          "System.Runtime": "4.3.0",
           "runtime.any.System.Reflection.Primitives": "4.3.0"
         }
       },
       "System.Resources.ResourceManager": {
         "type": "Transitive",
-        "resolved": "4.0.1",
-        "contentHash": "TxwVeUNoTgUOdQ09gfTjvW411MF+w9MBYL7AtNVc+HtBCFlutPLhUCdZjNkjbhj3bNQWMdHboF0KIWEOjJssbA==",
-        "dependencies": {
-          "Microsoft.NETCore.Platforms": "1.0.1",
-          "Microsoft.NETCore.Targets": "1.0.1",
-          "System.Globalization": "4.0.11",
-          "System.Reflection": "4.1.0",
-          "System.Runtime": "4.1.0",
+        "resolved": "4.3.0",
+        "contentHash": "/zrcPkkWdZmI4F92gL/TPumP98AVDu/Wxr3CSJGQQ+XN6wbRZcyfSKVoPo17ilb3iOr0cCRqJInGwNMolqhS8A==",
+        "dependencies": {
+          "Microsoft.NETCore.Platforms": "1.1.0",
+          "Microsoft.NETCore.Targets": "1.1.0",
+          "System.Globalization": "4.3.0",
+          "System.Reflection": "4.3.0",
+          "System.Runtime": "4.3.0",
           "runtime.any.System.Resources.ResourceManager": "4.3.0"
         }
       },
@@ -2188,14 +1992,19 @@
           "runtime.any.System.Runtime.InteropServices": "4.3.0"
         }
       },
+      "System.Security.Principal.Windows": {
+        "type": "Transitive",
+        "resolved": "4.7.0",
+        "contentHash": "ojD0PX0XhneCsUbAZVKdb7h/70vyYMDYs85lwEI+LngEONe/17A0cFaRFqZU+sOEidcVswYWikYOQ9PPfjlbtQ=="
+      },
       "System.Text.Encoding": {
         "type": "Transitive",
-        "resolved": "4.0.11",
-        "contentHash": "U3gGeMlDZXxCEiY4DwVLSacg+DFWCvoiX+JThA/rvw37Sqrku7sEFeVBBBMBnfB6FeZHsyDx85HlKL19x0HtZA==",
-        "dependencies": {
-          "Microsoft.NETCore.Platforms": "1.0.1",
-          "Microsoft.NETCore.Targets": "1.0.1",
-          "System.Runtime": "4.1.0",
+        "resolved": "4.3.0",
+        "contentHash": "BiIg+KWaSDOITze6jGQynxg64naAPtqGHBwDrLaCtixsa5bKiR8dpPOHA7ge3C0JJQizJE+sfkz1wV+BAKAYZw==",
+        "dependencies": {
+          "Microsoft.NETCore.Platforms": "1.1.0",
+          "Microsoft.NETCore.Targets": "1.1.0",
+          "System.Runtime": "4.3.0",
           "runtime.any.System.Text.Encoding": "4.3.0"
         }
       },
@@ -2210,12 +2019,12 @@
       },
       "System.Threading.Tasks": {
         "type": "Transitive",
-        "resolved": "4.0.11",
-        "contentHash": "k1S4Gc6IGwtHGT8188RSeGaX86Qw/wnrgNLshJvsdNUOPP9etMmo8S07c+UlOAx4K/xLuN9ivA1bD0LVurtIxQ==",
-        "dependencies": {
-          "Microsoft.NETCore.Platforms": "1.0.1",
-          "Microsoft.NETCore.Targets": "1.0.1",
-          "System.Runtime": "4.1.0",
+        "resolved": "4.3.0",
+        "contentHash": "LbSxKEdOUhVe8BezB/9uOGGppt+nZf6e1VFyw6v3DN6lqitm0OSn2uXMOdtP0M3W4iMcqcivm2J6UgqiwwnXiA==",
+        "dependencies": {
+          "Microsoft.NETCore.Platforms": "1.1.0",
+          "Microsoft.NETCore.Targets": "1.1.0",
+          "System.Runtime": "4.3.0",
           "runtime.any.System.Threading.Tasks": "4.3.0"
         }
       }
@@ -2223,41 +2032,34 @@
     "net7.0/osx-x64": {
       "Avalonia.Angle.Windows.Natives": {
         "type": "Transitive",
-        "resolved": "2.1.0.2023020321",
-        "contentHash": "Zlkkb8ipxrxNWVPCJgMO19fpcpYPP+bpOQ+jPtCFj8v+TzVvPdnGHuyv9IMvSHhhMfEpps4m4hjaP4FORQYVAA=="
+        "resolved": "2.1.0.2020091801",
+        "contentHash": "nGsCPI8FuUknU/e6hZIqlsKRDxClXHZyztmgM8vuwslFC/BIV3LqM2wKefWbr6SORX4Lct4nivhSMkdF/TrKgg=="
       },
       "Avalonia.Native": {
         "type": "Transitive",
-<<<<<<< HEAD
-        "resolved": "11.0.0-preview8",
-        "contentHash": "+RWljAJRRgOt1Rz1QjMPpPnuYr5h6LV49hYcGPqHHOdiQ5bkYtCtMuCfSS6pTwPBfsrE9tcssW8B4iJst9IhXg==",
-        "dependencies": {
-          "Avalonia": "11.0.0-preview8"
-=======
         "resolved": "0.10.21",
         "contentHash": "iJHszhoen4vVG0d9raTjtZST8IbfeA9S9N78uEZbqjUVzK8tNAJsJPFjL+I04ErEqckWg7EM9dOrG3PoMkSE7A==",
         "dependencies": {
           "Avalonia": "0.10.21"
->>>>>>> daffb544
         }
       },
       "HarfBuzzSharp.NativeAssets.Linux": {
         "type": "Transitive",
-        "resolved": "2.8.2.3",
-        "contentHash": "Qu1yJSHEN7PD3+fqfkaClnORWN5e2xJ2Xoziz/GUi/oBT1Z+Dp2oZeiONKP6NFltboSOBkvH90QuOA6YN/U1zg==",
-        "dependencies": {
-          "HarfBuzzSharp": "2.8.2.3"
+        "resolved": "2.8.2.1-preview.108",
+        "contentHash": "kRjP0sub39GxY7/YUoWwMAvltH+i+0+HvG6ND1v1iWAeBbAwcBFnPfT6FQDBqdnEaeYQT6y8FxMn9phOND7Kyg==",
+        "dependencies": {
+          "HarfBuzzSharp": "2.8.2.1-preview.108"
         }
       },
       "HarfBuzzSharp.NativeAssets.macOS": {
         "type": "Transitive",
-        "resolved": "2.8.2.3",
-        "contentHash": "uwz9pB3hMuxzI/bSkjVrsOJH7Wo1L+0Md5ZmEMDM/j7xDHtR9d3mfg/CfxhMIcTiUC4JgX49FZK0y2ojgu1dww=="
+        "resolved": "2.8.2.1-preview.108",
+        "contentHash": "pDw8R6ndu8usa9unSqEZrl3RbUNw2AzqAkcJTkocA15dxBpHvaaVKqgEozTLfye0/l5s0YgYAb4WpcY4qBg6Pw=="
       },
       "HarfBuzzSharp.NativeAssets.Win32": {
         "type": "Transitive",
-        "resolved": "2.8.2.3",
-        "contentHash": "Wo6QpE4+a+PFVdfIBoLkLr4wq2uC0m9TZC8FAfy4ZnLsUc10WL0Egk9EBHHhDCeokNOXDse5YtvuTYtS/rbHfg=="
+        "resolved": "2.8.2.1-preview.108",
+        "contentHash": "0ws24k21iRH2GRiOLEcG6ESl+VROOwaeHnC0vqKQChGmreGTJ//JBQJqIu189oY30G0NVdypDe1UwFA/scjBAw=="
       },
       "Microsoft.Win32.SystemEvents": {
         "type": "Transitive",
@@ -2434,21 +2236,21 @@
       },
       "SkiaSharp.NativeAssets.Linux": {
         "type": "Transitive",
-        "resolved": "2.88.3",
-        "contentHash": "wz29evZVWRqN7WHfenFwQIgqtr8f5vHCutcl1XuhWrHTRZeaIBk7ngjhyHpjUMcQxtIEAdq34ZRvMQshsBYjqg==",
-        "dependencies": {
-          "SkiaSharp": "2.88.3"
+        "resolved": "2.88.1-preview.108",
+        "contentHash": "1aOmUqcuzXJP0FaDL5JPRx7FbLFbiyl5R2lI1YwTTfXTpawnPxpPXlBClj+CuRrSS5Azfn8k3ZIHPHTd37vOWw==",
+        "dependencies": {
+          "SkiaSharp": "2.88.1-preview.108"
         }
       },
       "SkiaSharp.NativeAssets.macOS": {
         "type": "Transitive",
-        "resolved": "2.88.3",
-        "contentHash": "CEbWAXMGFkPV3S1snBKK7jEG3+xud/9kmSAhu0BEUKKtlMdxx+Qal0U9bntQREM9QpqP5xLWZooodi8IlV8MEg=="
+        "resolved": "2.88.1-preview.108",
+        "contentHash": "nz+Ege0i1aCicLnaHOBzuTBj5LnLxlZVxLv+wUEtOXaAHq6of7kxaE+/+4KC1OBnKs64L8WDGf88VC2fIC/zxw=="
       },
       "SkiaSharp.NativeAssets.Win32": {
         "type": "Transitive",
-        "resolved": "2.88.3",
-        "contentHash": "MU4ASL8VAbTv5vSw1PoiWjjjpjtGhWtFYuJnrN4sNHFCePb2ohQij9JhSdqLLxk7RpRtWPdV93fbA53Pt+J0yw=="
+        "resolved": "2.88.1-preview.108",
+        "contentHash": "98r2fGVjPNjIhH0ooHtvAcqsHUjWZPEkqrfpynZNWdo8gkUPZhENvOodDtvBNUW6we24Bo4aWCnGbJuhyn//ug=="
       },
       "SQLitePCLRaw.lib.e_sqlite3": {
         "type": "Transitive",
@@ -2490,33 +2292,34 @@
       },
       "System.Drawing.Common": {
         "type": "Transitive",
-        "resolved": "6.0.0",
-        "contentHash": "NfuoKUiP2nUWwKZN6twGqXioIe1zVD0RIj2t976A+czLHr2nY454RwwXs6JU9Htc6mwqL6Dn/nEL3dpVf2jOhg==",
-        "dependencies": {
-          "Microsoft.Win32.SystemEvents": "6.0.0"
+        "resolved": "4.5.0",
+        "contentHash": "AiJFxxVPdeITstiRS5aAu8+8Dpf5NawTMoapZ53Gfirml24p7HIfhjmCRxdXnmmf3IUA3AX3CcW7G73CjWxW/Q==",
+        "dependencies": {
+          "Microsoft.NETCore.Platforms": "2.0.0",
+          "Microsoft.Win32.SystemEvents": "4.5.0"
         }
       },
       "System.Globalization": {
         "type": "Transitive",
-        "resolved": "4.0.11",
-        "contentHash": "B95h0YLEL2oSnwF/XjqSWKnwKOy/01VWkNlsCeMTFJLLabflpGV26nK164eRs5GiaRSBGpOxQ3pKoSnnyZN5pg==",
-        "dependencies": {
-          "Microsoft.NETCore.Platforms": "1.0.1",
-          "Microsoft.NETCore.Targets": "1.0.1",
-          "System.Runtime": "4.1.0",
+        "resolved": "4.3.0",
+        "contentHash": "kYdVd2f2PAdFGblzFswE4hkNANJBKRmsfa2X5LG2AcWE1c7/4t0pYae1L8vfZ5xvE2nK/R9JprtToA61OSHWIg==",
+        "dependencies": {
+          "Microsoft.NETCore.Platforms": "1.1.0",
+          "Microsoft.NETCore.Targets": "1.1.0",
+          "System.Runtime": "4.3.0",
           "runtime.any.System.Globalization": "4.3.0"
         }
       },
       "System.IO": {
         "type": "Transitive",
-        "resolved": "4.1.0",
-        "contentHash": "3KlTJceQc3gnGIaHZ7UBZO26SHL1SHE4ddrmiwumFnId+CEHP+O8r386tZKaE6zlk5/mF8vifMBzHj9SaXN+mQ==",
-        "dependencies": {
-          "Microsoft.NETCore.Platforms": "1.0.1",
-          "Microsoft.NETCore.Targets": "1.0.1",
-          "System.Runtime": "4.1.0",
-          "System.Text.Encoding": "4.0.11",
-          "System.Threading.Tasks": "4.0.11",
+        "resolved": "4.3.0",
+        "contentHash": "3qjaHvxQPDpSOYICjUoTsmoq5u6QJAFRUITgeT/4gqkF1bajbSmb1kwSxEA8AHlofqgcKJcM8udgieRNhaJ5Cg==",
+        "dependencies": {
+          "Microsoft.NETCore.Platforms": "1.1.0",
+          "Microsoft.NETCore.Targets": "1.1.0",
+          "System.Runtime": "4.3.0",
+          "System.Text.Encoding": "4.3.0",
+          "System.Threading.Tasks": "4.3.0",
           "runtime.any.System.IO": "4.3.0"
         }
       },
@@ -2532,38 +2335,38 @@
       },
       "System.Reflection": {
         "type": "Transitive",
-        "resolved": "4.1.0",
-        "contentHash": "JCKANJ0TI7kzoQzuwB/OoJANy1Lg338B6+JVacPl4TpUwi3cReg3nMLplMq2uqYfHFQpKIlHAUVAJlImZz/4ng==",
-        "dependencies": {
-          "Microsoft.NETCore.Platforms": "1.0.1",
-          "Microsoft.NETCore.Targets": "1.0.1",
-          "System.IO": "4.1.0",
-          "System.Reflection.Primitives": "4.0.1",
-          "System.Runtime": "4.1.0",
+        "resolved": "4.3.0",
+        "contentHash": "KMiAFoW7MfJGa9nDFNcfu+FpEdiHpWgTcS2HdMpDvt9saK3y/G4GwprPyzqjFH9NTaGPQeWNHU+iDlDILj96aQ==",
+        "dependencies": {
+          "Microsoft.NETCore.Platforms": "1.1.0",
+          "Microsoft.NETCore.Targets": "1.1.0",
+          "System.IO": "4.3.0",
+          "System.Reflection.Primitives": "4.3.0",
+          "System.Runtime": "4.3.0",
           "runtime.any.System.Reflection": "4.3.0"
         }
       },
       "System.Reflection.Primitives": {
         "type": "Transitive",
-        "resolved": "4.0.1",
-        "contentHash": "4inTox4wTBaDhB7V3mPvp9XlCbeGYWVEM9/fXALd52vNEAVisc1BoVWQPuUuD0Ga//dNbA/WeMy9u9mzLxGTHQ==",
-        "dependencies": {
-          "Microsoft.NETCore.Platforms": "1.0.1",
-          "Microsoft.NETCore.Targets": "1.0.1",
-          "System.Runtime": "4.1.0",
+        "resolved": "4.3.0",
+        "contentHash": "5RXItQz5As4xN2/YUDxdpsEkMhvw3e6aNveFXUn4Hl/udNTCNhnKp8lT9fnc3MhvGKh1baak5CovpuQUXHAlIA==",
+        "dependencies": {
+          "Microsoft.NETCore.Platforms": "1.1.0",
+          "Microsoft.NETCore.Targets": "1.1.0",
+          "System.Runtime": "4.3.0",
           "runtime.any.System.Reflection.Primitives": "4.3.0"
         }
       },
       "System.Resources.ResourceManager": {
         "type": "Transitive",
-        "resolved": "4.0.1",
-        "contentHash": "TxwVeUNoTgUOdQ09gfTjvW411MF+w9MBYL7AtNVc+HtBCFlutPLhUCdZjNkjbhj3bNQWMdHboF0KIWEOjJssbA==",
-        "dependencies": {
-          "Microsoft.NETCore.Platforms": "1.0.1",
-          "Microsoft.NETCore.Targets": "1.0.1",
-          "System.Globalization": "4.0.11",
-          "System.Reflection": "4.1.0",
-          "System.Runtime": "4.1.0",
+        "resolved": "4.3.0",
+        "contentHash": "/zrcPkkWdZmI4F92gL/TPumP98AVDu/Wxr3CSJGQQ+XN6wbRZcyfSKVoPo17ilb3iOr0cCRqJInGwNMolqhS8A==",
+        "dependencies": {
+          "Microsoft.NETCore.Platforms": "1.1.0",
+          "Microsoft.NETCore.Targets": "1.1.0",
+          "System.Globalization": "4.3.0",
+          "System.Reflection": "4.3.0",
+          "System.Runtime": "4.3.0",
           "runtime.any.System.Resources.ResourceManager": "4.3.0"
         }
       },
@@ -2613,14 +2416,19 @@
           "runtime.any.System.Runtime.InteropServices": "4.3.0"
         }
       },
+      "System.Security.Principal.Windows": {
+        "type": "Transitive",
+        "resolved": "4.7.0",
+        "contentHash": "ojD0PX0XhneCsUbAZVKdb7h/70vyYMDYs85lwEI+LngEONe/17A0cFaRFqZU+sOEidcVswYWikYOQ9PPfjlbtQ=="
+      },
       "System.Text.Encoding": {
         "type": "Transitive",
-        "resolved": "4.0.11",
-        "contentHash": "U3gGeMlDZXxCEiY4DwVLSacg+DFWCvoiX+JThA/rvw37Sqrku7sEFeVBBBMBnfB6FeZHsyDx85HlKL19x0HtZA==",
-        "dependencies": {
-          "Microsoft.NETCore.Platforms": "1.0.1",
-          "Microsoft.NETCore.Targets": "1.0.1",
-          "System.Runtime": "4.1.0",
+        "resolved": "4.3.0",
+        "contentHash": "BiIg+KWaSDOITze6jGQynxg64naAPtqGHBwDrLaCtixsa5bKiR8dpPOHA7ge3C0JJQizJE+sfkz1wV+BAKAYZw==",
+        "dependencies": {
+          "Microsoft.NETCore.Platforms": "1.1.0",
+          "Microsoft.NETCore.Targets": "1.1.0",
+          "System.Runtime": "4.3.0",
           "runtime.any.System.Text.Encoding": "4.3.0"
         }
       },
@@ -2635,12 +2443,12 @@
       },
       "System.Threading.Tasks": {
         "type": "Transitive",
-        "resolved": "4.0.11",
-        "contentHash": "k1S4Gc6IGwtHGT8188RSeGaX86Qw/wnrgNLshJvsdNUOPP9etMmo8S07c+UlOAx4K/xLuN9ivA1bD0LVurtIxQ==",
-        "dependencies": {
-          "Microsoft.NETCore.Platforms": "1.0.1",
-          "Microsoft.NETCore.Targets": "1.0.1",
-          "System.Runtime": "4.1.0",
+        "resolved": "4.3.0",
+        "contentHash": "LbSxKEdOUhVe8BezB/9uOGGppt+nZf6e1VFyw6v3DN6lqitm0OSn2uXMOdtP0M3W4iMcqcivm2J6UgqiwwnXiA==",
+        "dependencies": {
+          "Microsoft.NETCore.Platforms": "1.1.0",
+          "Microsoft.NETCore.Targets": "1.1.0",
+          "System.Runtime": "4.3.0",
           "runtime.any.System.Threading.Tasks": "4.3.0"
         }
       }
@@ -2648,41 +2456,34 @@
     "net7.0/win7-x64": {
       "Avalonia.Angle.Windows.Natives": {
         "type": "Transitive",
-        "resolved": "2.1.0.2023020321",
-        "contentHash": "Zlkkb8ipxrxNWVPCJgMO19fpcpYPP+bpOQ+jPtCFj8v+TzVvPdnGHuyv9IMvSHhhMfEpps4m4hjaP4FORQYVAA=="
+        "resolved": "2.1.0.2020091801",
+        "contentHash": "nGsCPI8FuUknU/e6hZIqlsKRDxClXHZyztmgM8vuwslFC/BIV3LqM2wKefWbr6SORX4Lct4nivhSMkdF/TrKgg=="
       },
       "Avalonia.Native": {
         "type": "Transitive",
-<<<<<<< HEAD
-        "resolved": "11.0.0-preview8",
-        "contentHash": "+RWljAJRRgOt1Rz1QjMPpPnuYr5h6LV49hYcGPqHHOdiQ5bkYtCtMuCfSS6pTwPBfsrE9tcssW8B4iJst9IhXg==",
-        "dependencies": {
-          "Avalonia": "11.0.0-preview8"
-=======
         "resolved": "0.10.21",
         "contentHash": "iJHszhoen4vVG0d9raTjtZST8IbfeA9S9N78uEZbqjUVzK8tNAJsJPFjL+I04ErEqckWg7EM9dOrG3PoMkSE7A==",
         "dependencies": {
           "Avalonia": "0.10.21"
->>>>>>> daffb544
         }
       },
       "HarfBuzzSharp.NativeAssets.Linux": {
         "type": "Transitive",
-        "resolved": "2.8.2.3",
-        "contentHash": "Qu1yJSHEN7PD3+fqfkaClnORWN5e2xJ2Xoziz/GUi/oBT1Z+Dp2oZeiONKP6NFltboSOBkvH90QuOA6YN/U1zg==",
-        "dependencies": {
-          "HarfBuzzSharp": "2.8.2.3"
+        "resolved": "2.8.2.1-preview.108",
+        "contentHash": "kRjP0sub39GxY7/YUoWwMAvltH+i+0+HvG6ND1v1iWAeBbAwcBFnPfT6FQDBqdnEaeYQT6y8FxMn9phOND7Kyg==",
+        "dependencies": {
+          "HarfBuzzSharp": "2.8.2.1-preview.108"
         }
       },
       "HarfBuzzSharp.NativeAssets.macOS": {
         "type": "Transitive",
-        "resolved": "2.8.2.3",
-        "contentHash": "uwz9pB3hMuxzI/bSkjVrsOJH7Wo1L+0Md5ZmEMDM/j7xDHtR9d3mfg/CfxhMIcTiUC4JgX49FZK0y2ojgu1dww=="
+        "resolved": "2.8.2.1-preview.108",
+        "contentHash": "pDw8R6ndu8usa9unSqEZrl3RbUNw2AzqAkcJTkocA15dxBpHvaaVKqgEozTLfye0/l5s0YgYAb4WpcY4qBg6Pw=="
       },
       "HarfBuzzSharp.NativeAssets.Win32": {
         "type": "Transitive",
-        "resolved": "2.8.2.3",
-        "contentHash": "Wo6QpE4+a+PFVdfIBoLkLr4wq2uC0m9TZC8FAfy4ZnLsUc10WL0Egk9EBHHhDCeokNOXDse5YtvuTYtS/rbHfg=="
+        "resolved": "2.8.2.1-preview.108",
+        "contentHash": "0ws24k21iRH2GRiOLEcG6ESl+VROOwaeHnC0vqKQChGmreGTJ//JBQJqIu189oY30G0NVdypDe1UwFA/scjBAw=="
       },
       "Microsoft.Win32.SystemEvents": {
         "type": "Transitive",
@@ -2775,21 +2576,21 @@
       },
       "SkiaSharp.NativeAssets.Linux": {
         "type": "Transitive",
-        "resolved": "2.88.3",
-        "contentHash": "wz29evZVWRqN7WHfenFwQIgqtr8f5vHCutcl1XuhWrHTRZeaIBk7ngjhyHpjUMcQxtIEAdq34ZRvMQshsBYjqg==",
-        "dependencies": {
-          "SkiaSharp": "2.88.3"
+        "resolved": "2.88.1-preview.108",
+        "contentHash": "1aOmUqcuzXJP0FaDL5JPRx7FbLFbiyl5R2lI1YwTTfXTpawnPxpPXlBClj+CuRrSS5Azfn8k3ZIHPHTd37vOWw==",
+        "dependencies": {
+          "SkiaSharp": "2.88.1-preview.108"
         }
       },
       "SkiaSharp.NativeAssets.macOS": {
         "type": "Transitive",
-        "resolved": "2.88.3",
-        "contentHash": "CEbWAXMGFkPV3S1snBKK7jEG3+xud/9kmSAhu0BEUKKtlMdxx+Qal0U9bntQREM9QpqP5xLWZooodi8IlV8MEg=="
+        "resolved": "2.88.1-preview.108",
+        "contentHash": "nz+Ege0i1aCicLnaHOBzuTBj5LnLxlZVxLv+wUEtOXaAHq6of7kxaE+/+4KC1OBnKs64L8WDGf88VC2fIC/zxw=="
       },
       "SkiaSharp.NativeAssets.Win32": {
         "type": "Transitive",
-        "resolved": "2.88.3",
-        "contentHash": "MU4ASL8VAbTv5vSw1PoiWjjjpjtGhWtFYuJnrN4sNHFCePb2ohQij9JhSdqLLxk7RpRtWPdV93fbA53Pt+J0yw=="
+        "resolved": "2.88.1-preview.108",
+        "contentHash": "98r2fGVjPNjIhH0ooHtvAcqsHUjWZPEkqrfpynZNWdo8gkUPZhENvOodDtvBNUW6we24Bo4aWCnGbJuhyn//ug=="
       },
       "SQLitePCLRaw.lib.e_sqlite3": {
         "type": "Transitive",
@@ -2831,33 +2632,34 @@
       },
       "System.Drawing.Common": {
         "type": "Transitive",
-        "resolved": "6.0.0",
-        "contentHash": "NfuoKUiP2nUWwKZN6twGqXioIe1zVD0RIj2t976A+czLHr2nY454RwwXs6JU9Htc6mwqL6Dn/nEL3dpVf2jOhg==",
-        "dependencies": {
-          "Microsoft.Win32.SystemEvents": "6.0.0"
+        "resolved": "4.5.0",
+        "contentHash": "AiJFxxVPdeITstiRS5aAu8+8Dpf5NawTMoapZ53Gfirml24p7HIfhjmCRxdXnmmf3IUA3AX3CcW7G73CjWxW/Q==",
+        "dependencies": {
+          "Microsoft.NETCore.Platforms": "2.0.0",
+          "Microsoft.Win32.SystemEvents": "4.5.0"
         }
       },
       "System.Globalization": {
         "type": "Transitive",
-        "resolved": "4.0.11",
-        "contentHash": "B95h0YLEL2oSnwF/XjqSWKnwKOy/01VWkNlsCeMTFJLLabflpGV26nK164eRs5GiaRSBGpOxQ3pKoSnnyZN5pg==",
-        "dependencies": {
-          "Microsoft.NETCore.Platforms": "1.0.1",
-          "Microsoft.NETCore.Targets": "1.0.1",
-          "System.Runtime": "4.1.0",
+        "resolved": "4.3.0",
+        "contentHash": "kYdVd2f2PAdFGblzFswE4hkNANJBKRmsfa2X5LG2AcWE1c7/4t0pYae1L8vfZ5xvE2nK/R9JprtToA61OSHWIg==",
+        "dependencies": {
+          "Microsoft.NETCore.Platforms": "1.1.0",
+          "Microsoft.NETCore.Targets": "1.1.0",
+          "System.Runtime": "4.3.0",
           "runtime.any.System.Globalization": "4.3.0"
         }
       },
       "System.IO": {
         "type": "Transitive",
-        "resolved": "4.1.0",
-        "contentHash": "3KlTJceQc3gnGIaHZ7UBZO26SHL1SHE4ddrmiwumFnId+CEHP+O8r386tZKaE6zlk5/mF8vifMBzHj9SaXN+mQ==",
-        "dependencies": {
-          "Microsoft.NETCore.Platforms": "1.0.1",
-          "Microsoft.NETCore.Targets": "1.0.1",
-          "System.Runtime": "4.1.0",
-          "System.Text.Encoding": "4.0.11",
-          "System.Threading.Tasks": "4.0.11",
+        "resolved": "4.3.0",
+        "contentHash": "3qjaHvxQPDpSOYICjUoTsmoq5u6QJAFRUITgeT/4gqkF1bajbSmb1kwSxEA8AHlofqgcKJcM8udgieRNhaJ5Cg==",
+        "dependencies": {
+          "Microsoft.NETCore.Platforms": "1.1.0",
+          "Microsoft.NETCore.Targets": "1.1.0",
+          "System.Runtime": "4.3.0",
+          "System.Text.Encoding": "4.3.0",
+          "System.Threading.Tasks": "4.3.0",
           "runtime.any.System.IO": "4.3.0"
         }
       },
@@ -2873,38 +2675,38 @@
       },
       "System.Reflection": {
         "type": "Transitive",
-        "resolved": "4.1.0",
-        "contentHash": "JCKANJ0TI7kzoQzuwB/OoJANy1Lg338B6+JVacPl4TpUwi3cReg3nMLplMq2uqYfHFQpKIlHAUVAJlImZz/4ng==",
-        "dependencies": {
-          "Microsoft.NETCore.Platforms": "1.0.1",
-          "Microsoft.NETCore.Targets": "1.0.1",
-          "System.IO": "4.1.0",
-          "System.Reflection.Primitives": "4.0.1",
-          "System.Runtime": "4.1.0",
+        "resolved": "4.3.0",
+        "contentHash": "KMiAFoW7MfJGa9nDFNcfu+FpEdiHpWgTcS2HdMpDvt9saK3y/G4GwprPyzqjFH9NTaGPQeWNHU+iDlDILj96aQ==",
+        "dependencies": {
+          "Microsoft.NETCore.Platforms": "1.1.0",
+          "Microsoft.NETCore.Targets": "1.1.0",
+          "System.IO": "4.3.0",
+          "System.Reflection.Primitives": "4.3.0",
+          "System.Runtime": "4.3.0",
           "runtime.any.System.Reflection": "4.3.0"
         }
       },
       "System.Reflection.Primitives": {
         "type": "Transitive",
-        "resolved": "4.0.1",
-        "contentHash": "4inTox4wTBaDhB7V3mPvp9XlCbeGYWVEM9/fXALd52vNEAVisc1BoVWQPuUuD0Ga//dNbA/WeMy9u9mzLxGTHQ==",
-        "dependencies": {
-          "Microsoft.NETCore.Platforms": "1.0.1",
-          "Microsoft.NETCore.Targets": "1.0.1",
-          "System.Runtime": "4.1.0",
+        "resolved": "4.3.0",
+        "contentHash": "5RXItQz5As4xN2/YUDxdpsEkMhvw3e6aNveFXUn4Hl/udNTCNhnKp8lT9fnc3MhvGKh1baak5CovpuQUXHAlIA==",
+        "dependencies": {
+          "Microsoft.NETCore.Platforms": "1.1.0",
+          "Microsoft.NETCore.Targets": "1.1.0",
+          "System.Runtime": "4.3.0",
           "runtime.any.System.Reflection.Primitives": "4.3.0"
         }
       },
       "System.Resources.ResourceManager": {
         "type": "Transitive",
-        "resolved": "4.0.1",
-        "contentHash": "TxwVeUNoTgUOdQ09gfTjvW411MF+w9MBYL7AtNVc+HtBCFlutPLhUCdZjNkjbhj3bNQWMdHboF0KIWEOjJssbA==",
-        "dependencies": {
-          "Microsoft.NETCore.Platforms": "1.0.1",
-          "Microsoft.NETCore.Targets": "1.0.1",
-          "System.Globalization": "4.0.11",
-          "System.Reflection": "4.1.0",
-          "System.Runtime": "4.1.0",
+        "resolved": "4.3.0",
+        "contentHash": "/zrcPkkWdZmI4F92gL/TPumP98AVDu/Wxr3CSJGQQ+XN6wbRZcyfSKVoPo17ilb3iOr0cCRqJInGwNMolqhS8A==",
+        "dependencies": {
+          "Microsoft.NETCore.Platforms": "1.1.0",
+          "Microsoft.NETCore.Targets": "1.1.0",
+          "System.Globalization": "4.3.0",
+          "System.Reflection": "4.3.0",
+          "System.Runtime": "4.3.0",
           "runtime.any.System.Resources.ResourceManager": "4.3.0"
         }
       },
@@ -2954,14 +2756,19 @@
           "runtime.any.System.Runtime.InteropServices": "4.3.0"
         }
       },
+      "System.Security.Principal.Windows": {
+        "type": "Transitive",
+        "resolved": "4.7.0",
+        "contentHash": "ojD0PX0XhneCsUbAZVKdb7h/70vyYMDYs85lwEI+LngEONe/17A0cFaRFqZU+sOEidcVswYWikYOQ9PPfjlbtQ=="
+      },
       "System.Text.Encoding": {
         "type": "Transitive",
-        "resolved": "4.0.11",
-        "contentHash": "U3gGeMlDZXxCEiY4DwVLSacg+DFWCvoiX+JThA/rvw37Sqrku7sEFeVBBBMBnfB6FeZHsyDx85HlKL19x0HtZA==",
-        "dependencies": {
-          "Microsoft.NETCore.Platforms": "1.0.1",
-          "Microsoft.NETCore.Targets": "1.0.1",
-          "System.Runtime": "4.1.0",
+        "resolved": "4.3.0",
+        "contentHash": "BiIg+KWaSDOITze6jGQynxg64naAPtqGHBwDrLaCtixsa5bKiR8dpPOHA7ge3C0JJQizJE+sfkz1wV+BAKAYZw==",
+        "dependencies": {
+          "Microsoft.NETCore.Platforms": "1.1.0",
+          "Microsoft.NETCore.Targets": "1.1.0",
+          "System.Runtime": "4.3.0",
           "runtime.any.System.Text.Encoding": "4.3.0"
         }
       },
@@ -2976,12 +2783,12 @@
       },
       "System.Threading.Tasks": {
         "type": "Transitive",
-        "resolved": "4.0.11",
-        "contentHash": "k1S4Gc6IGwtHGT8188RSeGaX86Qw/wnrgNLshJvsdNUOPP9etMmo8S07c+UlOAx4K/xLuN9ivA1bD0LVurtIxQ==",
-        "dependencies": {
-          "Microsoft.NETCore.Platforms": "1.0.1",
-          "Microsoft.NETCore.Targets": "1.0.1",
-          "System.Runtime": "4.1.0",
+        "resolved": "4.3.0",
+        "contentHash": "LbSxKEdOUhVe8BezB/9uOGGppt+nZf6e1VFyw6v3DN6lqitm0OSn2uXMOdtP0M3W4iMcqcivm2J6UgqiwwnXiA==",
+        "dependencies": {
+          "Microsoft.NETCore.Platforms": "1.1.0",
+          "Microsoft.NETCore.Targets": "1.1.0",
+          "System.Runtime": "4.3.0",
           "runtime.any.System.Threading.Tasks": "4.3.0"
         }
       }
