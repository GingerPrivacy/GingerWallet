--- conflicted
+++ resolved
@@ -1039,20 +1039,12 @@
       "walletwasabi.fluent": {
         "type": "Project",
         "dependencies": {
-<<<<<<< HEAD
-          "Avalonia": "0.10.4",
-          "Avalonia.Diagnostics": "0.10.4",
-          "Avalonia.Lottie": "0.10.3-cibuild14204",
-          "Avalonia.ReactiveUI": "0.10.4",
-          "Avalonia.Xaml.Behaviors": "0.10.4",
-=======
           "Avalonia": "0.10.5",
           "Avalonia.Diagnostics": "0.10.5",
           "Avalonia.ReactiveUI": "0.10.5",
           "Avalonia.Xaml.Behaviors": "0.10.5",
           "Avalonia.Xaml.Interactions.Custom": "0.10.3",
           "Avalonia.Xaml.Interactivity": "0.10.5",
->>>>>>> a8053e6e
           "WalletWasabi": "1.0.0",
           "Wasabi Wallet": "1.0.0"
         }
