--- conflicted
+++ resolved
@@ -84,15 +84,10 @@
 				password = Guard.Correct(password);
 			}
 			while (!keyManager.TestPassword(password));
+      
+			Logger.LogInfo("Correct password.");
 
-<<<<<<< HEAD
-			Logger.LogInfo("Correct password.");
-=======
-				await Global.InitializeNoWalletAsync();
-				await Global.InitializeWalletServiceAsync(keyManager);
->>>>>>> 54279ca2
-
-			await Global.InitializeNoUiAsync();
+			await Global.InitializeNoWalletAsync();
 			await Global.InitializeWalletServiceAsync(keyManager);
 
 			await TryQueueCoinsToMixAsync(mixAll, password);
