using Avalonia.Controls;
using Newtonsoft.Json;
using Newtonsoft.Json.Linq;
using ReactiveUI;
using System;
using System.Collections.Generic;
using System.ComponentModel;
using System.IO;
using System.Runtime.CompilerServices;
using System.Text;
using System.Threading.Tasks;
using WalletWasabi.Gui.Converters;
using WalletWasabi.Gui.Models;
using WalletWasabi.Helpers;
using WalletWasabi.Interfaces;
using WalletWasabi.JsonConverters;

namespace WalletWasabi.Gui
{
<<<<<<< HEAD
    [JsonObject(MemberSerialization.OptIn)]
    public class UiConfig : ReactiveObject, IConfig
    {
        private bool? _lurkingWifeMode;
        private bool? _lockScreenActive;
        private LockScreenType? _lockScreenType;

        /// <inheritdoc />
        public string FilePath { get; private set; }

        [JsonProperty(PropertyName = "WindowState")]
        [JsonConverter(typeof(WindowStateAfterSartJsonConverter))]
        public WindowState? WindowState { get; internal set; }

        [JsonProperty(PropertyName = "Height")]
        public double? Height { get; internal set; }

        [JsonProperty(PropertyName = "Width")]
        public double? Width { get; internal set; }

        [JsonProperty(PropertyName = "FeeTarget")]
        public int? FeeTarget { get; internal set; }

        [JsonProperty(PropertyName = "FeeDisplayFormat")]
        public int? FeeDisplayFormat { get; internal set; }

        [JsonProperty(PropertyName = "Autocopy")]
        public bool? Autocopy { get; internal set; }

        [JsonProperty(PropertyName = "LurkingWifeMode")]
        public bool? LurkingWifeMode
        {
            get => _lurkingWifeMode;
            set => this.RaiseAndSetIfChanged(ref _lurkingWifeMode, value);
        }

        [JsonProperty(PropertyName = "LockScreenActive")]
        public bool? LockScreenActive
        {
            get => _lockScreenActive;
            set => this.RaiseAndSetIfChanged(ref _lockScreenActive, value);
        }
 
        [JsonProperty(PropertyName = "LockScreenPinHash")]
        public string LockScreenPinHash { get; internal set; }

        public UiConfig()
        {
        }

        public UiConfig(string filePath)
        {
            SetFilePath(filePath);
        }

        public UiConfig(WindowState windowState, double height, double width, int feeTarget,
                        int feeDisplayFormat, bool autocopy, bool lurkingWifeMode,
                        bool LockScreenActive, string lockScreenPinHash)
        {
            WindowState = Guard.NotNull(nameof(windowState), windowState);
            Height = Guard.NotNull(nameof(height), height);
            Width = Guard.NotNull(nameof(width), width);
            FeeTarget = Guard.NotNull(nameof(feeTarget), feeTarget);
            FeeDisplayFormat = Guard.NotNull(nameof(feeDisplayFormat), feeDisplayFormat);
            Autocopy = Guard.NotNull(nameof(autocopy), autocopy);
            LurkingWifeMode = Guard.NotNull(nameof(lurkingWifeMode), lurkingWifeMode);
            LockScreenActive = Guard.NotNull(nameof(LockScreenActive), LockScreenActive);
            LockScreenPinHash = Guard.NotNull(nameof(LockScreenPinHash), lockScreenPinHash);
        }

        /// <inheritdoc />
        public async Task ToFileAsync()
        {
            AssertFilePathSet();

            string jsonString = JsonConvert.SerializeObject(this, Formatting.Indented);
            await File.WriteAllTextAsync(FilePath,
            jsonString,
            Encoding.UTF8);
        }

        /// <inheritdoc />
        public async Task LoadOrCreateDefaultFileAsync()
        {
            AssertFilePathSet();

            WindowState = Avalonia.Controls.WindowState.Maximized;
            Height = 530;
            Width = 1100;
            FeeTarget = 2;
            FeeDisplayFormat = 0;
            Autocopy = true;
            LurkingWifeMode = false;
            LockScreenActive = false;
            LockScreenPinHash = "";

            if (!File.Exists(FilePath))
            {
                Logging.Logger.LogInfo<Config>($"{nameof(Config)} file did not exist. Created at path: `{FilePath}`.");
            }
            else
            {
                await LoadFileAsync();
            }

            await ToFileAsync();
        }

        public async Task LoadFileAsync()
        {
            string jsonString = await File.ReadAllTextAsync(FilePath, Encoding.UTF8);
            var config = JsonConvert.DeserializeObject<UiConfig>(jsonString);

            WindowState = config.WindowState ?? WindowState;
            Height = config.Height ?? Height;
            Width = config.Width ?? Width;
            FeeTarget = config.FeeTarget ?? FeeTarget;
            FeeDisplayFormat = config.FeeDisplayFormat ?? FeeDisplayFormat;
            Autocopy = config.Autocopy ?? Autocopy;
            LurkingWifeMode = config.LurkingWifeMode ?? LurkingWifeMode;
            LockScreenActive = config.LockScreenActive ?? LockScreenActive;
            LockScreenPinHash = config.LockScreenPinHash ?? LockScreenPinHash;
        }

        /// <inheritdoc />
        public async Task<bool> CheckFileChangeAsync()
        {
            AssertFilePathSet();

            if (!File.Exists(FilePath))
            {
                throw new FileNotFoundException($"{nameof(Config)} file did not exist at path: `{FilePath}`.");
            }

            string jsonString = await File.ReadAllTextAsync(FilePath, Encoding.UTF8);
            var config = JsonConvert.DeserializeObject<UiConfig>(jsonString);

            if (WindowState != config.WindowState)
            {
                return true;
            }

            if (Height != config.Height)
            {
                return true;
            }

            if (Width != config.Width)
            {
                return true;
            }

            if (FeeTarget != config.FeeTarget)
            {
                return true;
            }

            if (FeeDisplayFormat != config.FeeDisplayFormat)
            {
                return true;
            }

            if (Autocopy != config.Autocopy)
            {
                return true;
            }

            if (LurkingWifeMode != config.LurkingWifeMode)
            {
                return true;
            }

            if (LockScreenActive != config.LockScreenActive)
            {
                return true;
            }
 
            if (LockScreenPinHash != config.LockScreenPinHash)
            {
                return true;
            }

            return false;
        }

        /// <inheritdoc />
        public void SetFilePath(string path)
        {
            FilePath = Guard.NotNullOrEmptyOrWhitespace(nameof(path), path, trim: true);
        }

        /// <inheritdoc />
        public void AssertFilePathSet()
        {
            if (FilePath is null)
            {
                throw new NotSupportedException($"{nameof(FilePath)} is not set. Use {nameof(SetFilePath)} to set it.");
            }
        }
    }
=======
	[JsonObject(MemberSerialization.OptIn)]
	public class UiConfig : ReactiveObject, IConfig
	{
		private bool? _lurkingWifeMode;

		/// <inheritdoc />
		public string FilePath { get; private set; }

		[JsonProperty(PropertyName = "WindowState")]
		[JsonConverter(typeof(WindowStateAfterSartJsonConverter))]
		public WindowState? WindowState { get; internal set; }

		[JsonProperty(PropertyName = "Height")]
		public double? Height { get; internal set; }

		[JsonProperty(PropertyName = "Width")]
		public double? Width { get; internal set; }

		[JsonProperty(PropertyName = "FeeTarget")]
		public int? FeeTarget { get; internal set; }

		[JsonProperty(PropertyName = "FeeDisplayFormat")]
		public int? FeeDisplayFormat { get; internal set; }

		[JsonProperty(PropertyName = "Autocopy")]
		public bool? Autocopy { get; internal set; }

		[JsonProperty(PropertyName = "LurkingWifeMode")]
		public bool? LurkingWifeMode
		{
			get => _lurkingWifeMode;
			set => this.RaiseAndSetIfChanged(ref _lurkingWifeMode, value);
		}

		public UiConfig()
		{
		}

		public UiConfig(string filePath)
		{
			SetFilePath(filePath);
		}

		/// <inheritdoc />
		public async Task ToFileAsync()
		{
			AssertFilePathSet();

			string jsonString = JsonConvert.SerializeObject(this, Formatting.Indented);
			await File.WriteAllTextAsync(FilePath,
			jsonString,
			Encoding.UTF8);
		}

		/// <inheritdoc />
		public async Task LoadOrCreateDefaultFileAsync()
		{
			AssertFilePathSet();

			WindowState = Avalonia.Controls.WindowState.Maximized;
			Height = 530;
			Width = 1100;
			FeeTarget = 2;
			FeeDisplayFormat = 0;
			Autocopy = true;
			LurkingWifeMode = false;

			if (!File.Exists(FilePath))
			{
				Logging.Logger.LogInfo<Config>($"{nameof(Config)} file did not exist. Created at path: `{FilePath}`.");
			}
			else
			{
				await LoadFileAsync();
			}

			await ToFileAsync();
		}

		public async Task LoadFileAsync()
		{
			string jsonString = await File.ReadAllTextAsync(FilePath, Encoding.UTF8);
			var config = JsonConvert.DeserializeObject<UiConfig>(jsonString);

			WindowState = config.WindowState ?? WindowState;
			Height = config.Height ?? Height;
			Width = config.Width ?? Width;
			FeeTarget = config.FeeTarget ?? FeeTarget;
			FeeDisplayFormat = config.FeeDisplayFormat ?? FeeDisplayFormat;
			Autocopy = config.Autocopy ?? Autocopy;
			LurkingWifeMode = config.LurkingWifeMode ?? LurkingWifeMode;
		}

		/// <inheritdoc />
		public async Task<bool> CheckFileChangeAsync()
		{
			AssertFilePathSet();

			if (!File.Exists(FilePath))
			{
				throw new FileNotFoundException($"{nameof(Config)} file did not exist at path: `{FilePath}`.");
			}

			string jsonString = await File.ReadAllTextAsync(FilePath, Encoding.UTF8);
			var newConfig = JsonConvert.DeserializeObject<JObject>(jsonString);
			var currentConfig = JObject.FromObject(this);

			return !JToken.DeepEquals(newConfig, currentConfig);
		}

		/// <inheritdoc />
		public void SetFilePath(string path)
		{
			FilePath = Guard.NotNullOrEmptyOrWhitespace(nameof(path), path, trim: true);
		}

		/// <inheritdoc />
		public void AssertFilePathSet()
		{
			if (FilePath is null)
			{
				throw new NotSupportedException($"{nameof(FilePath)} is not set. Use {nameof(SetFilePath)} to set it.");
			}
		}
	}
>>>>>>> 7b227cbf
}<|MERGE_RESOLUTION|>--- conflicted
+++ resolved
@@ -17,7 +17,6 @@
 
 namespace WalletWasabi.Gui
 {
-<<<<<<< HEAD
     [JsonObject(MemberSerialization.OptIn)]
     public class UiConfig : ReactiveObject, IConfig
     {
@@ -72,22 +71,7 @@
         {
             SetFilePath(filePath);
         }
-
-        public UiConfig(WindowState windowState, double height, double width, int feeTarget,
-                        int feeDisplayFormat, bool autocopy, bool lurkingWifeMode,
-                        bool LockScreenActive, string lockScreenPinHash)
-        {
-            WindowState = Guard.NotNull(nameof(windowState), windowState);
-            Height = Guard.NotNull(nameof(height), height);
-            Width = Guard.NotNull(nameof(width), width);
-            FeeTarget = Guard.NotNull(nameof(feeTarget), feeTarget);
-            FeeDisplayFormat = Guard.NotNull(nameof(feeDisplayFormat), feeDisplayFormat);
-            Autocopy = Guard.NotNull(nameof(autocopy), autocopy);
-            LurkingWifeMode = Guard.NotNull(nameof(lurkingWifeMode), lurkingWifeMode);
-            LockScreenActive = Guard.NotNull(nameof(LockScreenActive), LockScreenActive);
-            LockScreenPinHash = Guard.NotNull(nameof(LockScreenPinHash), lockScreenPinHash);
-        }
-
+ 
         /// <inheritdoc />
         public async Task ToFileAsync()
         {
@@ -153,54 +137,10 @@
             }
 
             string jsonString = await File.ReadAllTextAsync(FilePath, Encoding.UTF8);
-            var config = JsonConvert.DeserializeObject<UiConfig>(jsonString);
+			var newConfig = JsonConvert.DeserializeObject<JObject>(jsonString);
+			var currentConfig = JObject.FromObject(this);
 
-            if (WindowState != config.WindowState)
-            {
-                return true;
-            }
-
-            if (Height != config.Height)
-            {
-                return true;
-            }
-
-            if (Width != config.Width)
-            {
-                return true;
-            }
-
-            if (FeeTarget != config.FeeTarget)
-            {
-                return true;
-            }
-
-            if (FeeDisplayFormat != config.FeeDisplayFormat)
-            {
-                return true;
-            }
-
-            if (Autocopy != config.Autocopy)
-            {
-                return true;
-            }
-
-            if (LurkingWifeMode != config.LurkingWifeMode)
-            {
-                return true;
-            }
-
-            if (LockScreenActive != config.LockScreenActive)
-            {
-                return true;
-            }
- 
-            if (LockScreenPinHash != config.LockScreenPinHash)
-            {
-                return true;
-            }
-
-            return false;
+			return !JToken.DeepEquals(newConfig, currentConfig);
         }
 
         /// <inheritdoc />
@@ -218,131 +158,4 @@
             }
         }
     }
-=======
-	[JsonObject(MemberSerialization.OptIn)]
-	public class UiConfig : ReactiveObject, IConfig
-	{
-		private bool? _lurkingWifeMode;
-
-		/// <inheritdoc />
-		public string FilePath { get; private set; }
-
-		[JsonProperty(PropertyName = "WindowState")]
-		[JsonConverter(typeof(WindowStateAfterSartJsonConverter))]
-		public WindowState? WindowState { get; internal set; }
-
-		[JsonProperty(PropertyName = "Height")]
-		public double? Height { get; internal set; }
-
-		[JsonProperty(PropertyName = "Width")]
-		public double? Width { get; internal set; }
-
-		[JsonProperty(PropertyName = "FeeTarget")]
-		public int? FeeTarget { get; internal set; }
-
-		[JsonProperty(PropertyName = "FeeDisplayFormat")]
-		public int? FeeDisplayFormat { get; internal set; }
-
-		[JsonProperty(PropertyName = "Autocopy")]
-		public bool? Autocopy { get; internal set; }
-
-		[JsonProperty(PropertyName = "LurkingWifeMode")]
-		public bool? LurkingWifeMode
-		{
-			get => _lurkingWifeMode;
-			set => this.RaiseAndSetIfChanged(ref _lurkingWifeMode, value);
-		}
-
-		public UiConfig()
-		{
-		}
-
-		public UiConfig(string filePath)
-		{
-			SetFilePath(filePath);
-		}
-
-		/// <inheritdoc />
-		public async Task ToFileAsync()
-		{
-			AssertFilePathSet();
-
-			string jsonString = JsonConvert.SerializeObject(this, Formatting.Indented);
-			await File.WriteAllTextAsync(FilePath,
-			jsonString,
-			Encoding.UTF8);
-		}
-
-		/// <inheritdoc />
-		public async Task LoadOrCreateDefaultFileAsync()
-		{
-			AssertFilePathSet();
-
-			WindowState = Avalonia.Controls.WindowState.Maximized;
-			Height = 530;
-			Width = 1100;
-			FeeTarget = 2;
-			FeeDisplayFormat = 0;
-			Autocopy = true;
-			LurkingWifeMode = false;
-
-			if (!File.Exists(FilePath))
-			{
-				Logging.Logger.LogInfo<Config>($"{nameof(Config)} file did not exist. Created at path: `{FilePath}`.");
-			}
-			else
-			{
-				await LoadFileAsync();
-			}
-
-			await ToFileAsync();
-		}
-
-		public async Task LoadFileAsync()
-		{
-			string jsonString = await File.ReadAllTextAsync(FilePath, Encoding.UTF8);
-			var config = JsonConvert.DeserializeObject<UiConfig>(jsonString);
-
-			WindowState = config.WindowState ?? WindowState;
-			Height = config.Height ?? Height;
-			Width = config.Width ?? Width;
-			FeeTarget = config.FeeTarget ?? FeeTarget;
-			FeeDisplayFormat = config.FeeDisplayFormat ?? FeeDisplayFormat;
-			Autocopy = config.Autocopy ?? Autocopy;
-			LurkingWifeMode = config.LurkingWifeMode ?? LurkingWifeMode;
-		}
-
-		/// <inheritdoc />
-		public async Task<bool> CheckFileChangeAsync()
-		{
-			AssertFilePathSet();
-
-			if (!File.Exists(FilePath))
-			{
-				throw new FileNotFoundException($"{nameof(Config)} file did not exist at path: `{FilePath}`.");
-			}
-
-			string jsonString = await File.ReadAllTextAsync(FilePath, Encoding.UTF8);
-			var newConfig = JsonConvert.DeserializeObject<JObject>(jsonString);
-			var currentConfig = JObject.FromObject(this);
-
-			return !JToken.DeepEquals(newConfig, currentConfig);
-		}
-
-		/// <inheritdoc />
-		public void SetFilePath(string path)
-		{
-			FilePath = Guard.NotNullOrEmptyOrWhitespace(nameof(path), path, trim: true);
-		}
-
-		/// <inheritdoc />
-		public void AssertFilePathSet()
-		{
-			if (FilePath is null)
-			{
-				throw new NotSupportedException($"{nameof(FilePath)} is not set. Use {nameof(SetFilePath)} to set it.");
-			}
-		}
-	}
->>>>>>> 7b227cbf
 }