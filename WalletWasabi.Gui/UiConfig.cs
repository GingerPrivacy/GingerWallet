using System;
using Avalonia.Controls;
using Newtonsoft.Json;
using System.ComponentModel;
using System.Reactive;
using System.Reactive.Linq;
using ReactiveUI;
using WalletWasabi.Bases;
using WalletWasabi.Gui.Converters;
using WalletWasabi.Gui.Models.Sorting;

namespace WalletWasabi.Gui
{
	[JsonObject(MemberSerialization.OptIn)]
	public class UiConfig : ConfigBase
	{
		private bool _privacyMode;
		private bool _lockScreenActive;
		private string _lockScreenPinHash = "";
		private bool _isCustomFee;
		private bool _isCustomChangeAddress;
		private bool _autocopy;
		private int _feeDisplayFormat;
		private bool _darkModeEnabled;
		private string? _lastSelectedWallet;
		private string _windowState = "Normal";
<<<<<<< HEAD
		private bool _oobe = true;
=======
		private bool _usePsbtWorkflow;
>>>>>>> 14d35d8d

		public UiConfig() : base()
		{
		}

		public UiConfig(string filePath) : base(filePath)
		{
			this.WhenAnyValue(
					x => x.LockScreenPinHash,
					x => x.Autocopy,
					x => x.IsCustomFee,
					x => x.IsCustomChangeAddress,
					x => x.DarkModeEnabled,
					x => x.FeeDisplayFormat,
					x => x.LastSelectedWallet,
					x => x.WindowState,
					x=>x.Oobe,
					(_, _, _, _, _, _, _, _, _) => Unit.Default)
				.Throttle(TimeSpan.FromMilliseconds(500))
				.Skip(1) // Won't save on UiConfig creation.
				.ObserveOn(RxApp.TaskpoolScheduler)
				.Subscribe(_ => ToFile());
		}

		[JsonProperty(PropertyName = "Oobe")]
		[DefaultValue(true)]
		public bool Oobe
		{
			get => _oobe;
			set => RaiseAndSetIfChanged(ref _oobe, value);
		}

		[JsonProperty(PropertyName = "WindowState")]
		[JsonConverter(typeof(WindowStateAfterStartJsonConverter))]
		public string WindowState
		{
			get => _windowState;
			internal set => RaiseAndSetIfChanged(ref _windowState, value);
		}

		[DefaultValue(2)]
		[JsonProperty(PropertyName = "FeeTarget", DefaultValueHandling = DefaultValueHandling.Populate)]
		public int FeeTarget { get; internal set; }

		[DefaultValue(0)]
		[JsonProperty(PropertyName = "FeeDisplayFormat", DefaultValueHandling = DefaultValueHandling.Populate)]
		public int FeeDisplayFormat
		{
			get => _feeDisplayFormat;
			set => RaiseAndSetIfChanged(ref _feeDisplayFormat, value);
		}

		[DefaultValue("")]
		[JsonProperty(PropertyName = "LastActiveTab", DefaultValueHandling = DefaultValueHandling.Populate)]
		public string LastActiveTab { get; internal set; } = "";

		[DefaultValue(true)]
		[JsonProperty(PropertyName = "Autocopy", DefaultValueHandling = DefaultValueHandling.Populate)]
		public bool Autocopy
		{
			get => _autocopy;
			set => RaiseAndSetIfChanged(ref _autocopy, value);
		}

		[DefaultValue(false)]
		[JsonProperty(PropertyName = "IsCustomFee", DefaultValueHandling = DefaultValueHandling.Populate)]
		public bool IsCustomFee
		{
			get => _isCustomFee;
			set => RaiseAndSetIfChanged(ref _isCustomFee, value);
		}

		[DefaultValue(false)]
		[JsonProperty(PropertyName = "IsCustomChangeAddress", DefaultValueHandling = DefaultValueHandling.Populate)]
		public bool IsCustomChangeAddress
		{
			get => _isCustomChangeAddress;
			set => RaiseAndSetIfChanged(ref _isCustomChangeAddress, value);
		}

		[DefaultValue(false)]
		[JsonProperty(PropertyName = "PrivacyMode", DefaultValueHandling = DefaultValueHandling.Populate)]
		public bool PrivacyMode
		{
			get => _privacyMode;
			set => RaiseAndSetIfChanged(ref _privacyMode, value);
		}

		[DefaultValue(false)]
		[JsonProperty(PropertyName = "LockScreenActive", DefaultValueHandling = DefaultValueHandling.Populate)]
		public bool LockScreenActive
		{
			get => _lockScreenActive;
			set => RaiseAndSetIfChanged(ref _lockScreenActive, value);
		}

		[DefaultValue("")]
		[JsonProperty(PropertyName = "LockScreenPinHash", DefaultValueHandling = DefaultValueHandling.Populate)]
		public string LockScreenPinHash
		{
			get => _lockScreenPinHash;
			set => RaiseAndSetIfChanged(ref _lockScreenPinHash, value);
		}

		[DefaultValue(true)]
		[JsonProperty(PropertyName = "DarkModeEnabled", DefaultValueHandling = DefaultValueHandling.Populate)]
		public bool DarkModeEnabled
		{
			get => _darkModeEnabled;
			set => RaiseAndSetIfChanged(ref _darkModeEnabled, value);
		}

		[DefaultValue(null)]
		[JsonProperty(PropertyName = "LastSelectedWallet", DefaultValueHandling = DefaultValueHandling.Populate)]
		public string? LastSelectedWallet
		{
			get => _lastSelectedWallet;
			set => RaiseAndSetIfChanged(ref _lastSelectedWallet, value);
		}

		[JsonProperty(PropertyName = "CoinListViewSortingPreference")]
		[JsonConverter(typeof(SortingPreferenceJsonConverter))]
		public SortingPreference CoinListViewSortingPreference { get; internal set; } = new SortingPreference(SortOrder.Increasing, "Amount");

		[JsonProperty(PropertyName = "CoinJoinTabSortingPreference")]
		[JsonConverter(typeof(SortingPreferenceJsonConverter))]
		public SortingPreference CoinJoinTabSortingPreference { get; internal set; } = new SortingPreference(SortOrder.Increasing, "Amount");

		[JsonProperty(PropertyName = "HistoryTabViewSortingPreference")]
		[JsonConverter(typeof(SortingPreferenceJsonConverter))]
		public SortingPreference HistoryTabViewSortingPreference { get; internal set; } = new SortingPreference(SortOrder.Decreasing, "Date");
	}
}<|MERGE_RESOLUTION|>--- conflicted
+++ resolved
@@ -24,11 +24,8 @@
 		private bool _darkModeEnabled;
 		private string? _lastSelectedWallet;
 		private string _windowState = "Normal";
-<<<<<<< HEAD
+		private bool _usePsbtWorkflow;
 		private bool _oobe = true;
-=======
-		private bool _usePsbtWorkflow;
->>>>>>> 14d35d8d
 
 		public UiConfig() : base()
 		{
