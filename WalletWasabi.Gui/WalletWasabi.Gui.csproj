﻿<Project Sdk="Microsoft.NET.Sdk">

  <PropertyGroup>
    <OutputType>Exe</OutputType>
    <TargetFramework>netcoreapp2.1</TargetFramework>
    <TargetLatestRuntimePatch>true</TargetLatestRuntimePatch>
    <PreserveCompilationContext>true</PreserveCompilationContext>
    <LangVersion>latest</LangVersion>
    <NoWarn>1701;1702;1705;1591;1573</NoWarn>
  </PropertyGroup>
  
  <PropertyGroup>
    <Authors>nopara73;lontivero;danwalmsley</Authors>
    <Company>zkSNACKs</Company>
    <NeutralLanguage>en-US</NeutralLanguage>
    <AssemblyTitle>Wasabi Wallet</AssemblyTitle>
    <Description>
      Privacy focused, ZeroLink compliant Bitcoin wallet.
    </Description>
    <Copyright>MIT</Copyright>
    <PackageId>Wasabi Wallet</PackageId>
    <PackageTags>bitcoin;cryptocurrency;blockchain;privacy;fungibility;anonymity</PackageTags>
    <PackageProjectUrl>https://github.com/zkSNACKs/WalletWasabi/</PackageProjectUrl>
    <PackageLicenseUrl>https://github.com/zkSNACKs/WalletWasabi/blob/master/LICENSE.md</PackageLicenseUrl>
    <RepositoryType>git</RepositoryType>
    <RepositoryUrl>https://github.com/zkSNACKs/WalletWasabi/</RepositoryUrl>
    <!-- owners is not supported in MSBuild -->
  </PropertyGroup>
  
  <ItemGroup>
    <Compile Update="**\*.xaml.cs">
      <DependentUpon>%(Filename)</DependentUpon>
    </Compile>
    <EmbeddedResource Include="**\*.xaml;Assets\*" Exclude="bin\**;obj\**;**\*.xproj;packages\**;@(EmbeddedResource)" />
  </ItemGroup>

  <PropertyGroup Condition="'$(Configuration)|$(Platform)'=='Debug|AnyCPU'">
    <DocumentationFile>bin\Debug\netcoreapp2.1\WalletWasabi.Gui.xml</DocumentationFile>
  </PropertyGroup>

  <PropertyGroup Condition="'$(Configuration)|$(Platform)'=='Release|AnyCPU'">
    <DocumentationFile>bin\Release\netcoreapp2.1\WalletWasabi.Gui.xml</DocumentationFile>
  </PropertyGroup>

  <ItemGroup>
    <None Remove="Extensions\DummyHack.txt" />
    <None Remove="msvcp140.dll" />
    <None Remove="vcruntime140.dll" />
  </ItemGroup>

  <ItemGroup>
    <EmbeddedResource Include="Extensions\DummyHack.txt">
      <CopyToOutputDirectory>PreserveNewest</CopyToOutputDirectory>
    </EmbeddedResource>
  </ItemGroup>

  <ItemGroup>
    <EmbeddedResource Include="msvcp140.dll">
      <CopyToOutputDirectory>PreserveNewest</CopyToOutputDirectory>
    </EmbeddedResource>
    <EmbeddedResource Include="vcruntime140.dll">
      <CopyToOutputDirectory>PreserveNewest</CopyToOutputDirectory>
    </EmbeddedResource>
  </ItemGroup>

  <ItemGroup>
    <PackageReference Include="Avalonia.Desktop" />
  </ItemGroup>

  <ItemGroup>
    <ProjectReference Include="..\WalletWasabi.Dependencies\AvalonStudio.Shell\src\AvalonStudio.Shell.Extensibility\AvalonStudio.Shell.Extensibility.csproj" />
    <ProjectReference Include="..\WalletWasabi.Dependencies\AvalonStudio.Shell\src\AvalonStudio.Shell\AvalonStudio.Shell.csproj" />
    <ProjectReference Include="..\WalletWasabi\WalletWasabi.csproj" />
  </ItemGroup>

  <ItemGroup>
    <RuntimeHostConfigurationOption Include="System.Globalization.Invariant" Value="true" />
  </ItemGroup>

  <ItemGroup>
<<<<<<< HEAD
    <None Update="Controls\WalletExplorer\CoinListView.xaml.BASE.xaml">
      <Generator>MSBuild:Compile</Generator>
    </None>
    <None Update="Controls\WalletExplorer\CoinListView.xaml.LOCAL.xaml">
      <Generator>MSBuild:Compile</Generator>
    </None>
    <None Update="Controls\WalletExplorer\CoinListView.xaml.REMOTE.xaml">
=======
    <None Update="Controls\WalletExplorer\SendTabView.xaml.BASE.xaml">
      <Generator>MSBuild:Compile</Generator>
    </None>
    <None Update="Controls\WalletExplorer\SendTabView.xaml.LOCAL.xaml">
      <Generator>MSBuild:Compile</Generator>
    </None>
    <None Update="Controls\WalletExplorer\SendTabView.xaml.REMOTE.xaml">
>>>>>>> f4805b25
      <Generator>MSBuild:Compile</Generator>
    </None>
  </ItemGroup>

</Project>
<|MERGE_RESOLUTION|>--- conflicted
+++ resolved
@@ -77,26 +77,4 @@
     <RuntimeHostConfigurationOption Include="System.Globalization.Invariant" Value="true" />
   </ItemGroup>
 
-  <ItemGroup>
-<<<<<<< HEAD
-    <None Update="Controls\WalletExplorer\CoinListView.xaml.BASE.xaml">
-      <Generator>MSBuild:Compile</Generator>
-    </None>
-    <None Update="Controls\WalletExplorer\CoinListView.xaml.LOCAL.xaml">
-      <Generator>MSBuild:Compile</Generator>
-    </None>
-    <None Update="Controls\WalletExplorer\CoinListView.xaml.REMOTE.xaml">
-=======
-    <None Update="Controls\WalletExplorer\SendTabView.xaml.BASE.xaml">
-      <Generator>MSBuild:Compile</Generator>
-    </None>
-    <None Update="Controls\WalletExplorer\SendTabView.xaml.LOCAL.xaml">
-      <Generator>MSBuild:Compile</Generator>
-    </None>
-    <None Update="Controls\WalletExplorer\SendTabView.xaml.REMOTE.xaml">
->>>>>>> f4805b25
-      <Generator>MSBuild:Compile</Generator>
-    </None>
-  </ItemGroup>
-
 </Project>
