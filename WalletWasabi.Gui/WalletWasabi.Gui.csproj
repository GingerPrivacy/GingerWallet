﻿<Project Sdk="Microsoft.NET.Sdk">

  <PropertyGroup>
    <PlatformTarget>x64</PlatformTarget>
    <OutputType>Exe</OutputType>
    <TargetFramework>netcoreapp3.1</TargetFramework>
    <LangVersion>latest</LangVersion>
    <NoWarn>1701;1702;1705;1591;1573;CA1031</NoWarn>
<<<<<<< HEAD
    <Nullable>enable</Nullable>
=======
    <RestorePackagesWithLockFile>true</RestorePackagesWithLockFile>
    <DisableImplicitNuGetFallbackFolder>true</DisableImplicitNuGetFallbackFolder>
    <RuntimeIdentifiers>win7-x64;linux-x64;osx-x64</RuntimeIdentifiers>
    <PathMap>$(MSBuildProjectDirectory)\=WalletWasabi.Gui</PathMap>
>>>>>>> 8d65bc6e
  </PropertyGroup>

  <PropertyGroup>
    <Authors>nopara73;lontivero;danwalmsley</Authors>
    <Company>zkSNACKs</Company>
    <NeutralLanguage>en-US</NeutralLanguage>
    <AssemblyTitle>Wasabi Wallet</AssemblyTitle>
    <Description>
      Open-source, non-custodial, privacy focused Bitcoin wallet for Windows, Linux, and Mac. Built-in Tor, CoinJoin, PayJoin and coin control features.
    </Description>
    <Copyright>MIT</Copyright>
    <PackageId>Wasabi Wallet</PackageId>
    <AssemblyTitle>Privacy focused Bitcoin wallet.</AssemblyTitle>
    <Company>zkSNACKs</Company>
    <PackageTags>bitcoin-wallet;privacy;bitcoin;dotnet;nbitcoin;cross-platform;zerolink;wallet;tumbler;coin;tor</PackageTags>
    <PackageProjectUrl>https://github.com/zkSNACKs/WalletWasabi/</PackageProjectUrl>
    <PackageLicenseUrl>https://github.com/zkSNACKs/WalletWasabi/blob/master/LICENSE.md</PackageLicenseUrl>
    <RepositoryType>git</RepositoryType>
    <RepositoryUrl>https://github.com/zkSNACKs/WalletWasabi/</RepositoryUrl>
    <ApplicationIcon>Assets\WasabiLogo.ico</ApplicationIcon>
    <PackageIcon>Assets\WasabiLogo.ico</PackageIcon>
    <Product>Wasabi Wallet</Product>
    <!-- owners is not supported in MSBuild -->
  </PropertyGroup>

  <ItemGroup>
    <Compile Update="**\*.xaml.cs">
      <DependentUpon>%(Filename)</DependentUpon>
    </Compile>
    <AvaloniaResource Include="**\*.xaml;Assets\*" Exclude="bin\**;obj\**;**\*.xproj;packages\**;@(EmbeddedResource)" />
  </ItemGroup>

  <PropertyGroup Condition="'$(Configuration)|$(Platform)'=='Debug|AnyCPU'">
    <DocumentationFile>bin\Debug\netcoreapp3.1\WalletWasabi.Gui.xml</DocumentationFile>
    <OutputPath />
  </PropertyGroup>

  <PropertyGroup Condition="'$(Configuration)|$(Platform)'=='Release|AnyCPU'">
    <DocumentationFile></DocumentationFile>
    <DebugType>none</DebugType>
    <DebugSymbols>false</DebugSymbols>
    <ErrorReport>none</ErrorReport>
  </PropertyGroup>

  <ItemGroup>
    <None Remove="Extensions\DummyHack.txt" />
  </ItemGroup>

  <ItemGroup>
    <EmbeddedResource Include="Extensions\DummyHack.txt">
      <CopyToOutputDirectory>PreserveNewest</CopyToOutputDirectory>
    </EmbeddedResource>
  </ItemGroup>

  <ItemGroup>
<<<<<<< HEAD
    <PackageReference Include="Avalonia.Desktop" Version="0.9.11" />
=======
    <PackageReference Include="Avalonia.Desktop" Version="0.9.12" />
>>>>>>> 8d65bc6e
    <PackageReference Include="AvalonStudio.Shell" Version="0.9.9" />
    <PackageReference Include="Dock.Avalonia.Themes.Default" Version="0.9.9" />
    <PackageReference Include="Dock.Avalonia.Themes.Metro" Version="0.9.9" />
    <PackageReference Include="System.Runtime" Version="4.3.1" />
  </ItemGroup>

  <ItemGroup>
    <ProjectReference Include="..\WalletWasabi\WalletWasabi.csproj" />
  </ItemGroup>

  <ItemGroup>
    <RuntimeHostConfigurationOption Include="System.Globalization.Invariant" Value="true" />
  </ItemGroup>


</Project><|MERGE_RESOLUTION|>--- conflicted
+++ resolved
@@ -6,14 +6,11 @@
     <TargetFramework>netcoreapp3.1</TargetFramework>
     <LangVersion>latest</LangVersion>
     <NoWarn>1701;1702;1705;1591;1573;CA1031</NoWarn>
-<<<<<<< HEAD
     <Nullable>enable</Nullable>
-=======
     <RestorePackagesWithLockFile>true</RestorePackagesWithLockFile>
     <DisableImplicitNuGetFallbackFolder>true</DisableImplicitNuGetFallbackFolder>
     <RuntimeIdentifiers>win7-x64;linux-x64;osx-x64</RuntimeIdentifiers>
     <PathMap>$(MSBuildProjectDirectory)\=WalletWasabi.Gui</PathMap>
->>>>>>> 8d65bc6e
   </PropertyGroup>
 
   <PropertyGroup>
@@ -69,11 +66,7 @@
   </ItemGroup>
 
   <ItemGroup>
-<<<<<<< HEAD
-    <PackageReference Include="Avalonia.Desktop" Version="0.9.11" />
-=======
     <PackageReference Include="Avalonia.Desktop" Version="0.9.12" />
->>>>>>> 8d65bc6e
     <PackageReference Include="AvalonStudio.Shell" Version="0.9.9" />
     <PackageReference Include="Dock.Avalonia.Themes.Default" Version="0.9.9" />
     <PackageReference Include="Dock.Avalonia.Themes.Metro" Version="0.9.9" />
