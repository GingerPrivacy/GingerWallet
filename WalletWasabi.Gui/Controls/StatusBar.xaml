﻿<UserControl xmlns="https://github.com/avaloniaui"
             xmlns:x="http://schemas.microsoft.com/winfx/2006/xaml"
             xmlns:behaviors="clr-namespace:WalletWasabi.Gui.Behaviors;assembly=WalletWasabi.Gui"
             xmlns:i="clr-namespace:Avalonia.Xaml.Interactivity;assembly=Avalonia.Xaml.Interactivity"
             xmlns:converters="clr-namespace:WalletWasabi.Gui.Converters;assembly=WalletWasabi.Gui"
             x:Class="WalletWasabi.Gui.Controls.StatusBar" Height="25">
  <UserControl.Resources>
    <converters:FilterLeftStatusConverter x:Key="FilterLeftStatusConverter" />
    <converters:StatusColorConverter x:Key="StatusColorConverter" />
    <converters:ShowCursorConverter x:Key="ShowCursorConverter" />
    <converters:ShouldDisplayValueConverter x:Key="ShouldDisplayValueConverter" />
    <converters:PascalToPhraseConverter x:Key="PascalToPhraseConverter" />
    <converters:RpcStatusStringConverter x:Key="RpcStatusStringConverter" />
    <converters:NetworkColorConverter x:Key="NetworkColorConverter"/>
    <converters:NetworkStringConverter x:Key="NetworkStringConverter"/>
  </UserControl.Resources>
<<<<<<< HEAD
  <Grid Cursor="{Binding UpdateAvailable, Converter={StaticResource ShowCursorConverter}}"
        Background="{Binding Network, Converter={StaticResource NetworkColorConverter}}">
=======
  <Panel Cursor="{Binding UpdateAvailable, Converter={StaticResource ShowCursorConverter}}"
        Background="{DynamicResource ApplicationAccentBrushLow}">
>>>>>>> 3b151e09
    <i:Interaction.Behaviors>
      <behaviors:CommandOnClickBehavior Command="{Binding UpdateCommand}" />
    </i:Interaction.Behaviors>

    <Panel Background="IndianRed" IsVisible="{Binding CriticalUpdateAvailable}" />

    <DockPanel LastChildFill="True" Margin="10 0" VerticalAlignment="Center">
      <StackPanel Orientation="Horizontal" Spacing="20" DockPanel.Dock="Right" IsVisible="{Binding !CriticalUpdateAvailable}">
        <StackPanel Orientation="Horizontal" Spacing="4">
          <TextBlock Text="{Binding ShowNetwork}" />
        </StackPanel>
        <Panel IsVisible="{Binding DownloadingBlock}">
          <StackPanel Orientation="Horizontal" Spacing="4">
            <Panel Height="10" Width="10">
              <DrawingPresenter VerticalAlignment="Center" HorizontalAlignment="Center" Drawing="{DynamicResource StatusBar_DownloadingBlock}" />
            </Panel>
            <TextBlock Text="Downloading a block..." Foreground="{Binding DownloadingBlock, ConverterParameter=DownloadingBlock, Converter={StaticResource StatusColorConverter}}" />
          </StackPanel>
        </Panel>
        <Panel IsVisible="{Binding FiltersLeft, Converter={StaticResource ShouldDisplayValueConverter}}">
          <StackPanel Orientation="Horizontal" Spacing="4">
            <Panel Height="10" Width="10">
              <DrawingPresenter VerticalAlignment="Center" HorizontalAlignment="Center" Drawing="{DynamicResource StatusBar_Filter}" />
            </Panel>
            <TextBlock Text="{Binding FiltersLeft, Converter={StaticResource FilterLeftStatusConverter}}" Foreground="{Binding FiltersLeft, ConverterParameter=FiltersLeft, Converter={StaticResource StatusColorConverter}}" />
          </StackPanel>
        </Panel>
        <StackPanel Orientation="Horizontal" Spacing="4">
          <Panel Height="10" Width="10">
            <DrawingPresenter VerticalAlignment="Center" HorizontalAlignment="Center" Drawing="{DynamicResource StatusBar_GlobeCheckedShield}" />
          </Panel>
          <TextBlock Text="{Binding Tor, StringFormat=Tor is \{0\}, Converter={StaticResource PascalToPhraseConverter}}" Foreground="{Binding Tor, ConverterParameter=Tor, Converter={StaticResource StatusColorConverter}}" />
        </StackPanel>
        <Panel IsVisible="{Binding UseBitcoinCore}">
          <StackPanel Orientation="Horizontal" Spacing="4">
            <Panel Height="10" Width="10">
              <DrawingPresenter VerticalAlignment="Center" HorizontalAlignment="Center" Drawing="{DynamicResource StatusBar_ServerGlobe}" />
            </Panel>
            <TextBlock Text="{Binding BitcoinCoreStatus, Converter={StaticResource RpcStatusStringConverter}}" Foreground="{Binding BitcoinCoreStatus, ConverterParameter=BitcoinCoreStatus, Converter={StaticResource StatusColorConverter}}" />
          </StackPanel>
        </Panel>
        <StackPanel Orientation="Horizontal" Spacing="4">
          <Panel Height="10" Width="10">
            <DrawingPresenter VerticalAlignment="Center" HorizontalAlignment="Center" Drawing="{DynamicResource StatusBar_ServerGlobe}" />
          </Panel>
          <TextBlock Text="{Binding Backend, StringFormat=Backend is \{0\}, Converter={StaticResource PascalToPhraseConverter}}" Foreground="{Binding Backend, ConverterParameter=Backend, Converter={StaticResource StatusColorConverter}}" />
        </StackPanel>
        <Panel IsVisible="{Binding !UseBitcoinCore}">
          <StackPanel Orientation="Horizontal" Spacing="4">
            <Panel Height="10" Width="10">
              <DrawingPresenter VerticalAlignment="Center" HorizontalAlignment="Center" Drawing="{DynamicResource StatusBar_Peer}" />
            </Panel>
            <TextBlock Text="{Binding Peers, StringFormat=Peers: \{0\}}" Foreground="{Binding Peers, ConverterParameter=Peers, Converter={StaticResource StatusColorConverter}}" />
          </StackPanel>
        </Panel>
        <StackPanel Orientation="Horizontal" Spacing="0">
          <TextBlock Text="Price: " />
          <TextBlock Text="{Binding BtcPrice}" />
        </StackPanel>
      </StackPanel>

      <StackPanel Orientation="Horizontal" Spacing="4">
        <Panel IsVisible="{Binding !CriticalUpdateAvailable}">
          <Panel Height="10" Width="10" IsVisible="{Binding UpdateAvailable}">
            <DrawingPresenter VerticalAlignment="Center" HorizontalAlignment="Center" Drawing="{DynamicResource StatusBar_GreenFlag}" />
          </Panel>
        </Panel>
        <Panel Height="10" Width="10" IsVisible="{Binding CriticalUpdateAvailable}">
          <DrawingPresenter VerticalAlignment="Center" HorizontalAlignment="Center" Drawing="{DynamicResource StatusBar_YellowFlag}" />
<<<<<<< HEAD
        </Grid>
        <TextBlock Text="{Binding Network, Converter={StaticResource NetworkStringConverter}}" />
        <TextBlock Text="|" />
=======
        </Panel>
>>>>>>> 3b151e09
        <TextBlock Text="{Binding Status}" />
      </StackPanel>
    </DockPanel>
  </Panel>
</UserControl><|MERGE_RESOLUTION|>--- conflicted
+++ resolved
@@ -14,13 +14,8 @@
     <converters:NetworkColorConverter x:Key="NetworkColorConverter"/>
     <converters:NetworkStringConverter x:Key="NetworkStringConverter"/>
   </UserControl.Resources>
-<<<<<<< HEAD
-  <Grid Cursor="{Binding UpdateAvailable, Converter={StaticResource ShowCursorConverter}}"
+  <Panel Cursor="{Binding UpdateAvailable, Converter={StaticResource ShowCursorConverter}}"
         Background="{Binding Network, Converter={StaticResource NetworkColorConverter}}">
-=======
-  <Panel Cursor="{Binding UpdateAvailable, Converter={StaticResource ShowCursorConverter}}"
-        Background="{DynamicResource ApplicationAccentBrushLow}">
->>>>>>> 3b151e09
     <i:Interaction.Behaviors>
       <behaviors:CommandOnClickBehavior Command="{Binding UpdateCommand}" />
     </i:Interaction.Behaviors>
@@ -90,13 +85,9 @@
         </Panel>
         <Panel Height="10" Width="10" IsVisible="{Binding CriticalUpdateAvailable}">
           <DrawingPresenter VerticalAlignment="Center" HorizontalAlignment="Center" Drawing="{DynamicResource StatusBar_YellowFlag}" />
-<<<<<<< HEAD
-        </Grid>
+        </Panel>
         <TextBlock Text="{Binding Network, Converter={StaticResource NetworkStringConverter}}" />
         <TextBlock Text="|" />
-=======
-        </Panel>
->>>>>>> 3b151e09
         <TextBlock Text="{Binding Status}" />
       </StackPanel>
     </DockPanel>
