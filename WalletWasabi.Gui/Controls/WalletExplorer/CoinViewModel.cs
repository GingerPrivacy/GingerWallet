using NBitcoin;
using ReactiveUI;
using System;
using System.Globalization;
using System.Linq;
using System.Reactive.Disposables;
using System.Reactive.Linq;
using WalletWasabi.Blockchain.TransactionOutputs;
using WalletWasabi.CoinJoin.Client.Rounds;
using WalletWasabi.CoinJoin.Common.Models;
using WalletWasabi.Gui.Models;
using WalletWasabi.Gui.ViewModels;
using WalletWasabi.Models;

namespace WalletWasabi.Gui.Controls.WalletExplorer
{
	public class CoinViewModel : ViewModelBase, IDisposable
	{
		private CompositeDisposable Disposables { get; set; }

		private bool _isSelected;
		private SmartCoinStatus _status;
		private ObservableAsPropertyHelper<bool> _coinJoinInProgress;
		private ObservableAsPropertyHelper<bool> _unspent;
		private ObservableAsPropertyHelper<bool> _confirmed;
		private ObservableAsPropertyHelper<bool> _unavailable;
		private CoinListViewModel _owner;
		public Global Global => _owner.Global;

		public CoinViewModel(CoinListViewModel owner, SmartCoin model)
		{
			Model = model;
			_owner = owner;
			Disposables = new CompositeDisposable();

			_coinJoinInProgress = Model
				.WhenAnyValue(x => x.CoinJoinInProgress)
				.ToProperty(this, x => x.CoinJoinInProgress, scheduler: RxApp.MainThreadScheduler)
				.DisposeWith(Disposables);

			_unspent = Model
				.WhenAnyValue(x => x.Unspent)
				.ToProperty(this, x => x.Unspent, scheduler: RxApp.MainThreadScheduler)
				.DisposeWith(Disposables);

			_confirmed = Model
				.WhenAnyValue(x => x.Confirmed)
				.ToProperty(this, x => x.Confirmed, scheduler: RxApp.MainThreadScheduler)
				.DisposeWith(Disposables);

			_unavailable = Model
				.WhenAnyValue(x => x.Unavailable)
				.ToProperty(this, x => x.Unavailable, scheduler: RxApp.MainThreadScheduler)
				.DisposeWith(Disposables);

			this.WhenAnyValue(x => x.Status)
				.Subscribe(_ => this.RaisePropertyChanged(nameof(ToolTip)));

			this.WhenAnyValue(x => x.Confirmed, x => x.CoinJoinInProgress, x => x.Confirmations)
				.ObserveOn(RxApp.MainThreadScheduler)
				.Subscribe(_ => RefreshSmartCoinStatus());

			this.WhenAnyValue(x => x.IsSelected)
				.ObserveOn(RxApp.MainThreadScheduler)
				.Subscribe(_ => _owner.OnCoinIsSelectedChanged(this));

			this.WhenAnyValue(x => x.Status)
				.ObserveOn(RxApp.MainThreadScheduler)
				.Subscribe(_ => _owner.OnCoinStatusChanged());

			this.WhenAnyValue(x => x.Unspent)
				.ObserveOn(RxApp.MainThreadScheduler)
				.Subscribe(_ => _owner.OnCoinUnspentChanged(this));

			Model.WhenAnyValue(x => x.IsBanned, x => x.SpentAccordingToBackend)
				.ObserveOn(RxApp.MainThreadScheduler)
				.Subscribe(_ => RefreshSmartCoinStatus())
				.DisposeWith(Disposables);

			Observable
				.FromEventPattern(Global.ChaumianClient, nameof(Global.ChaumianClient.StateUpdated))
				.ObserveOn(RxApp.MainThreadScheduler)
				.Subscribe(_ => RefreshSmartCoinStatus())
				.DisposeWith(Disposables);

			Global.BitcoinStore.HashChain
				.WhenAnyValue(x => x.TipHeight)
				.Select(x => new Height(x))
				.Merge(Model.WhenAnyValue(x => x.Height))
				.ObserveOn(RxApp.MainThreadScheduler)
				.Subscribe(_ => this.RaisePropertyChanged(nameof(Confirmations)))
				.DisposeWith(Disposables);

			Global.UiConfig
				.WhenAnyValue(x => x.LurkingWifeMode)
				.ObserveOn(RxApp.MainThreadScheduler)
				.Subscribe(_ =>
				{
<<<<<<< HEAD
					throw new Exception("Please report to Dan");
				}

				Disposables = new CompositeDisposable();

				//TODO defer subscription to when accessed (will be faster in ui.)
				_coinJoinInProgress = Model
					.WhenAnyValue(x => x.CoinJoinInProgress)
					.ToProperty(this, x => x.CoinJoinInProgress, scheduler: RxApp.MainThreadScheduler)
					.DisposeWith(Disposables);

				_unspent = Model
					.WhenAnyValue(x => x.Unspent)
					.ToProperty(this, x => x.Unspent, scheduler: RxApp.MainThreadScheduler)
					.DisposeWith(Disposables);

				_confirmed = Model
					.WhenAnyValue(x => x.Confirmed)
					.ToProperty(this, x => x.Confirmed, scheduler: RxApp.MainThreadScheduler)
					.DisposeWith(Disposables);

				_unavailable = Model
					.WhenAnyValue(x => x.Unavailable)
					.ToProperty(this, x => x.Unavailable, scheduler: RxApp.MainThreadScheduler)
					.DisposeWith(Disposables);

				this.WhenAnyValue(x => x.Status)
					.Subscribe(_ => this.RaisePropertyChanged(nameof(ToolTip)));

				this.WhenAnyValue(x => x.Confirmed, x => x.CoinJoinInProgress, x => x.Confirmations)
					.ObserveOn(RxApp.MainThreadScheduler)
					.Subscribe(_ => RefreshSmartCoinStatus());

				this.WhenAnyValue(x => x.IsSelected)
					.ObserveOn(RxApp.MainThreadScheduler)
					.Subscribe(_ => _owner.OnCoinIsSelectedChanged(this));

				this.WhenAnyValue(x => x.Status)
					.ObserveOn(RxApp.MainThreadScheduler)
					.Subscribe(_ => _owner.OnCoinStatusChanged());

				this.WhenAnyValue(x => x.Unspent)
					.ObserveOn(RxApp.MainThreadScheduler)
					.Subscribe(_ => _owner.OnCoinUnspentChanged(this));

				Model.WhenAnyValue(x => x.IsBanned, x => x.SpentAccordingToBackend)
					.ObserveOn(RxApp.MainThreadScheduler)
					.Subscribe(_ => RefreshSmartCoinStatus())
					.DisposeWith(Disposables);

				Observable
					.FromEventPattern(Global.ChaumianClient, nameof(Global.ChaumianClient.StateUpdated))
					.ObserveOn(RxApp.MainThreadScheduler)
					.Subscribe(_ => RefreshSmartCoinStatus())
					.DisposeWith(Disposables);

				Global.BitcoinStore.HashChain
					.WhenAnyValue(x => x.TipHeight)
					.Select(x => new Height((int)x))
					.Merge(Model.WhenAnyValue(x => x.Height))
					.ObserveOn(RxApp.MainThreadScheduler)
					.Subscribe(_ => this.RaisePropertyChanged(nameof(Confirmations)))
					.DisposeWith(Disposables);

				Global.UiConfig
					.WhenAnyValue(x => x.LurkingWifeMode)
					.ObserveOn(RxApp.MainThreadScheduler)
					.Subscribe(_ =>
					{
						this.RaisePropertyChanged(nameof(AmountBtc));
						this.RaisePropertyChanged(nameof(Clusters));
					}).DisposeWith(Disposables);
			}
		}

		public void UnsubscribeEvents()
		{
			lock (DisposablesLock)
			{
				Disposables?.Dispose();
				Disposables = null;
			}
=======
					this.RaisePropertyChanged(nameof(AmountBtc));
					this.RaisePropertyChanged(nameof(Clusters));
				}).DisposeWith(Disposables);
>>>>>>> 961ae40d
		}

		public SmartCoin Model { get; }

		public bool Confirmed => _confirmed?.Value ?? false;

		public bool CoinJoinInProgress => _coinJoinInProgress?.Value ?? false;

		public bool Unavailable => _unavailable?.Value ?? false;

		public bool Unspent => _unspent?.Value ?? false;

		public string Address => Model.ScriptPubKey.GetDestinationAddress(Global.Network).ToString();

		public int Confirmations => Model.Height.Type == HeightType.Chain
			? (int)Global.BitcoinStore.HashChain.TipHeight - Model.Height.Value + 1
			: 0;

		public bool IsSelected
		{
			get => _isSelected;
			set => this.RaiseAndSetIfChanged(ref _isSelected, value);
		}

		public string ToolTip => Status switch
		{
			SmartCoinStatus.Confirmed => "This coin is confirmed.",
			SmartCoinStatus.Unconfirmed => "This coin is unconfirmed.",
			SmartCoinStatus.MixingOnWaitingList => "This coin is waiting for its turn to be coinjoined.",
			SmartCoinStatus.MixingBanned => $"The coordinator banned this coin from participation until {Model?.BannedUntilUtc?.ToString("yyyy - MM - dd HH: mm", CultureInfo.InvariantCulture)}.",
			SmartCoinStatus.MixingInputRegistration => "This coin is registered for coinjoin.",
			SmartCoinStatus.MixingConnectionConfirmation => "This coin is currently in Connection Confirmation phase.",
			SmartCoinStatus.MixingOutputRegistration => "This coin is currently in Output Registration phase.",
			SmartCoinStatus.MixingSigning => "This coin is currently in Signing phase.",
			SmartCoinStatus.SpentAccordingToBackend => "According to the Backend, this coin is spent. Wallet state will be corrected after confirmation.",
			SmartCoinStatus.MixingWaitingForConfirmation => "Coinjoining unconfirmed coins is not allowed, unless the coin is a coinjoin output itself.",
			_ => "This is impossible."
		};

		public Money Amount => Model.Amount;

		public string AmountBtc => Model.Amount.ToString(false, true);

		public string Label => Model.Label;

		public int Height => Model.Height;

		public string TransactionId => Model.TransactionId.ToString();

		public uint OutputIndex => Model.Index;

		public int AnonymitySet => Model.AnonymitySet;

		public string InCoinJoin => Model.CoinJoinInProgress ? "Yes" : "No";

		public string Clusters => Model.Clusters.Labels; // If the value is null the bind do not update the view. It shows the previous state for example: ##### even if PrivMode false.

		public string PubKey => Model.HdPubKey?.PubKey?.ToString() ?? "";

		public string KeyPath => Model.HdPubKey?.FullKeyPath?.ToString() ?? "";

		public SmartCoinStatus Status
		{
			get => _status;
			set => this.RaiseAndSetIfChanged(ref _status, value);
		}

		private void RefreshSmartCoinStatus()
		{
			Status = GetSmartCoinStatus();
		}

		private SmartCoinStatus GetSmartCoinStatus()
		{
			Model.SetIsBanned(); // Recheck if the coin's ban has expired.
			if (Model.IsBanned)
			{
				return SmartCoinStatus.MixingBanned;
			}

			if (Model.CoinJoinInProgress && Global.ChaumianClient != null)
			{
				ClientState clientState = Global.ChaumianClient.State;
				foreach (long roundId in clientState.GetAllMixingRounds())
				{
					ClientRound round = clientState.GetSingleOrDefaultRound(roundId);
					if (round != default)
					{
						if (round.CoinsRegistered.Contains(Model))
						{
							if (round.State.Phase == RoundPhase.InputRegistration)
							{
								return SmartCoinStatus.MixingInputRegistration;
							}
							else if (round.State.Phase == RoundPhase.ConnectionConfirmation)
							{
								return SmartCoinStatus.MixingConnectionConfirmation;
							}
							else if (round.State.Phase == RoundPhase.OutputRegistration)
							{
								return SmartCoinStatus.MixingOutputRegistration;
							}
							else if (round.State.Phase == RoundPhase.Signing)
							{
								return SmartCoinStatus.MixingSigning;
							}
						}
					}
				}
			}

			if (Model.SpentAccordingToBackend)
			{
				return SmartCoinStatus.SpentAccordingToBackend;
			}

			if (Model.Confirmed)
			{
				if (Model.CoinJoinInProgress)
				{
					return SmartCoinStatus.MixingOnWaitingList;
				}
				else
				{
					return SmartCoinStatus.Confirmed;
				}
			}
			else // Unconfirmed
			{
				if (Model.CoinJoinInProgress)
				{
					return SmartCoinStatus.MixingWaitingForConfirmation;
				}
				else
				{
					return SmartCoinStatus.Unconfirmed;
				}
			}
		}

		#region IDisposable Support

		private volatile bool _disposedValue = false;

		protected virtual void Dispose(bool disposing)
		{
			if (!_disposedValue)
			{
				if (disposing)
				{
					Disposables?.Dispose();
				}

				Disposables = null;
				_disposedValue = true;
			}
		}

		public void Dispose()
		{
			Dispose(true);
		}

		#endregion IDisposable Support
	}
}<|MERGE_RESOLUTION|>--- conflicted
+++ resolved
@@ -96,94 +96,9 @@
 				.ObserveOn(RxApp.MainThreadScheduler)
 				.Subscribe(_ =>
 				{
-<<<<<<< HEAD
-					throw new Exception("Please report to Dan");
-				}
-
-				Disposables = new CompositeDisposable();
-
-				//TODO defer subscription to when accessed (will be faster in ui.)
-				_coinJoinInProgress = Model
-					.WhenAnyValue(x => x.CoinJoinInProgress)
-					.ToProperty(this, x => x.CoinJoinInProgress, scheduler: RxApp.MainThreadScheduler)
-					.DisposeWith(Disposables);
-
-				_unspent = Model
-					.WhenAnyValue(x => x.Unspent)
-					.ToProperty(this, x => x.Unspent, scheduler: RxApp.MainThreadScheduler)
-					.DisposeWith(Disposables);
-
-				_confirmed = Model
-					.WhenAnyValue(x => x.Confirmed)
-					.ToProperty(this, x => x.Confirmed, scheduler: RxApp.MainThreadScheduler)
-					.DisposeWith(Disposables);
-
-				_unavailable = Model
-					.WhenAnyValue(x => x.Unavailable)
-					.ToProperty(this, x => x.Unavailable, scheduler: RxApp.MainThreadScheduler)
-					.DisposeWith(Disposables);
-
-				this.WhenAnyValue(x => x.Status)
-					.Subscribe(_ => this.RaisePropertyChanged(nameof(ToolTip)));
-
-				this.WhenAnyValue(x => x.Confirmed, x => x.CoinJoinInProgress, x => x.Confirmations)
-					.ObserveOn(RxApp.MainThreadScheduler)
-					.Subscribe(_ => RefreshSmartCoinStatus());
-
-				this.WhenAnyValue(x => x.IsSelected)
-					.ObserveOn(RxApp.MainThreadScheduler)
-					.Subscribe(_ => _owner.OnCoinIsSelectedChanged(this));
-
-				this.WhenAnyValue(x => x.Status)
-					.ObserveOn(RxApp.MainThreadScheduler)
-					.Subscribe(_ => _owner.OnCoinStatusChanged());
-
-				this.WhenAnyValue(x => x.Unspent)
-					.ObserveOn(RxApp.MainThreadScheduler)
-					.Subscribe(_ => _owner.OnCoinUnspentChanged(this));
-
-				Model.WhenAnyValue(x => x.IsBanned, x => x.SpentAccordingToBackend)
-					.ObserveOn(RxApp.MainThreadScheduler)
-					.Subscribe(_ => RefreshSmartCoinStatus())
-					.DisposeWith(Disposables);
-
-				Observable
-					.FromEventPattern(Global.ChaumianClient, nameof(Global.ChaumianClient.StateUpdated))
-					.ObserveOn(RxApp.MainThreadScheduler)
-					.Subscribe(_ => RefreshSmartCoinStatus())
-					.DisposeWith(Disposables);
-
-				Global.BitcoinStore.HashChain
-					.WhenAnyValue(x => x.TipHeight)
-					.Select(x => new Height((int)x))
-					.Merge(Model.WhenAnyValue(x => x.Height))
-					.ObserveOn(RxApp.MainThreadScheduler)
-					.Subscribe(_ => this.RaisePropertyChanged(nameof(Confirmations)))
-					.DisposeWith(Disposables);
-
-				Global.UiConfig
-					.WhenAnyValue(x => x.LurkingWifeMode)
-					.ObserveOn(RxApp.MainThreadScheduler)
-					.Subscribe(_ =>
-					{
-						this.RaisePropertyChanged(nameof(AmountBtc));
-						this.RaisePropertyChanged(nameof(Clusters));
-					}).DisposeWith(Disposables);
-			}
-		}
-
-		public void UnsubscribeEvents()
-		{
-			lock (DisposablesLock)
-			{
-				Disposables?.Dispose();
-				Disposables = null;
-			}
-=======
 					this.RaisePropertyChanged(nameof(AmountBtc));
 					this.RaisePropertyChanged(nameof(Clusters));
 				}).DisposeWith(Disposables);
->>>>>>> 961ae40d
 		}
 
 		public SmartCoin Model { get; }
