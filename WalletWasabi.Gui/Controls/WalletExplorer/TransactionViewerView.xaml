--- conflicted
+++ resolved
@@ -14,17 +14,12 @@
   <controls:GroupBox Title="{Binding Title}" TextBlock.FontSize="30" Padding="20" Margin="10">
     <DockPanel LastChildFill="True">
       <Grid Classes="content" DockPanel.Dock="Bottom">
-<<<<<<< HEAD
         <StackPanel HorizontalAlignment="Right">
-          <Button Width="180" Command="{Binding ExportBinaryPsbtCommand}" Content="Export Binary PSBT" />
-        </StackPanel>
-=======
-        <DockPanel LastChildFill="True">
-          <Button Margin="0 0 0 10" DockPanel.Dock="Top" Command="{Binding OpenTransactionBroadcaster}" Content="Open Transaction Broadcaster" />
-          <Button DockPanel.Dock="Bottom" Command="{Binding ExportBinaryPsbt}" Content="Export Binary PSBT" />
-        </DockPanel>
->>>>>>> 87b6d66f
-      </Grid>
+			<StackPanel HorizontalAlignment="Right">
+          		<Button Margin="0 0 0 10" DockPanel.Dock="Top" Command="{Binding OpenTransactionBroadcaster}" Content="Open Transaction Broadcaster" />
+          		<Button DockPanel.Dock="Bottom" Command="{Binding ExportBinaryPsbt}" Content="Export Binary PSBT" />
+        	</StackPanel>
+        </StackPanel>      </Grid>
       <Grid Classes="content" ScrollViewer.VerticalScrollBarVisibility="Auto">
         <Grid.RowDefinitions>
           <RowDefinition Height="26" />
