using Avalonia.Threading;
using AvalonStudio.Extensibility;
using AvalonStudio.Shell;
using NBitcoin;
using ReactiveUI;
using System;
using System.Collections.Generic;
using System.Collections.ObjectModel;
using System.IO;
using System.Linq;
using System.Reactive;
using System.Reactive.Disposables;
using System.Reactive.Linq;
using System.Text;
using System.Text.RegularExpressions;
using System.Threading.Tasks;
using WalletWasabi.Exceptions;
using WalletWasabi.Gui.Models;
using WalletWasabi.Gui.Tabs.WalletManager;
using WalletWasabi.Gui.ViewModels;
using WalletWasabi.Gui.ViewModels.Validation;
using WalletWasabi.Helpers;
using WalletWasabi.Hwi;
using WalletWasabi.Hwi.Models;
using WalletWasabi.KeyManagement;
using WalletWasabi.Models;
using WalletWasabi.Services;

namespace WalletWasabi.Gui.Controls.WalletExplorer
{
	public class SendTabViewModel : WalletActionViewModel
	{
		private CompositeDisposable Disposables { get; set; }

		private string _buildTransactionButtonText;
		private bool _isMax;
		private string _maxClear;
		private string _amount;
		private int _feeTarget;
		private int _minimumFeeTarget;
		private int _maximumFeeTarget;
		private string _confirmationExpectedText;
		private string _feeText;
		private decimal _usdFee;
		private Money _btcFee;
		private Money _satoshiPerByteFeeRate;
		private decimal _feePercentage;
		private decimal _usdExchangeRate;
		private Money _allSelectedAmount;
		private string _password;
		private string _address;
		private string _label;
		private string _labelToolTip;
		private string _feeToolTip;
		private string _amountWaterMarkText;
		private string _amountToolTip;
		private bool _isBusy;
		private bool _isHardwareBusy;
		private const string SendTransactionButtonTextString = "Send Transaction";
		private const string WaitingForHardwareWalletButtonTextString = "Waiting for Hardware Wallet...";
		private const string SendingTransactionButtonTextString = "Sending Transaction...";
		private const string BuildTransactionButtonTextString = "Build Transaction";
		private const string BuildingTransactionButtonTextString = "Building Transaction...";

		private int _caretIndex;
		private ObservableCollection<SuggestionViewModel> _suggestions;
		private FeeDisplayFormat _feeDisplayFormat;

		private bool IgnoreAmountChanges { get; set; }

		private FeeDisplayFormat FeeDisplayFormat
		{
			get => _feeDisplayFormat;
			set
			{
				_feeDisplayFormat = value;
				Global.UiConfig.FeeDisplayFormat = (int)value;
			}
		}

		public SendTabViewModel(WalletViewModel walletViewModel, bool isTransactionBuilder = false)
			: base(isTransactionBuilder ? "Build Transaction" : "Send", walletViewModel)
		{
			_suggestions = new ObservableCollection<SuggestionViewModel>();
			Label = "";
			AllSelectedAmount = Money.Zero;
			UsdExchangeRate = Global.Synchronizer.UsdExchangeRate;
			IsTransactionBuilder = isTransactionBuilder;
			SetAmountWatermarkAndToolTip(Money.Zero);

			CoinList = new CoinListViewModel();
			Observable.FromEventPattern(CoinList, nameof(CoinList.SelectionChanged)).Subscribe(_ => SetFeesAndTexts());
			Observable.FromEventPattern(CoinList, nameof(CoinList.DequeueCoinsPressed)).Subscribe(_ => OnCoinsListDequeueCoinsPressedAsync());

			BuildTransactionButtonText = IsTransactionBuilder ? BuildTransactionButtonTextString : SendTransactionButtonTextString;

			ResetMax();
			SetFeeTargetLimits();
			FeeTarget = Global.UiConfig.FeeTarget ?? MinimumFeeTarget;
			FeeDisplayFormat = (FeeDisplayFormat)(Enum.ToObject(typeof(FeeDisplayFormat), Global.UiConfig.FeeDisplayFormat) ?? FeeDisplayFormat.SatoshiPerByte);
			SetFeesAndTexts();

			this.WhenAnyValue(x => x.Amount).Subscribe(amount =>
			{
				if (!IgnoreAmountChanges)
				{
					IsMax = false;

					// Correct amount
					Regex digitsOnly = new Regex(@"[^\d,.]");
					string betterAmount = digitsOnly.Replace(amount, ""); // Make it digits , and . only.
					betterAmount = betterAmount.Replace(',', '.');
					int countBetterAmount = betterAmount.Count(x => x == '.');
					if (countBetterAmount > 1) // Don't enable typing two dots.
					{
						var index = betterAmount.IndexOf('.', betterAmount.IndexOf('.') + 1);
						if (index > 0)
						{
							betterAmount = betterAmount.Substring(0, index);
						}
					}
					var dotIndex = betterAmount.IndexOf('.');
					if (betterAmount.Length - dotIndex > 8) // Enable max 8 decimals.
					{
						betterAmount = betterAmount.Substring(0, dotIndex + 1 + 8);
					}

					if (betterAmount != amount)
					{
						Dispatcher.UIThread.PostLogException(() =>
						{
							Amount = betterAmount;
						});
					}
				}

				if (Money.TryParse(amount.TrimStart('~', ' '), out Money amountBtc))
				{
					SetAmountWatermarkAndToolTip(amountBtc);
				}
				else
				{
					SetAmountWatermarkAndToolTip(Money.Zero);
				}

				SetFeesAndTexts();
			});

			(this).WhenAnyValue(x => x.IsBusy).Subscribe(_ =>
			{
				SetSendText();
			});

			(this).WhenAnyValue(x => x.IsHardwareBusy).Subscribe(_ =>
			{
				SetSendText();
			});

			this.WhenAnyValue(x => x.Password).Subscribe(x =>
			{
				try
				{
					if (x.NotNullAndNotEmpty())
					{
						char lastChar = x.Last();
						if (lastChar == '\r' || lastChar == '\n') // If the last character is cr or lf then act like it'd be a sign to do the job.
						{
							Password = x.TrimEnd('\r', '\n');
						}
					}
				}
				catch (Exception ex)
				{
					Logging.Logger.LogTrace(ex);
				}
			});

			this.WhenAnyValue(x => x.Label).Subscribe(x => UpdateSuggestions(x));

			this.WhenAnyValue(x => x.FeeTarget).Subscribe(_ => SetFeesAndTexts());

			this.WhenAnyValue(x => x.CaretIndex).Subscribe(_ =>
			{
				if (Label is null)
				{
					return;
				}

				if (CaretIndex != Label.Length)
				{
					CaretIndex = Label.Length;
				}
			});

			MaxCommand = ReactiveCommand.Create(SetMax);

			FeeRateCommand = ReactiveCommand.Create(ChangeFeeRateDisplay);

			BuildTransactionCommand = ReactiveCommand.CreateFromTask(async () => await BuildTransactionAsync(),
			(this).WhenAny(x => x.IsMax, x => x.Amount, x => x.Address, x => x.IsBusy,
				(isMax, amount, address, busy) => (isMax.Value || !string.IsNullOrWhiteSpace(amount.Value)) && !string.IsNullOrWhiteSpace(Address) && !IsBusy));
		}

		private async Task BuildTransactionAsync()
		{
			const string buildingTransactionStatusText = "Building transaction...";
			const string signingTransactionStatusText = "Signing transaction...";
			const string broadcastingTransactionStatusText = "Broadcasting transaction...";
			try
			{
<<<<<<< HEAD
				IsBusy = true;
				MainWindowViewModel.Instance.StatusBar.AddStatus(buildingTransactionStatusText);

				Password = Guard.Correct(Password);
				Label = Label.Trim(',', ' ').Trim();
				if (!IsMax && string.IsNullOrWhiteSpace(Label))
				{
					SetWarningMessage("Label is required.");
					return;
				}

				var selectedCoinViewModels = CoinList.Coins.Where(cvm => cvm.IsSelected);
				var selectedCoinReferences = selectedCoinViewModels.Select(cvm => new TxoRef(cvm.Model.TransactionId, cvm.Model.Index)).ToList();

				if (!selectedCoinReferences.Any())
				{
					SetWarningMessage("No coins are selected to spend.");
					return;
				}

				BitcoinAddress address;
				try
				{
					address = BitcoinAddress.Create(Address.Trim(), Global.Network);
				}
				catch (FormatException)
				{
					SetWarningMessage("Invalid address.");
					return;
				}
=======
				try
				{
					IsBusy = true;
					MainWindowViewModel.Instance.StatusBar.TryAddStatus(StatusBarStatus.BuildingTransaction);
>>>>>>> f547b27e

				var script = address.ScriptPubKey;
				var amount = Money.Zero;
				if (!IsMax)
				{
					if (!Money.TryParse(Amount, out amount) || amount == Money.Zero)
					{
						SetWarningMessage($"Invalid amount.");
						return;
					}

					if (amount == selectedCoinViewModels.Sum(x => x.Amount))
					{
						SetWarningMessage("Looks like you want to spend a whole coin. Try Max button instead.");
						return;
					}
				}
				var label = Label;
				var operation = new WalletService.Operation(script, amount, label);

				const string dequeuingSelectedCoinsStatusText = "Dequeueing selected coins...";
				try
				{
					MainWindowViewModel.Instance.StatusBar.AddStatus(dequeuingSelectedCoinsStatusText);
					TxoRef[] toDequeue = selectedCoinViewModels.Where(x => x.CoinJoinInProgress).Select(x => x.Model.GetTxoRef()).ToArray();
					if (toDequeue != null && toDequeue.Any())
					{
						await Global.ChaumianClient.DequeueCoinsFromMixAsync(toDequeue, "Coin is used in a spending transaction built by the user.");
					}
				}
				catch
				{
					SetWarningMessage("Spending coins those are being actively mixed is not allowed.");
					return;
				}
				finally
				{
					MainWindowViewModel.Instance.StatusBar.RemoveStatus(dequeuingSelectedCoinsStatusText);
				}

				var result = await Task.Run(() => Global.WalletService.BuildTransaction(Password, new[] { operation }, FeeTarget, allowUnconfirmed: true, allowedInputs: selectedCoinReferences));

				if (IsTransactionBuilder)
				{
					var txviewer = IoC.Get<IShell>().Documents?.OfType<TransactionViewerViewModel>()?.FirstOrDefault(x => x.Wallet.Id == Wallet.Id);
					if (txviewer is null)
					{
						txviewer = new TransactionViewerViewModel(Wallet);
						IoC.Get<IShell>().AddDocument(txviewer);
					}
					IoC.Get<IShell>().Select(txviewer);

					txviewer.Update(result);

					TryResetInputsOnSuccess("Transaction is successfully built!");
					return;
				}

<<<<<<< HEAD
				MainWindowViewModel.Instance.StatusBar.AddStatus(signingTransactionStatusText);
				SmartTransaction signedTransaction = result.Transaction;

				if (IsHardwareWallet && !result.Signed) // If hardware but still has a privkey then it's password, then meh.
				{
					const string connectingToHardwareWalletStatusText = "Connecting to hardware wallet...";
					const string acquiringSignatureFromHardwareWalletStatusText = "Acquiring signature from hardware wallet...";
					PSBT signedPsbt = null;
					try
					{
						IsHardwareBusy = true;
						MainWindowViewModel.Instance.StatusBar.AddStatus(connectingToHardwareWalletStatusText);
						// If we have no hardware wallet info then try refresh it. If we failed, then tha's a problem.
						if (KeyManager.HardwareWalletInfo is null && !await TryRefreshHardwareWalletInfoAsync(KeyManager))
=======
					try
					{
						MainWindowViewModel.Instance.StatusBar.TryAddStatus(StatusBarStatus.DequeuingSelectedCoins);
						TxoRef[] toDequeue = selectedCoinViewModels.Where(x => x.CoinJoinInProgress).Select(x => x.Model.GetTxoRef()).ToArray();
						if (toDequeue != null && toDequeue.Any())
>>>>>>> f547b27e
						{
							SetWarningMessage("Could not find hardware wallet. Make sure it's plugged in and you're logged in with your PIN.");
							return;
						}
<<<<<<< HEAD
=======
					}
					catch
					{
						SetWarningMessage("Spending coins those are being actively mixed is not allowed.");
						return;
					}
					finally
					{
						MainWindowViewModel.Instance.StatusBar.TryRemoveStatus(StatusBarStatus.DequeuingSelectedCoins);
					}
>>>>>>> f547b27e

						MainWindowViewModel.Instance.StatusBar.AddStatus(acquiringSignatureFromHardwareWalletStatusText);
						signedPsbt = await HwiProcessManager.SignTxAsync(KeyManager.HardwareWalletInfo, result.Psbt);
					}
					catch (IOException ex) when (ex.Message.Contains("device not found", StringComparison.OrdinalIgnoreCase)
												|| ex.Message.Contains("Invalid status 6f04", StringComparison.OrdinalIgnoreCase) // It comes when device asleep too.
												|| ex.Message.Contains("Device is asleep", StringComparison.OrdinalIgnoreCase))
					{
						MainWindowViewModel.Instance.StatusBar.AddStatus(connectingToHardwareWalletStatusText);
						// The user may changed USB port. Try again with new enumeration.
						if (!await TryRefreshHardwareWalletInfoAsync(KeyManager))
						{
							SetWarningMessage("Could not find hardware wallet. Make sure it's plugged in and you're logged in with your PIN.");
							return;
						}

						MainWindowViewModel.Instance.StatusBar.AddStatus(acquiringSignatureFromHardwareWalletStatusText);
						signedPsbt = await HwiProcessManager.SignTxAsync(KeyManager.HardwareWalletInfo, result.Psbt);
					}
<<<<<<< HEAD
					finally
					{
						MainWindowViewModel.Instance.StatusBar.RemoveStatus(connectingToHardwareWalletStatusText, acquiringSignatureFromHardwareWalletStatusText);
						IsHardwareBusy = false;
					}

					signedTransaction = signedPsbt.ExtractSmartTransaction(result.Transaction.Height);
=======

					MainWindowViewModel.Instance.StatusBar.TryAddStatus(StatusBarStatus.SigningTransaction);
					SmartTransaction signedTransaction = result.Transaction;

					if (IsHardwareWallet && !result.Signed) // If hardware but still has a privkey then it's password, then meh.
					{
						PSBT signedPsbt = null;
						try
						{
							IsHardwareBusy = true;
							MainWindowViewModel.Instance.StatusBar.TryAddStatus(StatusBarStatus.ConnectingToHardwareWallet);
							// If we have no hardware wallet info then try refresh it. If we failed, then tha's a problem.
							if (KeyManager.HardwareWalletInfo is null && !await TryRefreshHardwareWalletInfoAsync(KeyManager))
							{
								SetWarningMessage("Could not find hardware wallet. Make sure it's plugged in and you're logged in with your PIN.");
								return;
							}

							MainWindowViewModel.Instance.StatusBar.TryAddStatus(StatusBarStatus.AcquiringSignatureFromHardwareWallet);
							signedPsbt = await HwiProcessManager.SignTxAsync(KeyManager.HardwareWalletInfo, result.Psbt);
						}
						catch (IOException ex) when (ex.Message.Contains("device not found", StringComparison.OrdinalIgnoreCase)
													|| ex.Message.Contains("Invalid status 6f04", StringComparison.OrdinalIgnoreCase) // It comes when device asleep too.
													|| ex.Message.Contains("Device is asleep", StringComparison.OrdinalIgnoreCase))
						{
							MainWindowViewModel.Instance.StatusBar.TryAddStatus(StatusBarStatus.ConnectingToHardwareWallet);
							// The user may changed USB port. Try again with new enumeration.
							if (!await TryRefreshHardwareWalletInfoAsync(KeyManager))
							{
								SetWarningMessage("Could not find hardware wallet. Make sure it's plugged in and you're logged in with your PIN.");
								return;
							}

							MainWindowViewModel.Instance.StatusBar.TryAddStatus(StatusBarStatus.AcquiringSignatureFromHardwareWallet);
							signedPsbt = await HwiProcessManager.SignTxAsync(KeyManager.HardwareWalletInfo, result.Psbt);
						}
						finally
						{
							MainWindowViewModel.Instance.StatusBar.TryRemoveStatus(StatusBarStatus.ConnectingToHardwareWallet, StatusBarStatus.AcquiringSignatureFromHardwareWallet);
							IsHardwareBusy = false;
						}

						signedTransaction = signedPsbt.ExtractSmartTransaction(result.Transaction.Height);
					}

					MainWindowViewModel.Instance.StatusBar.TryAddStatus(StatusBarStatus.BroadcastingTransaction);
					await Task.Run(async () => await Global.WalletService.SendTransactionAsync(signedTransaction));

					TryResetInputsOnSuccess("Transaction is successfully sent!");
				}
				catch (InsufficientBalanceException ex)
				{
					Money needed = ex.Minimum - ex.Actual;
					SetWarningMessage($"Not enough coins selected. You need an estimated {needed.ToString(false, true)} BTC more to make this transaction.");
				}
				catch (Exception ex)
				{
					SetWarningMessage(ex.ToTypeMessageString());
				}
				finally
				{
					MainWindowViewModel.Instance.StatusBar.TryRemoveStatus(StatusBarStatus.BuildingTransaction, StatusBarStatus.SigningTransaction, StatusBarStatus.BroadcastingTransaction);
					IsBusy = false;
>>>>>>> f547b27e
				}

				MainWindowViewModel.Instance.StatusBar.AddStatus(broadcastingTransactionStatusText);
				await Task.Run(async () => await Global.WalletService.SendTransactionAsync(signedTransaction));

				TryResetInputsOnSuccess("Transaction is successfully sent!");
			}
			catch (InsufficientBalanceException ex)
			{
				Money needed = ex.Minimum - ex.Actual;
				SetWarningMessage($"Not enough coins selected. You need an estimated {needed.ToString(false, true)} BTC more to make this transaction.");
			}
			catch (Exception ex)
			{
				SetWarningMessage(ex.ToTypeMessageString());
			}
			finally
			{
				MainWindowViewModel.Instance.StatusBar.RemoveStatus(buildingTransactionStatusText, signingTransactionStatusText, broadcastingTransactionStatusText);
				IsBusy = false;
			}
		}

		private async Task<bool> TryRefreshHardwareWalletInfoAsync(KeyManager keyManager)
		{
			var hwis = await HwiProcessManager.EnumerateAsync();

			bool ledgerNotReady = hwis.Any(x => x.Type == HardwareWalletType.Ledger && !x.Ready);
			if (ledgerNotReady) // For Ledger you have to log into your "Bitcoin" account.
			{
				throw new InvalidOperationException("Log into your Bitcoin account on your Ledger. If you're already logged in, log out and log in again.");
			}

			var fingerprint = keyManager.MasterFingerprint;

			if (fingerprint is null) return false;

			keyManager.HardwareWalletInfo = hwis.FirstOrDefault(x => x.MasterFingerprint == fingerprint);

			return keyManager.HardwareWalletInfo != null;
		}

		private void SetSendText()
		{
			if (IsTransactionBuilder)
			{
				BuildTransactionButtonText = IsBusy ? BuildingTransactionButtonTextString : BuildTransactionButtonTextString;
				return;
			}

			if (IsHardwareBusy)
			{
				BuildTransactionButtonText = WaitingForHardwareWalletButtonTextString;
			}
			else if (IsBusy)
			{
				BuildTransactionButtonText = SendingTransactionButtonTextString;
			}
			else
			{
				BuildTransactionButtonText = SendTransactionButtonTextString;
			}
		}

		private void SetAmountWatermarkAndToolTip(Money amount)
		{
			if (amount == Money.Zero)
			{
				AmountWatermarkText = "Amount (BTC)";
			}
			else
			{
				long amountUsd = 0;
				try
				{
					amountUsd = (long)amount.ToUsd(UsdExchangeRate);
				}
				catch (OverflowException ex)
				{
					Logging.Logger.LogTrace<SendTabViewModel>(ex);
				}
				if (amountUsd != 0)
				{
					AmountWatermarkText = $"Amount (BTC) ~ ${amountUsd}";
				}
				else
				{
					AmountWatermarkText = "Amount (BTC)";
				}
			}

			AmountToolTip = $"Exchange Rate: {(long)UsdExchangeRate} BTC/USD.";
		}

		private void ChangeFeeRateDisplay()
		{
			var nextval = (from FeeDisplayFormat val in Enum.GetValues(typeof(FeeDisplayFormat))
						   where val > FeeDisplayFormat
						   orderby val
						   select val).DefaultIfEmpty().First();
			FeeDisplayFormat = nextval;
			SetFeesAndTexts();
		}

		private void SetFeesAndTexts()
		{
			AllFeeEstimate allFeeEstimate = Global.Synchronizer?.AllFeeEstimate;

			var feeTarget = FeeTarget;

			if (allFeeEstimate != null)
			{
				int prevKey = allFeeEstimate.Estimations.Keys.First();
				foreach (int target in allFeeEstimate.Estimations.Keys)
				{
					if (feeTarget == target)
					{
						feeTarget = target;
						break;
					}
					else if (feeTarget < target)
					{
						feeTarget = prevKey;
						break;
					}
					prevKey = target;
				}
			}

			if (feeTarget >= 2 && feeTarget <= 6) // minutes
			{
				ConfirmationExpectedText = $"{feeTarget}0 minutes";
			}
			else if (feeTarget >= 7 && feeTarget <= 144) // hours
			{
				var h = feeTarget / 6;
				ConfirmationExpectedText = $"{h} {IfPlural(h, "hour", "hours")}";
			}
			else if (feeTarget >= 145 && feeTarget < 1008) // days
			{
				var d = feeTarget / 144;
				ConfirmationExpectedText = $"{d} {IfPlural(d, "day", "days")}";
			}
			else if (feeTarget == 10008)
			{
				ConfirmationExpectedText = $"two weeks™";
			}

			if (allFeeEstimate != null)
			{
				SetFees(allFeeEstimate, feeTarget);

				switch (FeeDisplayFormat)
				{
					case FeeDisplayFormat.SatoshiPerByte:
						FeeText = $"(~ {SatoshiPerByteFeeRate.Satoshi} sat/byte)";
						FeeToolTip = "Expected fee rate in satoshi / vbyte.";
						break;

					case FeeDisplayFormat.USD:
						FeeText = $"(~ ${UsdFee.ToString("0.##")})";
						FeeToolTip = $"Estimated total fees in USD. Exchange Rate: {(long)UsdExchangeRate} BTC/USD.";
						break;

					case FeeDisplayFormat.BTC:
						FeeText = $"(~ {BtcFee.ToString(false, false)} BTC)";
						FeeToolTip = "Estimated total fees in BTC.";
						break;

					case FeeDisplayFormat.Percentage:
						FeeText = $"(~ {FeePercentage.ToString("0.#")} %)";
						FeeToolTip = "Expected percentage of fees against the amount to be sent.";
						break;

					default:
						throw new NotSupportedException("This is impossible.");
				}
			}

			SetAmountIfMax();
		}

		private static string IfPlural(int val, string singular, string plural)
		{
			if (val == 1)
			{
				return singular;
			}

			return plural;
		}

		private void SetAmountIfMax()
		{
			IgnoreAmountChanges = true;
			if (IsMax)
			{
				if (AllSelectedAmount == Money.Zero)
				{
					Amount = "No Coins Selected";
				}
				else
				{
					Amount = $"~ {AllSelectedAmount.ToString(false, true)}";
				}
			}

			IgnoreAmountChanges = false;
		}

		private void SetFees(AllFeeEstimate allFeeEstimate, int feeTarget)
		{
			SatoshiPerByteFeeRate = allFeeEstimate.GetFeeRate(feeTarget);

			IEnumerable<SmartCoin> selectedCoins = CoinList.Coins.Where(cvm => cvm.IsSelected).Select(x => x.Model);

			int vsize = 150;
			if (selectedCoins.Any())
			{
				if (IsMax)
				{
					vsize = NBitcoinHelpers.CalculateVsizeAssumeSegwit(selectedCoins.Count(), 1);
				}
				else
				{
					if (Money.TryParse(Amount.TrimStart('~', ' '), out Money amount))
					{
						var inNum = 0;
						var amountSoFar = Money.Zero;
						foreach (SmartCoin coin in selectedCoins.OrderByDescending(x => x.Amount))
						{
							amountSoFar += coin.Amount;
							inNum++;
							if (amountSoFar > amount)
							{
								break;
							}
						}
						vsize = NBitcoinHelpers.CalculateVsizeAssumeSegwit(inNum, 2);
					}
					// Else whatever, don't change.
				}
			}

			BtcFee = Money.Satoshis(vsize * SatoshiPerByteFeeRate);

			long all = selectedCoins.Sum(x => x.Amount);
			if (IsMax)
			{
				if (all != 0)
				{
					FeePercentage = 100 * (decimal)BtcFee.Satoshi / all;
				}
			}
			else
			{
				if (Money.TryParse(Amount.TrimStart('~', ' '), out Money amount) && amount.Satoshi != 0)
				{
					FeePercentage = 100 * (decimal)BtcFee.Satoshi / amount.Satoshi;
				}
			}

			if (UsdExchangeRate != 0)
			{
				UsdFee = BtcFee.ToUsd(UsdExchangeRate);
			}

			AllSelectedAmount = Math.Max(Money.Zero, all - BtcFee);
		}

		private void SetFeeTargetLimits()
		{
			var allFeeEstimate = Global.Synchronizer?.AllFeeEstimate;

			if (allFeeEstimate != null)
			{
				MinimumFeeTarget = allFeeEstimate.Estimations.Min(x => x.Key); // This should be always 2, but bugs will be seen at least if it isn't.
				MaximumFeeTarget = allFeeEstimate.Estimations.Max(x => x.Key);
			}
			else
			{
				MinimumFeeTarget = 2;
				MaximumFeeTarget = 1008;
			}
		}

		private void SetMax()
		{
			if (IsMax)
			{
				ResetMax();
				return;
			}

			IsMax = true;
			MaxClear = "Clear";

			SetAmountIfMax();

			LabelToolTip = "Spending whole coins doesn't generate change, thus labeling is unnecessary.";
		}

		private void ResetMax()
		{
			IsMax = false;
			MaxClear = "Max";

			IgnoreAmountChanges = true;
			Amount = "0.0";
			IgnoreAmountChanges = false;

			LabelToolTip = "Start labelling today and your privacy will thank you tomorrow!";
		}

		private void TryResetInputsOnSuccess(string successMessage)
		{
			try
			{
				ResetMax();
				Address = "";
				Label = "";
				Password = "";

				SetSuccessMessage(successMessage);
			}
			catch (Exception ex)
			{
				Logging.Logger.LogInfo<SendTabViewModel>(ex);
			}
		}

		public CoinListViewModel CoinList { get; }

		private async void OnCoinsListDequeueCoinsPressedAsync()
		{
			try
			{
				var selectedCoin = CoinList?.SelectedCoin;
				if (selectedCoin is null)
				{
					return;
				}

				await DoDequeueAsync(new[] { selectedCoin });
			}
			catch (Exception ex)
			{
				Logging.Logger.LogWarning<SendTabViewModel>(ex);
			}
		}

		private async Task DoDequeueAsync(IEnumerable<CoinViewModel> selectedCoins)
		{
			if (!selectedCoins.Any())
			{
				SetWarningMessage("No coins are selected to dequeue.");
				return;
			}
			else
			{
				SetWarningMessage("");
			}

			try
			{
				await Global.ChaumianClient.DequeueCoinsFromMixAsync(selectedCoins.Select(c => c.Model).ToArray(), "Dequeued by the user.");
			}
			catch (Exception ex)
			{
				Logging.Logger.LogWarning<CoinJoinTabViewModel>(ex);
				var builder = new StringBuilder(ex.ToTypeMessageString());
				if (ex is AggregateException aggex)
				{
					foreach (var iex in aggex.InnerExceptions)
					{
						builder.Append(Environment.NewLine + iex.ToTypeMessageString());
					}
				}
				SetWarningMessage(builder.ToString());
				return;
			}
		}

		public bool IsBusy
		{
			get => _isBusy;
			set => this.RaiseAndSetIfChanged(ref _isBusy, value);
		}

		public bool IsHardwareBusy
		{
			get => _isHardwareBusy;
			set => this.RaiseAndSetIfChanged(ref _isHardwareBusy, value);
		}

		public string BuildTransactionButtonText
		{
			get => _buildTransactionButtonText;
			set => this.RaiseAndSetIfChanged(ref _buildTransactionButtonText, value);
		}

		public bool IsMax
		{
			get => _isMax;
			set => this.RaiseAndSetIfChanged(ref _isMax, value);
		}

		public string MaxClear
		{
			get => _maxClear;
			set => this.RaiseAndSetIfChanged(ref _maxClear, value);
		}

		public string Amount
		{
			get => _amount;
			set => this.RaiseAndSetIfChanged(ref _amount, value);
		}

		public int FeeTarget
		{
			get => _feeTarget;
			set
			{
				this.RaiseAndSetIfChanged(ref _feeTarget, value);
				Global.UiConfig.FeeTarget = value;
			}
		}

		public int MinimumFeeTarget
		{
			get => _minimumFeeTarget;
			set => this.RaiseAndSetIfChanged(ref _minimumFeeTarget, value);
		}

		public int MaximumFeeTarget
		{
			get => _maximumFeeTarget;
			set => this.RaiseAndSetIfChanged(ref _maximumFeeTarget, value);
		}

		public string ConfirmationExpectedText
		{
			get => _confirmationExpectedText;
			set => this.RaiseAndSetIfChanged(ref _confirmationExpectedText, value);
		}

		public string FeeText
		{
			get => _feeText;
			set => this.RaiseAndSetIfChanged(ref _feeText, value);
		}

		public decimal UsdFee
		{
			get => _usdFee;
			set => this.RaiseAndSetIfChanged(ref _usdFee, value);
		}

		public Money BtcFee
		{
			get => _btcFee;
			set => this.RaiseAndSetIfChanged(ref _btcFee, value);
		}

		public Money SatoshiPerByteFeeRate
		{
			get => _satoshiPerByteFeeRate;
			set => this.RaiseAndSetIfChanged(ref _satoshiPerByteFeeRate, value);
		}

		public decimal FeePercentage
		{
			get => _feePercentage;
			set => this.RaiseAndSetIfChanged(ref _feePercentage, value);
		}

		public decimal UsdExchangeRate
		{
			get => _usdExchangeRate;
			set => this.RaiseAndSetIfChanged(ref _usdExchangeRate, value);
		}

		public Money AllSelectedAmount
		{
			get => _allSelectedAmount;
			set => this.RaiseAndSetIfChanged(ref _allSelectedAmount, value);
		}

		public string Password
		{
			get => _password;
			set => this.RaiseAndSetIfChanged(ref _password, value);
		}

		public int CaretIndex
		{
			get => _caretIndex;
			set => this.RaiseAndSetIfChanged(ref _caretIndex, value);
		}

		public ObservableCollection<SuggestionViewModel> Suggestions
		{
			get => _suggestions;
			set => this.RaiseAndSetIfChanged(ref _suggestions, value);
		}

		private void UpdateSuggestions(string words)
		{
			if (string.IsNullOrWhiteSpace(words))
			{
				Suggestions?.Clear();
				return;
			}

			var enteredWordList = words.Split(',', StringSplitOptions.RemoveEmptyEntries).Select(x => x.Trim());
			var lastWord = enteredWordList?.LastOrDefault()?.Replace("\t", "") ?? "";

			if (!lastWord.Any())
			{
				Suggestions.Clear();
				return;
			}

			string[] nonSpecialLabels = Global.WalletService.GetNonSpecialLabels().ToArray();
			IEnumerable<string> suggestedWords = nonSpecialLabels.Where(w => w.StartsWith(lastWord, StringComparison.InvariantCultureIgnoreCase))
				.Union(nonSpecialLabels.Where(w => w.Contains(lastWord, StringComparison.InvariantCultureIgnoreCase)))
				.Except(enteredWordList)
				.Take(3);

			Suggestions.Clear();
			foreach (var suggestion in suggestedWords)
			{
				Suggestions.Add(new SuggestionViewModel(suggestion, OnAddWord));
			}
		}

		public void OnAddWord(string word)
		{
			var words = Label.Split(',', StringSplitOptions.RemoveEmptyEntries).Select(x => x.Trim()).ToArray();
			if (words.Length == 0)
			{
				Label = word + ", ";
			}
			else
			{
				words[words.Length - 1] = word;
				Label = string.Join(", ", words) + ", ";
			}

			CaretIndex = Label.Length;

			Suggestions.Clear();
		}

		public string ValidateAddress()
		{
			if (string.IsNullOrEmpty(Address))
			{
				return "";
			}

			if (!string.IsNullOrWhiteSpace(Address))
			{
				var trimmed = Address.Trim();
				try
				{
					BitcoinAddress.Create(trimmed, Global.Network);
					return "";
				}
				catch
				{
				}
			}

			return $"Invalid {nameof(Address)}";
		}

		[ValidateMethod(nameof(ValidateAddress))]
		public string Address
		{
			get => _address;
			set => this.RaiseAndSetIfChanged(ref _address, value);
		}

		public string Label
		{
			get => _label;
			set => this.RaiseAndSetIfChanged(ref _label, value);
		}

		public string LabelToolTip
		{
			get => _labelToolTip;
			set => this.RaiseAndSetIfChanged(ref _labelToolTip, value);
		}

		public string FeeToolTip
		{
			get => _feeToolTip;
			set => this.RaiseAndSetIfChanged(ref _feeToolTip, value);
		}

		public string AmountWatermarkText
		{
			get => _amountWaterMarkText;
			set => this.RaiseAndSetIfChanged(ref _amountWaterMarkText, value);
		}

		public string AmountToolTip
		{
			get => _amountToolTip;
			set => this.RaiseAndSetIfChanged(ref _amountToolTip, value);
		}

		public ReactiveCommand<Unit, Unit> BuildTransactionCommand { get; }

		public ReactiveCommand<Unit, Unit> MaxCommand { get; }

		public ReactiveCommand<Unit, Unit> FeeRateCommand { get; }
		public bool IsTransactionBuilder { get; }

		public override void OnOpen()
		{
			if (Disposables != null)
			{
				throw new Exception("Send tab opened before last one closed.");
			}

			Disposables = new CompositeDisposable();

			Global.Synchronizer.WhenAnyValue(x => x.AllFeeEstimate).Subscribe(_ =>
			{
				SetFeeTargetLimits();

				if (FeeTarget < MinimumFeeTarget) // Should never happen.
				{
					FeeTarget = MinimumFeeTarget;
				}
				else if (FeeTarget > MaximumFeeTarget)
				{
					FeeTarget = MaximumFeeTarget;
				}

				SetFeesAndTexts();
			}).DisposeWith(Disposables);

			Global.Synchronizer.WhenAnyValue(x => x.UsdExchangeRate).Subscribe(_ =>
			{
				var exchangeRate = Global.Synchronizer.UsdExchangeRate;

				if (exchangeRate != 0)
				{
					UsdExchangeRate = exchangeRate;
				}

				SetFeesAndTexts();
			}).DisposeWith(Disposables);

			base.OnOpen();
		}

		public override bool OnClose()
		{
			Disposables.Dispose();

			Disposables = null;

			CoinList.OnClose();

			return base.OnClose();
		}
	}
}<|MERGE_RESOLUTION|>--- conflicted
+++ resolved
@@ -196,141 +196,68 @@
 
 			FeeRateCommand = ReactiveCommand.Create(ChangeFeeRateDisplay);
 
-			BuildTransactionCommand = ReactiveCommand.CreateFromTask(async () => await BuildTransactionAsync(),
-			(this).WhenAny(x => x.IsMax, x => x.Amount, x => x.Address, x => x.IsBusy,
-				(isMax, amount, address, busy) => (isMax.Value || !string.IsNullOrWhiteSpace(amount.Value)) && !string.IsNullOrWhiteSpace(Address) && !IsBusy));
-		}
-
-		private async Task BuildTransactionAsync()
-		{
-			const string buildingTransactionStatusText = "Building transaction...";
-			const string signingTransactionStatusText = "Signing transaction...";
-			const string broadcastingTransactionStatusText = "Broadcasting transaction...";
-			try
-			{
-<<<<<<< HEAD
-				IsBusy = true;
-				MainWindowViewModel.Instance.StatusBar.AddStatus(buildingTransactionStatusText);
-
-				Password = Guard.Correct(Password);
-				Label = Label.Trim(',', ' ').Trim();
-				if (!IsMax && string.IsNullOrWhiteSpace(Label))
-				{
-					SetWarningMessage("Label is required.");
-					return;
-				}
-
-				var selectedCoinViewModels = CoinList.Coins.Where(cvm => cvm.IsSelected);
-				var selectedCoinReferences = selectedCoinViewModels.Select(cvm => new TxoRef(cvm.Model.TransactionId, cvm.Model.Index)).ToList();
-
-				if (!selectedCoinReferences.Any())
-				{
-					SetWarningMessage("No coins are selected to spend.");
-					return;
-				}
-
-				BitcoinAddress address;
-				try
-				{
-					address = BitcoinAddress.Create(Address.Trim(), Global.Network);
-				}
-				catch (FormatException)
-				{
-					SetWarningMessage("Invalid address.");
-					return;
-				}
-=======
+			BuildTransactionCommand = ReactiveCommand.CreateFromTask(async () =>
+			{
 				try
 				{
 					IsBusy = true;
 					MainWindowViewModel.Instance.StatusBar.TryAddStatus(StatusBarStatus.BuildingTransaction);
->>>>>>> f547b27e
-
-				var script = address.ScriptPubKey;
-				var amount = Money.Zero;
-				if (!IsMax)
-				{
-					if (!Money.TryParse(Amount, out amount) || amount == Money.Zero)
-					{
-						SetWarningMessage($"Invalid amount.");
+
+					Password = Guard.Correct(Password);
+					Label = Label.Trim(',', ' ').Trim();
+					if (!IsMax && string.IsNullOrWhiteSpace(Label))
+					{
+						SetWarningMessage("Label is required.");
 						return;
 					}
 
-					if (amount == selectedCoinViewModels.Sum(x => x.Amount))
-					{
-						SetWarningMessage("Looks like you want to spend a whole coin. Try Max button instead.");
+					var selectedCoinViewModels = CoinList.Coins.Where(cvm => cvm.IsSelected);
+					var selectedCoinReferences = selectedCoinViewModels.Select(cvm => new TxoRef(cvm.Model.TransactionId, cvm.Model.Index)).ToList();
+
+					if (!selectedCoinReferences.Any())
+					{
+						SetWarningMessage("No coins are selected to spend.");
 						return;
 					}
-				}
-				var label = Label;
-				var operation = new WalletService.Operation(script, amount, label);
-
-				const string dequeuingSelectedCoinsStatusText = "Dequeueing selected coins...";
-				try
-				{
-					MainWindowViewModel.Instance.StatusBar.AddStatus(dequeuingSelectedCoinsStatusText);
-					TxoRef[] toDequeue = selectedCoinViewModels.Where(x => x.CoinJoinInProgress).Select(x => x.Model.GetTxoRef()).ToArray();
-					if (toDequeue != null && toDequeue.Any())
-					{
-						await Global.ChaumianClient.DequeueCoinsFromMixAsync(toDequeue, "Coin is used in a spending transaction built by the user.");
-					}
-				}
-				catch
-				{
-					SetWarningMessage("Spending coins those are being actively mixed is not allowed.");
-					return;
-				}
-				finally
-				{
-					MainWindowViewModel.Instance.StatusBar.RemoveStatus(dequeuingSelectedCoinsStatusText);
-				}
-
-				var result = await Task.Run(() => Global.WalletService.BuildTransaction(Password, new[] { operation }, FeeTarget, allowUnconfirmed: true, allowedInputs: selectedCoinReferences));
-
-				if (IsTransactionBuilder)
-				{
-					var txviewer = IoC.Get<IShell>().Documents?.OfType<TransactionViewerViewModel>()?.FirstOrDefault(x => x.Wallet.Id == Wallet.Id);
-					if (txviewer is null)
-					{
-						txviewer = new TransactionViewerViewModel(Wallet);
-						IoC.Get<IShell>().AddDocument(txviewer);
-					}
-					IoC.Get<IShell>().Select(txviewer);
-
-					txviewer.Update(result);
-
-					TryResetInputsOnSuccess("Transaction is successfully built!");
-					return;
-				}
-
-<<<<<<< HEAD
-				MainWindowViewModel.Instance.StatusBar.AddStatus(signingTransactionStatusText);
-				SmartTransaction signedTransaction = result.Transaction;
-
-				if (IsHardwareWallet && !result.Signed) // If hardware but still has a privkey then it's password, then meh.
-				{
-					const string connectingToHardwareWalletStatusText = "Connecting to hardware wallet...";
-					const string acquiringSignatureFromHardwareWalletStatusText = "Acquiring signature from hardware wallet...";
-					PSBT signedPsbt = null;
+
+					BitcoinAddress address;
 					try
 					{
-						IsHardwareBusy = true;
-						MainWindowViewModel.Instance.StatusBar.AddStatus(connectingToHardwareWalletStatusText);
-						// If we have no hardware wallet info then try refresh it. If we failed, then tha's a problem.
-						if (KeyManager.HardwareWalletInfo is null && !await TryRefreshHardwareWalletInfoAsync(KeyManager))
-=======
+						address = BitcoinAddress.Create(Address.Trim(), Global.Network);
+					}
+					catch (FormatException)
+					{
+						SetWarningMessage("Invalid address.");
+						return;
+					}
+
+					var script = address.ScriptPubKey;
+					var amount = Money.Zero;
+					if (!IsMax)
+					{
+						if (!Money.TryParse(Amount, out amount) || amount == Money.Zero)
+						{
+							SetWarningMessage($"Invalid amount.");
+							return;
+						}
+
+						if (amount == selectedCoinViewModels.Sum(x => x.Amount))
+						{
+							SetWarningMessage("Looks like you want to spend a whole coin. Try Max button instead.");
+							return;
+						}
+					}
+					var label = Label;
+					var operation = new WalletService.Operation(script, amount, label);
+
 					try
 					{
 						MainWindowViewModel.Instance.StatusBar.TryAddStatus(StatusBarStatus.DequeuingSelectedCoins);
 						TxoRef[] toDequeue = selectedCoinViewModels.Where(x => x.CoinJoinInProgress).Select(x => x.Model.GetTxoRef()).ToArray();
 						if (toDequeue != null && toDequeue.Any())
->>>>>>> f547b27e
 						{
-							SetWarningMessage("Could not find hardware wallet. Make sure it's plugged in and you're logged in with your PIN.");
-							return;
+							await Global.ChaumianClient.DequeueCoinsFromMixAsync(toDequeue, "Coin is used in a spending transaction built by the user.");
 						}
-<<<<<<< HEAD
-=======
 					}
 					catch
 					{
@@ -341,35 +268,24 @@
 					{
 						MainWindowViewModel.Instance.StatusBar.TryRemoveStatus(StatusBarStatus.DequeuingSelectedCoins);
 					}
->>>>>>> f547b27e
-
-						MainWindowViewModel.Instance.StatusBar.AddStatus(acquiringSignatureFromHardwareWalletStatusText);
-						signedPsbt = await HwiProcessManager.SignTxAsync(KeyManager.HardwareWalletInfo, result.Psbt);
-					}
-					catch (IOException ex) when (ex.Message.Contains("device not found", StringComparison.OrdinalIgnoreCase)
-												|| ex.Message.Contains("Invalid status 6f04", StringComparison.OrdinalIgnoreCase) // It comes when device asleep too.
-												|| ex.Message.Contains("Device is asleep", StringComparison.OrdinalIgnoreCase))
-					{
-						MainWindowViewModel.Instance.StatusBar.AddStatus(connectingToHardwareWalletStatusText);
-						// The user may changed USB port. Try again with new enumeration.
-						if (!await TryRefreshHardwareWalletInfoAsync(KeyManager))
+
+					var result = await Task.Run(() => Global.WalletService.BuildTransaction(Password, new[] { operation }, FeeTarget, allowUnconfirmed: true, allowedInputs: selectedCoinReferences));
+
+					if (IsTransactionBuilder)
+					{
+						var txviewer = IoC.Get<IShell>().Documents?.OfType<TransactionViewerViewModel>()?.FirstOrDefault(x => x.Wallet.Id == Wallet.Id);
+						if (txviewer is null)
 						{
-							SetWarningMessage("Could not find hardware wallet. Make sure it's plugged in and you're logged in with your PIN.");
-							return;
+							txviewer = new TransactionViewerViewModel(Wallet);
+							IoC.Get<IShell>().AddDocument(txviewer);
 						}
-
-						MainWindowViewModel.Instance.StatusBar.AddStatus(acquiringSignatureFromHardwareWalletStatusText);
-						signedPsbt = await HwiProcessManager.SignTxAsync(KeyManager.HardwareWalletInfo, result.Psbt);
-					}
-<<<<<<< HEAD
-					finally
-					{
-						MainWindowViewModel.Instance.StatusBar.RemoveStatus(connectingToHardwareWalletStatusText, acquiringSignatureFromHardwareWalletStatusText);
-						IsHardwareBusy = false;
-					}
-
-					signedTransaction = signedPsbt.ExtractSmartTransaction(result.Transaction.Height);
-=======
+						IoC.Get<IShell>().Select(txviewer);
+
+						txviewer.Update(result);
+
+						TryResetInputsOnSuccess("Transaction is successfully built!");
+						return;
+					}
 
 					MainWindowViewModel.Instance.StatusBar.TryAddStatus(StatusBarStatus.SigningTransaction);
 					SmartTransaction signedTransaction = result.Transaction;
@@ -433,28 +349,10 @@
 				{
 					MainWindowViewModel.Instance.StatusBar.TryRemoveStatus(StatusBarStatus.BuildingTransaction, StatusBarStatus.SigningTransaction, StatusBarStatus.BroadcastingTransaction);
 					IsBusy = false;
->>>>>>> f547b27e
-				}
-
-				MainWindowViewModel.Instance.StatusBar.AddStatus(broadcastingTransactionStatusText);
-				await Task.Run(async () => await Global.WalletService.SendTransactionAsync(signedTransaction));
-
-				TryResetInputsOnSuccess("Transaction is successfully sent!");
-			}
-			catch (InsufficientBalanceException ex)
-			{
-				Money needed = ex.Minimum - ex.Actual;
-				SetWarningMessage($"Not enough coins selected. You need an estimated {needed.ToString(false, true)} BTC more to make this transaction.");
-			}
-			catch (Exception ex)
-			{
-				SetWarningMessage(ex.ToTypeMessageString());
-			}
-			finally
-			{
-				MainWindowViewModel.Instance.StatusBar.RemoveStatus(buildingTransactionStatusText, signingTransactionStatusText, broadcastingTransactionStatusText);
-				IsBusy = false;
-			}
+				}
+			},
+			this.WhenAny(x => x.IsMax, x => x.Amount, x => x.Address, x => x.IsBusy,
+				(isMax, amount, address, busy) => (isMax.Value || !string.IsNullOrWhiteSpace(amount.Value)) && !string.IsNullOrWhiteSpace(Address) && !IsBusy));
 		}
 
 		private async Task<bool> TryRefreshHardwareWalletInfoAsync(KeyManager keyManager)
