using Avalonia;
using Avalonia.Controls;
using Avalonia.Controls.ApplicationLifetimes;
using AvalonStudio.Documents;
using AvalonStudio.Extensibility;
using NBitcoin;
using ReactiveUI;
using System;
using System.IO;
using System.Linq;
using System.Reactive;
using System.Reactive.Disposables;
using System.Reactive.Linq;
using System.Runtime.InteropServices;
using System.Threading.Tasks;
using WalletWasabi.Gui.Models;
using WalletWasabi.Gui.ViewModels;
using WalletWasabi.Helpers;
using WalletWasabi.Logging;
using WalletWasabi.Transactions;

namespace WalletWasabi.Gui.Controls.WalletExplorer
{
	public class TransactionBroadcasterViewModel : WalletActionViewModel, IDocumentTabViewModel
	{
		private string _transactionString;
		private bool _isBusy;
		private string _buttonText;
		private int _caretIndex;

		private CompositeDisposable Disposables { get; set; }
		public ReactiveCommand<Unit, Unit> PasteCommand { get; set; }
		public ReactiveCommand<Unit, Unit> BroadcastTransactionCommand { get; set; }
		public ReactiveCommand<Unit, Unit> ImportTransactionCommand { get; set; }

		public string TransactionString
		{
			get => _transactionString;
			set => this.RaiseAndSetIfChanged(ref _transactionString, value);
		}

		public bool IsBusy
		{
			get => _isBusy;
			set => this.RaiseAndSetIfChanged(ref _isBusy, value);
		}

		public string ButtonText
		{
			get => _buttonText;
			set => this.RaiseAndSetIfChanged(ref _buttonText, value);
		}

		public int CaretIndex
		{
			get => _caretIndex;
			set => this.RaiseAndSetIfChanged(ref _caretIndex, value);
		}

		public TransactionBroadcasterViewModel(WalletViewModel walletViewModel) : base("Transaction Broadcaster", walletViewModel)
		{
			ButtonText = "Broadcast Transaction";

			PasteCommand = ReactiveCommand.CreateFromTask(async () =>
			{
				if (!string.IsNullOrEmpty(TransactionString))
				{
					return;
				}

				var textToPaste = await Application.Current.Clipboard.GetTextAsync();
				TransactionString = textToPaste;
			});

			BroadcastTransactionCommand = ReactiveCommand.CreateFromTask(async () => await OnDoTransactionBroadcastAsync());

			ImportTransactionCommand = ReactiveCommand.CreateFromTask(async () =>
			{
				try
				{
					var ofd = new OpenFileDialog
					{
						AllowMultiple = false,
						Title = "Import Transaction"
					};

<<<<<<< HEAD
					var window = (Application.Current.ApplicationLifetime as IClassicDesktopStyleApplicationLifetime).MainWindow;
					var selected = await ofd.ShowAsync(window, fallBack: true);
=======
					if (RuntimeInformation.IsOSPlatform(OSPlatform.Linux))
					{
						var initialDirectory = Path.Combine("/media", Environment.UserName);
						if (!Directory.Exists(initialDirectory))
						{
							initialDirectory = Environment.GetFolderPath(Environment.SpecialFolder.Personal);
						}
						ofd.InitialDirectory = initialDirectory;
					}
					else if (RuntimeInformation.IsOSPlatform(OSPlatform.OSX))
					{
						ofd.InitialDirectory = Environment.GetFolderPath(Environment.SpecialFolder.Personal);
					}

					var selected = await ofd.ShowAsync(Application.Current.MainWindow, fallBack: true);
>>>>>>> 1b67b3b8
					if (selected != null && selected.Any())
					{
						var path = selected.First();
						var psbtBytes = await File.ReadAllBytesAsync(path);
						PSBT psbt = null;
						Transaction transaction = null;
						try
						{
							psbt = PSBT.Load(psbtBytes, Global.Network);
						}
						catch
						{
							var text = await File.ReadAllTextAsync(path);
							text = text.Trim();
							try
							{
								psbt = PSBT.Parse(text, Global.Network);
							}
							catch
							{
								transaction = Transaction.Parse(text, Global.Network);
							}
						}

						if (psbt != null)
						{
							if (!psbt.IsAllFinalized())
							{
								psbt.Finalize();
							}

							TransactionString = psbt.ToBase64();
						}
						else
						{
							TransactionString = transaction.ToHex();
						}
					}
				}
				catch (Exception ex)
				{
					SetWarningMessage(ex.ToTypeMessageString());
					Logger.LogError(ex);
				}
			},
			outputScheduler: RxApp.MainThreadScheduler);

			Observable.Merge(PasteCommand.ThrownExceptions)
				.Merge(BroadcastTransactionCommand.ThrownExceptions)
				.Subscribe(OnException);
		}

		private void OnException(Exception ex)
		{
			SetWarningMessage(ex.ToTypeMessageString());
		}

		public override void OnOpen()
		{
			Disposables = Disposables is null ? new CompositeDisposable() : throw new NotSupportedException($"Cannot open {GetType().Name} before closing it.");

			base.OnOpen();
		}

		public override bool OnClose()
		{
			Disposables?.Dispose();
			Disposables = null;

			TransactionString = "";

			return base.OnClose();
		}

		private async Task OnDoTransactionBroadcastAsync()
		{
			try
			{
				IsBusy = true;
				ButtonText = "Broadcasting Transaction...";

				SmartTransaction transaction;

				if (PSBT.TryParse(TransactionString, Global.Network ?? Network.Main, out var signedPsbt))
				{
					if (!signedPsbt.IsAllFinalized())
					{
						signedPsbt.Finalize();
					}

					transaction = signedPsbt.ExtractSmartTransaction();
				}
				else
				{
					transaction = new SmartTransaction(Transaction.Parse(TransactionString, Global.Network ?? Network.Main), WalletWasabi.Models.Height.Unknown);
				}

				MainWindowViewModel.Instance.StatusBar.TryAddStatus(StatusBarStatus.BroadcastingTransaction);
				await Task.Run(async () => await Global.WalletService.SendTransactionAsync(transaction));

				SetSuccessMessage("Transaction is successfully sent!");
				TransactionString = "";
			}
			catch (PSBTException ex)
			{
				SetWarningMessage($"The PSBT cannot be finalized: {ex.Errors.FirstOrDefault()}");
			}
			catch (Exception ex)
			{
				OnException(ex);
			}
			finally
			{
				MainWindowViewModel.Instance.StatusBar.TryRemoveStatus(StatusBarStatus.BroadcastingTransaction);
				IsBusy = false;
				ButtonText = "Broadcast Transaction";
			}
		}
	}
}<|MERGE_RESOLUTION|>--- conflicted
+++ resolved
@@ -83,11 +83,7 @@
 						AllowMultiple = false,
 						Title = "Import Transaction"
 					};
-
-<<<<<<< HEAD
-					var window = (Application.Current.ApplicationLifetime as IClassicDesktopStyleApplicationLifetime).MainWindow;
-					var selected = await ofd.ShowAsync(window, fallBack: true);
-=======
+          
 					if (RuntimeInformation.IsOSPlatform(OSPlatform.Linux))
 					{
 						var initialDirectory = Path.Combine("/media", Environment.UserName);
@@ -102,8 +98,9 @@
 						ofd.InitialDirectory = Environment.GetFolderPath(Environment.SpecialFolder.Personal);
 					}
 
-					var selected = await ofd.ShowAsync(Application.Current.MainWindow, fallBack: true);
->>>>>>> 1b67b3b8
+          var window = (Application.Current.ApplicationLifetime as IClassicDesktopStyleApplicationLifetime).MainWindow;
+					var selected = await ofd.ShowAsync(window, fallBack: true);
+          
 					if (selected != null && selected.Any())
 					{
 						var path = selected.First();
