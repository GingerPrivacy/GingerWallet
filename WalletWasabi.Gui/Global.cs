--- conflicted
+++ resolved
@@ -133,19 +133,12 @@
 			{
 				Logger.LogTrace("Initialization started.");
 
-<<<<<<< HEAD
-				await LegalChecker.InitializeAsync(HostedServices.Get<UpdateChecker>()).ConfigureAwait(false);
-				cancel.ThrowIfCancellationRequested();
-
-				await StartTorProcessManagerAsync(cancel).ConfigureAwait(false);
-=======
 				if (_disposeRequested)
 				{
 					return;
 				}
 
 				CancellationToken cancel = StoppingCts.Token;
->>>>>>> 2cfac069
 
 				try
 				{
@@ -161,16 +154,7 @@
 					await LegalChecker.InitializeAsync(HostedServices.Get<UpdateChecker>()).ConfigureAwait(false);
 					cancel.ThrowIfCancellationRequested();
 
-					SystemAwakeChecker? systemAwakeChecker = await SystemAwakeChecker.CreateAsync(WalletManager).ConfigureAwait(false);
-
-					if (systemAwakeChecker is not null)
-					{
-						HostedServices.Register<SystemAwakeChecker>(systemAwakeChecker, "System Awake Checker");
-					}
-					else
-					{
-						Logger.LogInfo("System Awake Checker is not available on this platform.");
-					}
+
 
 					await StartTorProcessManagerAsync(cancel).ConfigureAwait(false);
 
@@ -178,20 +162,6 @@
 					{
 						await bstoreInitTask.ConfigureAwait(false);
 
-<<<<<<< HEAD
-				SystemAwakeChecker? systemAwakeChecker = await SystemAwakeChecker.CreateAsync(HostedServices.Get<CoinJoinManager>()).ConfigureAwait(false);
-
-				if (systemAwakeChecker is not null)
-				{
-					HostedServices.Register<SystemAwakeChecker>(systemAwakeChecker, "System Awake Checker");
-				}
-				else
-				{
-					Logger.LogInfo("System Awake Checker is not available on this platform.");
-				}
-
-				await HostedServices.StartAllAsync(cancel).ConfigureAwait(false);
-=======
 						// Make sure that the height of the wallets will not be better than the current height of the filters.
 						WalletManager.SetMaxBestHeight(BitcoinStore.IndexStore.SmartHeaderChain.TipHeight);
 					}
@@ -201,7 +171,6 @@
 						WalletManager.SetMaxBestHeight(SmartHeader.GetStartingHeader(Network).Height);
 						throw;
 					}
->>>>>>> 2cfac069
 
 					HostedServices.Register<P2pNetwork>(new P2pNetwork(Network, Config.GetBitcoinP2pEndPoint(), Config.UseTor ? TorSettings.SocksEndpoint : null, Path.Combine(DataDir, "BitcoinP2pNetwork"), BitcoinStore), "Bitcoin P2P Network");
 
@@ -210,6 +179,16 @@
 					RegisterFeeRateProviders();
 					RegisterCoinJoinComponents();
 
+                    SystemAwakeChecker? systemAwakeChecker = await SystemAwakeChecker.CreateAsync(HostedServices.Get<CoinJoinManager>()).ConfigureAwait(false);
+
+                    if (systemAwakeChecker is not null)
+                    {
+                        HostedServices.Register<SystemAwakeChecker>(systemAwakeChecker, "System Awake Checker");
+                    }
+                    else
+                    {
+                        Logger.LogInfo("System Awake Checker is not available on this platform.");
+                    }
 					await HostedServices.StartAllAsync(cancel).ConfigureAwait(false);
 
 					var requestInterval = Network == Network.RegTest ? TimeSpan.FromSeconds(5) : TimeSpan.FromSeconds(30);
