using Avalonia;
using Avalonia.Threading;
using NBitcoin;
using NBitcoin.Protocol;
using NBitcoin.Protocol.Behaviors;
using NBitcoin.Protocol.Connectors;
using Nito.AsyncEx;
using System;
using System.Collections.Generic;
using System.Collections.Specialized;
using System.Diagnostics;
using System.IO;
using System.Linq;
using System.Net;
using System.Net.Sockets;
using System.Runtime.InteropServices;
using System.Text;
using System.Threading;
using System.Threading.Tasks;
using WalletWasabi.Crypto;
using WalletWasabi.Gui.Dialogs;
using WalletWasabi.Gui.ViewModels;
using WalletWasabi.Helpers;
using WalletWasabi.Hwi;
using WalletWasabi.KeyManagement;
using WalletWasabi.Logging;
using WalletWasabi.Models;
using WalletWasabi.Services;
using WalletWasabi.Stores;
using WalletWasabi.TorSocks5;

namespace WalletWasabi.Gui
{
	public class Global
	{
		public const string GlobalResourceKey = "Wasabi.Ui.Global";
		public const string ConfigResourceKey = "Wasabi.Ui.Config";
		public const string UiConfigResourceKey = "Wasabi.Ui.UiConfig";

		public const string ThemeBackgroundBrushResourceKey = "ThemeBackgroundBrush";
		public const string ApplicationAccentForegroundBrushResourceKey = "ApplicationAccentForegroundBrush";

		public string DataDir { get; }
		public string TorLogsFile { get; }
		public string WalletsDir { get; }
		public string WalletBackupsDir { get; }

		public BitcoinStore BitcoinStore { get; private set; }
		public Config Config { get; private set; }

		public string AddressManagerFilePath { get; private set; }
		public AddressManager AddressManager { get; private set; }
		public MempoolService MempoolService { get; private set; }

		public NodesGroup Nodes { get; private set; }
		public WasabiSynchronizer Synchronizer { get; private set; }
		public CcjClient ChaumianClient { get; private set; }
		public WalletService WalletService { get; private set; }
		public Node RegTestMempoolServingNode { get; private set; }
		public UpdateChecker UpdateChecker { get; private set; }
		public TorProcessManager TorManager { get; private set; }

		public bool KillRequested { get; private set; } = false;

		public UiConfig UiConfig { get; private set; }

		public Network Network => Config.Network;

		public Global()
		{
			DataDir = EnvironmentHelpers.GetDataDir(Path.Combine("WalletWasabi", "Client"));
			TorLogsFile = Path.Combine(DataDir, "TorLogs.txt");
			WalletsDir = Path.Combine(DataDir, "Wallets");
			WalletBackupsDir = Path.Combine(DataDir, "WalletBackups");

			Directory.CreateDirectory(DataDir);
			Directory.CreateDirectory(WalletsDir);
			Directory.CreateDirectory(WalletBackupsDir);
		}

		public void InitializeUiConfig(UiConfig uiConfig)
		{
			UiConfig = Guard.NotNull(nameof(uiConfig), uiConfig);
		}

		private int _isDesperateDequeuing = 0;

		public async Task TryDesperateDequeueAllCoinsAsync()
		{
			// If already desperate dequeuing then return.
			// If not desperate dequeuing then make sure we're doing that.
			if (Interlocked.CompareExchange(ref _isDesperateDequeuing, 1, 0) == 1)
			{
				return;
			}
			try
			{
				await DesperateDequeueAllCoinsAsync();
			}
			catch (NotSupportedException ex)
			{
				Logger.LogWarning(ex.Message, nameof(Global));
			}
			catch (Exception ex)
			{
				Logger.LogWarning(ex, nameof(Global));
			}
			finally
			{
				Interlocked.Exchange(ref _isDesperateDequeuing, 0);
			}
		}

		public async Task DesperateDequeueAllCoinsAsync()
		{
			if (WalletService is null || ChaumianClient is null)
			{
				return;
			}

			SmartCoin[] enqueuedCoins = WalletService.Coins.Where(x => x.CoinJoinInProgress).ToArray();
			if (enqueuedCoins.Any())
			{
				Logger.LogWarning("Unregistering coins in CoinJoin process.", nameof(Global));
				await ChaumianClient.DequeueCoinsFromMixAsync(enqueuedCoins, "Process was signaled to kill.");
			}
		}

		private bool Initialized { get; set; } = false;

		public async Task InitializeNoWalletAsync()
		{
			WalletService = null;
			ChaumianClient = null;
			AddressManager = null;
			TorManager = null;

			#region ConfigInitialization

			Config = new Config(Path.Combine(DataDir, "Config.json"));
			await Config.LoadOrCreateDefaultFileAsync();
			Logger.LogInfo<Config>("Config is successfully initialized.");

			#endregion ConfigInitialization

			BitcoinStore = new BitcoinStore();
			var bstoreInitTask = BitcoinStore.InitializeAsync(Path.Combine(DataDir, "BitcoinStore"), Network);
			var hwiInitTask = HwiProcessManager.InitializeAsync(DataDir, Network);
			var addressManagerFolderPath = Path.Combine(DataDir, "AddressManager");
			AddressManagerFilePath = Path.Combine(addressManagerFolderPath, $"AddressManager{Network}.dat");
			var addrManTask = InitializeAddressManagerBehaviorAsync();

			var blocksFolderPath = Path.Combine(DataDir, $"Blocks{Network}");
			var connectionParameters = new NodeConnectionParameters { UserAgent = "/Satoshi:0.18.0/" };

<<<<<<< HEAD
			Synchronizer = Config.UseTor.Value
				? new WasabiSynchronizer(Network, BitcoinStore, () => Config.GetCurrentBackendUri(), Config.GetTorSocks5EndPoint())
				: new WasabiSynchronizer(Network, BitcoinStore, Config.GetFallbackBackendUri(), null);
=======
			if (Config.UseTor.Value)
			{
				Synchronizer = new WasabiSynchronizer(Network, BitcoinStore, () => Config.GetCurrentBackendUri(), Config.TorSocks5EndPoint);
			}
			else
			{
				Synchronizer = new WasabiSynchronizer(Network, BitcoinStore, Config.GetFallbackBackendUri(), null);
			}
>>>>>>> a7a43cc5

			UpdateChecker = new UpdateChecker(Synchronizer.WasabiClient);

			#region ProcessKillSubscription

			AppDomain.CurrentDomain.ProcessExit += async (s, e) => await TryDesperateDequeueAllCoinsAsync();
			Console.CancelKeyPress += async (s, e) =>
			{
				e.Cancel = true;
				Logger.LogWarning("Process was signaled for killing.", nameof(Global));

				KillRequested = true;
				await TryDesperateDequeueAllCoinsAsync();
				Dispatcher.UIThread.PostLogException(() =>
				{
					Application.Current?.MainWindow?.Close();
				});
				await DisposeAsync();

				Logger.LogInfo($"Wasabi stopped gracefully.", Logger.InstanceGuid.ToString());
			};

			#endregion ProcessKillSubscription

			#region TorProcessInitialization

<<<<<<< HEAD
			TorManager = Config.UseTor.Value
				? new TorProcessManager(Config.GetTorSocks5EndPoint(), TorLogsFile)
				: TorProcessManager.Mock();

=======
			if (Config.UseTor.Value)
			{
				TorManager = new TorProcessManager(Config.TorSocks5EndPoint, TorLogsFile);
			}
			else
			{
				TorManager = TorProcessManager.Mock();
			}
>>>>>>> a7a43cc5
			TorManager.Start(false, DataDir);

			var fallbackRequestTestUri = new Uri(Config.GetFallbackBackendUri(), "/api/software/versions");
			TorManager.StartMonitor(TimeSpan.FromSeconds(3), TimeSpan.FromSeconds(7), DataDir, fallbackRequestTestUri);

			Logger.LogInfo<TorProcessManager>($"{nameof(TorProcessManager)} is initialized.");

			#endregion TorProcessInitialization

			#region MempoolInitialization

			MempoolService = new MempoolService();
			connectionParameters.TemplateBehaviors.Add(new MempoolBehavior(MempoolService));

			#endregion MempoolInitialization

			#region HwiProcessInitialization

			try
			{
				await hwiInitTask;
			}
			catch (Exception ex)
			{
				Logger.LogError(ex, nameof(Global));
			}

			#endregion HwiProcessInitialization

			#region BitcoinStoreInitialization

			await bstoreInitTask;

			#endregion BitcoinStoreInitialization

			#region AddressManagerInitialization

			AddressManagerBehavior addressManagerBehavior = await addrManTask;
			connectionParameters.TemplateBehaviors.Add(addressManagerBehavior);

			#endregion AddressManagerInitialization

			#region P2PInitialization

			if (Network == Network.RegTest)
			{
				Nodes = new NodesGroup(Network, requirements: Constants.NodeRequirements);
				try
				{
					Node node = await Node.ConnectAsync(Network.RegTest, new IPEndPoint(IPAddress.Loopback, 18444));
					Nodes.ConnectedNodes.Add(node);

					RegTestMempoolServingNode = await Node.ConnectAsync(Network.RegTest, new IPEndPoint(IPAddress.Loopback, 18444));

					RegTestMempoolServingNode.Behaviors.Add(new MempoolBehavior(MempoolService));
				}
				catch (SocketException ex)
				{
					Logger.LogError(ex, nameof(Global));
				}
			}
			else
			{
				if (Config.UseTor is true)
				{
					// onlyForOnionHosts: false - Connect to clearnet IPs through Tor, too.
					connectionParameters.TemplateBehaviors.Add(new SocksSettingsBehavior(Config.TorSocks5EndPoint, onlyForOnionHosts: false, networkCredential: null, streamIsolation: true));
					// allowOnlyTorEndpoints: true - Connect only to onions and do not connect to clearnet IPs at all.
					// This of course makes the first setting unnecessary, but it's better if that's around, in case someone wants to tinker here.
					connectionParameters.EndpointConnector = new DefaultEndpointConnector(allowOnlyTorEndpoints: Network == Network.Main);

					await AddKnownBitcoinFullNodeAsHiddenServiceAsync(AddressManager);
				}
				Nodes = new NodesGroup(Network, connectionParameters, requirements: Constants.NodeRequirements);

				RegTestMempoolServingNode = null;
			}

			Nodes.Connect();
			Logger.LogInfo("Start connecting to nodes...");

			if (RegTestMempoolServingNode != null)
			{
				RegTestMempoolServingNode.VersionHandshake();
				Logger.LogInfo("Start connecting to mempool serving regtest node...");
			}

			#endregion P2PInitialization

			#region SynchronizerInitialization

			var requestInterval = TimeSpan.FromSeconds(30);
			if (Network == Network.RegTest)
			{
				requestInterval = TimeSpan.FromSeconds(5);
			}

			int maxFiltSyncCount = Network == Network.Main ? 1000 : 10000; // On testnet, filters are empty, so it's faster to query them together

			Synchronizer.Start(requestInterval, TimeSpan.FromMinutes(5), maxFiltSyncCount);
			Logger.LogInfo("Start synchronizing filters...");

			#endregion SynchronizerInitialization

			Initialized = true;
		}

		private async Task<AddressManagerBehavior> InitializeAddressManagerBehaviorAsync()
		{
			var needsToDiscoverPeers = true;
			if (Network == Network.RegTest)
			{
				AddressManager = new AddressManager();
				Logger.LogInfo<AddressManager>($"Fake {nameof(AddressManager)} is initialized on the RegTest.");
			}
			else
			{
				try
				{
					AddressManager = await NBitcoinHelpers.LoadAddressManagerFromPeerFileAsync(AddressManagerFilePath);

					// Most of the times we do not need to discover new peers. Instead, we can connect to
					// some of those that we already discovered in the past. In this case we assume that
					// discovering new peers could be necessary if our address manager has less
					// than 500 addresses. A 500 addresses could be okay because previously we tried with
					// 200 and only one user reported he/she was not able to connect (there could be many others,
					// of course).
					// On the other side, increasing this number forces users that do not need to discover more peers
					// to spend resources (CPU/bandwith) to discover new peers.
					needsToDiscoverPeers = Config.UseTor is true || AddressManager.Count < 500;
					Logger.LogInfo<AddressManager>($"Loaded {nameof(AddressManager)} from `{AddressManagerFilePath}`.");
				}
				catch (DirectoryNotFoundException ex)
				{
					Logger.LogInfo<AddressManager>($"{nameof(AddressManager)} did not exist at `{AddressManagerFilePath}`. Initializing new one.");
					Logger.LogTrace<AddressManager>(ex);
					AddressManager = new AddressManager();
				}
				catch (FileNotFoundException ex)
				{
					Logger.LogInfo<AddressManager>($"{nameof(AddressManager)} did not exist at `{AddressManagerFilePath}`. Initializing new one.");
					Logger.LogTrace<AddressManager>(ex);
					AddressManager = new AddressManager();
				}
				catch (OverflowException ex)
				{
					// https://github.com/zkSNACKs/WalletWasabi/issues/712
					Logger.LogInfo<AddressManager>($"{nameof(AddressManager)} has thrown `{nameof(OverflowException)}`. Attempting to autocorrect.");
					File.Delete(AddressManagerFilePath);
					Logger.LogTrace<AddressManager>(ex);
					AddressManager = new AddressManager();
					Logger.LogInfo<AddressManager>($"{nameof(AddressManager)} autocorrection is successful.");
				}
				catch (FormatException ex)
				{
					// https://github.com/zkSNACKs/WalletWasabi/issues/880
					Logger.LogInfo<AddressManager>($"{nameof(AddressManager)} has thrown `{nameof(FormatException)}`. Attempting to autocorrect.");
					File.Delete(AddressManagerFilePath);
					Logger.LogTrace<AddressManager>(ex);
					AddressManager = new AddressManager();
					Logger.LogInfo<AddressManager>($"{nameof(AddressManager)} autocorrection is successful.");
				}
			}

			var addressManagerBehavior = new AddressManagerBehavior(AddressManager)
			{
				Mode = needsToDiscoverPeers ? AddressManagerBehaviorMode.Discover : AddressManagerBehaviorMode.None
			};
			return addressManagerBehavior;
		}

		private async Task AddKnownBitcoinFullNodeAsHiddenServiceAsync(AddressManager addressManager)
		{
			if (Network == Network.RegTest)
			{
				return;
			}

			//  curl -s https://bitnodes.21.co/api/v1/snapshots/latest/ | egrep -o '[a-z0-9]{16}\.onion:?[0-9]*' | sort -ru
			// Then filtered to include only /Satoshi:0.17.x
			var fullBaseDirectory = Path.GetFullPath(AppContext.BaseDirectory);
			if (!RuntimeInformation.IsOSPlatform(OSPlatform.Windows))
			{
				if (!fullBaseDirectory.StartsWith('/'))
				{
					fullBaseDirectory.Insert(0, "/");
				}
			}

			var onions = await File.ReadAllLinesAsync(Path.Combine(fullBaseDirectory, "OnionSeeds", $"{Network}OnionSeeds.txt"));

			onions.Shuffle();
			foreach (var onion in onions.Take(60))
			{
				if (Utils.TryParseEndpoint(onion, Network.DefaultPort, out var endpoint))
				{
					await addressManager.AddAsync(endpoint);
				}
			}
		}

		private CancellationTokenSource _cancelWalletServiceInitialization = null;

		public async Task InitializeWalletServiceAsync(KeyManager keyManager)
		{
			using (_cancelWalletServiceInitialization = new CancellationTokenSource())
			{
				var token = _cancelWalletServiceInitialization.Token;
				while (!Initialized)
				{
					await Task.Delay(100, token);
				}

<<<<<<< HEAD
				ChaumianClient = Config.UseTor.Value
					? new CcjClient(Synchronizer, Network, keyManager, () => Config.GetCurrentBackendUri(), Config.GetTorSocks5EndPoint())
					: new CcjClient(Synchronizer, Network, keyManager, Config.GetFallbackBackendUri(), null);
=======
				if (Config.UseTor.Value)
				{
					ChaumianClient = new CcjClient(Synchronizer, Network, keyManager, () => Config.GetCurrentBackendUri(), Config.TorSocks5EndPoint);
				}
				else
				{
					ChaumianClient = new CcjClient(Synchronizer, Network, keyManager, Config.GetFallbackBackendUri(), null);
				}
>>>>>>> a7a43cc5

				try
				{
					keyManager.CorrectBlockHeights(BitcoinStore.HashChain); // Block heights are wrong sometimes. It's a hack. We have to retroactively fix existing wallets, but also we have to figure out where we ruin the block heights.
				}
				catch (Exception ex) // Whatever this is not critical, but let's log it.
				{
					Logger.LogWarning(ex, nameof(Global));
				}

				WalletService = new WalletService(BitcoinStore, keyManager, Synchronizer, ChaumianClient, MempoolService, Nodes, DataDir, Config.ServiceConfiguration);

				ChaumianClient.Start();
				Logger.LogInfo("Start Chaumian CoinJoin service...");

				Logger.LogInfo("Starting WalletService...");
				await WalletService.InitializeAsync(token);
				Logger.LogInfo("WalletService started.");

				token.ThrowIfCancellationRequested();
				WalletService.Coins.CollectionChanged += Coins_CollectionChanged;
			}
			_cancelWalletServiceInitialization = null; // Must make it null explicitly, because dispose won't make it null.
		}

		public string GetWalletFullPath(string walletName)
		{
			walletName = walletName.TrimEnd(".json", StringComparison.OrdinalIgnoreCase);
			return Path.Combine(WalletsDir, walletName + ".json");
		}

		public string GetWalletBackupFullPath(string walletName)
		{
			walletName = walletName.TrimEnd(".json", StringComparison.OrdinalIgnoreCase);
			return Path.Combine(WalletBackupsDir, walletName + ".json");
		}

		public KeyManager LoadKeyManager(string walletFullPath, string walletBackupFullPath)
		{
			try
			{
				return LoadKeyManager(walletFullPath);
			}
			catch (Exception ex)
			{
				if (!File.Exists(walletBackupFullPath))
				{
					throw;
				}

				Logger.LogWarning($"Wallet got corrupted.\n" +
					$"Wallet Filepath: {walletFullPath}\n" +
					$"Trying to recover it from backup.\n" +
					$"Backup path: {walletBackupFullPath}\n" +
					$"Exception: {ex}");
				if (File.Exists(walletFullPath))
				{
					string corruptedWalletBackupPath = Path.Combine(WalletBackupsDir, $"{Path.GetFileName(walletFullPath)}_CorruptedBackup");
					if (File.Exists(corruptedWalletBackupPath))
					{
						File.Delete(corruptedWalletBackupPath);
						Logger.LogInfo($"Deleted previous corrupted wallet file backup from {corruptedWalletBackupPath}.");
					}
					File.Move(walletFullPath, corruptedWalletBackupPath);
					Logger.LogInfo($"Backed up corrupted wallet file to {corruptedWalletBackupPath}.");
				}
				File.Copy(walletBackupFullPath, walletFullPath);

				return LoadKeyManager(walletFullPath);
			}
		}

		public KeyManager LoadKeyManager(string walletFullPath)
		{
			KeyManager keyManager;

			// Set the LastAccessTime.
			new FileInfo(walletFullPath)
			{
				LastAccessTime = DateTime.Now
			};

			keyManager = KeyManager.FromFile(walletFullPath);
			Logger.LogInfo($"Wallet loaded: {Path.GetFileNameWithoutExtension(keyManager.FilePath)}.");
			return keyManager;
		}

		private void Coins_CollectionChanged(object sender, NotifyCollectionChangedEventArgs e)
		{
			try
			{
				if (RuntimeInformation.IsOSPlatform(OSPlatform.Windows) || UiConfig?.LurkingWifeMode.Value is true)
				{
					return;
				}

				if (e.Action == NotifyCollectionChangedAction.Add)
				{
					foreach (SmartCoin coin in e.NewItems)
					{
						//if (RuntimeInformation.IsOSPlatform(OSPlatform.Windows) && RuntimeInformation.OSDescription.StartsWith("Microsoft Windows 10"))
						//{
						//	// It's harder than you'd think. Maybe the best would be to wait for .NET Core 3 for WPF things on Windows?
						//}
						// else

						string amountString = coin.Amount.ToString(false, true);
						using (var process = Process.Start(new ProcessStartInfo
						{
							FileName = RuntimeInformation.IsOSPlatform(OSPlatform.OSX) ? "osascript" : "notify-send",
							Arguments = RuntimeInformation.IsOSPlatform(OSPlatform.OSX) ? $"-e \"display notification \\\"Received {amountString} BTC\\\" with title \\\"Wasabi\\\"\"" : $"--expire-time=3000 \"Wasabi\" \"Received {amountString} BTC\"",
							CreateNoWindow = true
						})) { }
					}
				}
			}
			catch (Exception ex)
			{
				Logger.LogWarning(ex, nameof(Global));
			}
		}

		public async Task DisposeInWalletDependentServicesAsync()
		{
			if (WalletService != null)
			{
				WalletService.Coins.CollectionChanged -= Coins_CollectionChanged;
			}
			try
			{
				_cancelWalletServiceInitialization?.Cancel();
			}
			catch (ObjectDisposedException)
			{
				Logger.LogWarning($"{nameof(_cancelWalletServiceInitialization)} is disposed. This can occur due to an error while processing the wallet.", nameof(Global));
			}
			_cancelWalletServiceInitialization = null;

			if (WalletService != null)
			{
				if (WalletService.KeyManager != null) // This should not ever happen.
				{
					string backupWalletFilePath = Path.Combine(WalletBackupsDir, Path.GetFileName(WalletService.KeyManager.FilePath));
					WalletService.KeyManager?.ToFile(backupWalletFilePath);
					Logger.LogInfo($"{nameof(KeyManager)} backup saved to {backupWalletFilePath}.", nameof(Global));
				}
				if (WalletService != null)
				{
					await WalletService.StopAsync();
				}
				WalletService = null;
				Logger.LogInfo($"{nameof(WalletService)} is stopped.", nameof(Global));
			}

			if (ChaumianClient != null)
			{
				await ChaumianClient.StopAsync();
				ChaumianClient = null;
				Logger.LogInfo($"{nameof(ChaumianClient)} is stopped.", nameof(Global));
			}
		}

		/// <summary>
		/// 0: nobody called
		/// 1: somebody called
		/// 2: call finished
		/// </summary>
		private long _dispose = 0; // To detect redundant calls

		public async Task DisposeAsync()
		{
			var compareRes = Interlocked.CompareExchange(ref _dispose, 1, 0);
			if (compareRes == 1)
			{
				while (Interlocked.Read(ref _dispose) != 2)
				{
					await Task.Delay(50);
				}
				return;
			}
			else if (compareRes == 2)
			{
				return;
			}

			try
			{
				await DisposeInWalletDependentServicesAsync();

				if (UpdateChecker != null)
				{
					await UpdateChecker?.StopAsync();
					Logger.LogInfo($"{nameof(UpdateChecker)} is stopped.", nameof(Global));
				}

				if (Synchronizer != null)
				{
					await Synchronizer?.StopAsync();
					Logger.LogInfo($"{nameof(Synchronizer)} is stopped.", nameof(Global));
				}

				if (AddressManagerFilePath != null)
				{
					IoHelpers.EnsureContainingDirectoryExists(AddressManagerFilePath);
					if (AddressManager != null)
					{
						AddressManager?.SavePeerFile(AddressManagerFilePath, Config.Network);
						Logger.LogInfo($"{nameof(AddressManager)} is saved to `{AddressManagerFilePath}`.", nameof(Global));
					}
				}

				if (Nodes != null)
				{
					Nodes?.Disconnect();
					while (Nodes.ConnectedNodes.Any(x => x.IsConnected))
					{
						await Task.Delay(50);
					}
					Nodes?.Dispose();
					Logger.LogInfo($"{nameof(Nodes)} are disposed.", nameof(Global));
				}

				if (RegTestMempoolServingNode != null)
				{
					RegTestMempoolServingNode.Disconnect();
					Logger.LogInfo($"{nameof(RegTestMempoolServingNode)} is disposed.", nameof(Global));
				}

				if (TorManager != null)
				{
					await TorManager?.StopAsync();
					Logger.LogInfo($"{nameof(TorManager)} is stopped.", nameof(Global));
				}

				if (AsyncMutex.IsAny)
				{
					try
					{
						await AsyncMutex.WaitForAllMutexToCloseAsync();
						Logger.LogInfo($"{nameof(AsyncMutex)}(es) are stopped.", nameof(Global));
					}
					catch (Exception ex)
					{
						Logger.LogError($"Error during stopping {nameof(AsyncMutex)}: {ex}", nameof(Global));
					}
				}
			}
			catch (Exception ex)
			{
				Logger.LogWarning(ex, nameof(Global));
			}
			finally
			{
				Interlocked.Exchange(ref _dispose, 2);
			}
		}

		public string GetNextWalletName()
		{
			for (int i = 0; i < int.MaxValue; i++)
			{
				if (!File.Exists(Path.Combine(WalletsDir, $"Wallet{i}.json")))
				{
					return $"Wallet{i}";
				}
			}

			throw new NotSupportedException("This is impossible.");
		}

		public string GetNextHardwareWalletName(Hwi.Models.HardwareWalletInfo hwi = null, string customPrefix = null)
		{
			var prefix = customPrefix is null ?
				(hwi is null ? "HardwareWallet" : hwi.Type.ToString())
				: customPrefix;

			for (int i = 0; i < int.MaxValue; i++)
			{
				var name = $"{prefix}{i}";
				if (!File.Exists(Path.Combine(WalletsDir, $"{name}.json")))
				{
					return name;
				}
			}

			throw new NotSupportedException("This is impossible.");
		}
	}
}<|MERGE_RESOLUTION|>--- conflicted
+++ resolved
@@ -153,20 +153,9 @@
 			var blocksFolderPath = Path.Combine(DataDir, $"Blocks{Network}");
 			var connectionParameters = new NodeConnectionParameters { UserAgent = "/Satoshi:0.18.0/" };
 
-<<<<<<< HEAD
 			Synchronizer = Config.UseTor.Value
-				? new WasabiSynchronizer(Network, BitcoinStore, () => Config.GetCurrentBackendUri(), Config.GetTorSocks5EndPoint())
+				? new WasabiSynchronizer(Network, BitcoinStore, () => Config.GetCurrentBackendUri(), Config.TorSocks5EndPoint)
 				: new WasabiSynchronizer(Network, BitcoinStore, Config.GetFallbackBackendUri(), null);
-=======
-			if (Config.UseTor.Value)
-			{
-				Synchronizer = new WasabiSynchronizer(Network, BitcoinStore, () => Config.GetCurrentBackendUri(), Config.TorSocks5EndPoint);
-			}
-			else
-			{
-				Synchronizer = new WasabiSynchronizer(Network, BitcoinStore, Config.GetFallbackBackendUri(), null);
-			}
->>>>>>> a7a43cc5
 
 			UpdateChecker = new UpdateChecker(Synchronizer.WasabiClient);
 
@@ -193,21 +182,9 @@
 
 			#region TorProcessInitialization
 
-<<<<<<< HEAD
 			TorManager = Config.UseTor.Value
-				? new TorProcessManager(Config.GetTorSocks5EndPoint(), TorLogsFile)
+				? new TorProcessManager(Config.TorSocks5EndPoint, TorLogsFile)
 				: TorProcessManager.Mock();
-
-=======
-			if (Config.UseTor.Value)
-			{
-				TorManager = new TorProcessManager(Config.TorSocks5EndPoint, TorLogsFile);
-			}
-			else
-			{
-				TorManager = TorProcessManager.Mock();
-			}
->>>>>>> a7a43cc5
 			TorManager.Start(false, DataDir);
 
 			var fallbackRequestTestUri = new Uri(Config.GetFallbackBackendUri(), "/api/software/versions");
@@ -421,20 +398,9 @@
 					await Task.Delay(100, token);
 				}
 
-<<<<<<< HEAD
 				ChaumianClient = Config.UseTor.Value
-					? new CcjClient(Synchronizer, Network, keyManager, () => Config.GetCurrentBackendUri(), Config.GetTorSocks5EndPoint())
+					? new CcjClient(Synchronizer, Network, keyManager, () => Config.GetCurrentBackendUri(), Config.TorSocks5EndPoint)
 					: new CcjClient(Synchronizer, Network, keyManager, Config.GetFallbackBackendUri(), null);
-=======
-				if (Config.UseTor.Value)
-				{
-					ChaumianClient = new CcjClient(Synchronizer, Network, keyManager, () => Config.GetCurrentBackendUri(), Config.TorSocks5EndPoint);
-				}
-				else
-				{
-					ChaumianClient = new CcjClient(Synchronizer, Network, keyManager, Config.GetFallbackBackendUri(), null);
-				}
->>>>>>> a7a43cc5
 
 				try
 				{
