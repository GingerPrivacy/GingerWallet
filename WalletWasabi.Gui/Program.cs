--- conflicted
+++ resolved
@@ -14,9 +14,6 @@
 		{
 			try
 			{
-<<<<<<< HEAD
-			}).StartShellApp("Wasabi Wallet", new DefaultLayoutFactory());
-=======
 				Logger.SetFilePath(Path.Combine(Global.DataDir, "Logs.txt"));
 #if RELEASE
 				Logger.SetMinimumLevel(LogLevel.Info);
@@ -34,13 +31,12 @@
 					Logger.LogInfo<Config>("Config is successfully initialized.");
 
 					await Global.InitializeAsync(config);
-				}).StartShellApp("Wasabi Wallet");
+				}).StartShellApp("Wasabi Wallet", new DefaultLayoutFactory());
 			}
 			catch (Exception ex)
 			{
 				Logger.LogCritical<Program>(ex);
 			}
->>>>>>> fb912894
 		}
 
 		private static AppBuilder BuildAvaloniaApp() => AppBuilder.Configure<App>().UsePlatformDetect().UseReactiveUI();
