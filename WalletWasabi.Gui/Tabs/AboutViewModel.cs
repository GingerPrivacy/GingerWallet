--- conflicted
+++ resolved
@@ -48,12 +48,8 @@
 
 		public string BugReportLink => "https://github.com/zkSNACKs/WalletWasabi/issues/";
 
-<<<<<<< HEAD
-		public string FAQLink => "https://github.com/zkSNACKs/WalletWasabi/blob/master/WalletWasabi.Documentation/FAQ.md";
+		public string FAQLink => "https://docs.wasabiwallet.io/FAQ/";
 
 		public string DocsLink => "https://docs.wasabiwallet.io/";
-=======
-		public string FAQLink => "https://docs.wasabiwallet.io/FAQ/";
->>>>>>> b2ae46d1
 	}
 }