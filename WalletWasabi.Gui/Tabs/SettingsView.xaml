﻿<UserControl xmlns="https://github.com/avaloniaui"
<<<<<<< HEAD
  xmlns:x="http://schemas.microsoft.com/winfx/2006/xaml"
  xmlns:controls="clr-namespace:WalletWasabi.Gui.Controls;assembly=WalletWasabi.Gui"
  xmlns:converters="clr-namespace:WalletWasabi.Gui.Converters;assembly=WalletWasabi.Gui">
=======
             xmlns:x="http://schemas.microsoft.com/winfx/2006/xaml"
             xmlns:controls="clr-namespace:WalletWasabi.Gui.Controls;assembly=WalletWasabi.Gui"
             xmlns:converters="clr-namespace:WalletWasabi.Gui.Converters;assembly=WalletWasabi.Gui"
             xmlns:i="clr-namespace:Avalonia.Xaml.Interactivity;assembly=Avalonia.Xaml.Interactivity"
             xmlns:behaviors="clr-namespace:WalletWasabi.Gui.Behaviors;assembly=WalletWasabi.Gui">
>>>>>>> a7a43cc5
  <UserControl.Resources>
    <converters:BooleanStringConverter x:Key="BooleanStringConverter" />
    <converters:NetworkStringConverter x:Key="NetworkStringConverter" />
  </UserControl.Resources>
  <DockPanel LastChildFill="true">
    <StackPanel DockPanel.Dock ="Top"  IsVisible="{Binding IsModified}" Orientation="Horizontal" HorizontalAlignment="Center" Margin="0 5 10 5">
      <TextBlock Text="Heads Up!" FontWeight="Bold" Classes="warningMessage" Margin="0 0 3 0" />
      <TextBlock Classes="warningMessage">Changes will be applied after restarting the application.</TextBlock>
    </StackPanel>
    <ScrollViewer>
      <StackPanel Margin="30" Spacing="10">
        <Grid Classes="content">
          <StackPanel Orientation="Vertical" Spacing="30">

            <controls:GroupBox Title="Bitcoin" TextBlock.FontSize="16" Padding="10" Margin="0 5 10 5">
              <StackPanel Orientation="Vertical" Spacing="5">
                <StackPanel Margin="0 10" Spacing="5">
                  <TextBlock>Network</TextBlock>
                  <DropDown Items="{Binding Networks}" SelectedItem="{Binding Network}">
                    <DropDown.ItemTemplate>
                      <DataTemplate>
                        <TextBlock Text="{Binding Converter={StaticResource NetworkStringConverter}}" />
                      </DataTemplate>
                    </DropDown.ItemTemplate>
                  </DropDown>
                </StackPanel>

                <controls:GroupBox Title="{Binding Network, StringFormat=My Node for \{0\}, Converter={StaticResource NetworkStringConverter}}" TextBlock.FontSize="16" Padding="10" Margin="0 5 10 5">
                  <StackPanel Orientation="Vertical" Spacing="5">
                    <StackPanel Margin="0 10" Spacing="5">
                      <TextBlock>Bitcoin P2P Endpoint</TextBlock>
                      <TextBox Text="{Binding BitcoinP2pEndPoint}">
                        <i:Interaction.Behaviors>
                          <behaviors:CommandOnLostFocusBehavior Command="{Binding TextBoxLostFocusCommand}" />
                        </i:Interaction.Behaviors>
                      </TextBox>
                    </StackPanel>
                  </StackPanel>
                </controls:GroupBox>
              </StackPanel>
            </controls:GroupBox>

            <controls:GroupBox Title="Tor" TextBlock.FontSize="16" Padding="10" Margin="0 5 10 5">
              <StackPanel Orientation="Vertical" Spacing="5">
                <StackPanel Margin="0 10" Orientation="Horizontal" Spacing="5">
                  <ToggleButton IsChecked="{Binding UseTor}" Content="{Binding UseTor, Converter={StaticResource BooleanStringConverter}, ConverterParameter=On:Off}" Margin="0 0 10 0" />
                  <TextBlock VerticalAlignment="Center">Tor can be turned off for debugging.</TextBlock>
                </StackPanel>
                <StackPanel Margin="0 10" Spacing="5">
                  <TextBlock>Tor SOCKS5 Endpoint</TextBlock>
                  <TextBox Text="{Binding TorSocks5EndPoint}">
                    <i:Interaction.Behaviors>
                      <behaviors:CommandOnLostFocusBehavior Command="{Binding TextBoxLostFocusCommand}" />
                    </i:Interaction.Behaviors>
                  </TextBox>
                </StackPanel>
              </StackPanel>
            </controls:GroupBox>

            <controls:GroupBox Title="UI" TextBlock.FontSize="16" Padding="10" Margin="0 5 10 5">
              <StackPanel Orientation="Vertical" Spacing="5">
                <StackPanel Margin="0 10" Orientation="Horizontal" Spacing="5">
                  <ToggleButton IsChecked="{Binding Autocopy}" Content="{Binding Autocopy, Converter={StaticResource BooleanStringConverter}, ConverterParameter=On:Off}" Margin="0 0 10 0" />
                  <TextBlock VerticalAlignment="Center">Autocopy on Receive and History wallet tabs.</TextBlock>
                </StackPanel>
                <StackPanel Margin="0 10" Orientation="Horizontal" Spacing="5">
                  <ToggleButton IsChecked="{Binding LurkingWifeMode}" Content="{Binding LurkingWifeMode, Converter={StaticResource BooleanStringConverter}, ConverterParameter=On:Off}" Margin="0 0 10 0" Command="{Binding LurkingWifeModeCommand}" />
                  <TextBlock VerticalAlignment="Center">Lurking Wife Mode hides sensitive content.</TextBlock>
                </StackPanel>
              </StackPanel>
<<<<<<< HEAD
              <controls:GroupBox Title="Screen Lock" TextBlock.FontSize="16" Padding="10" Margin="0 5 10 5">
                <StackPanel Orientation="Vertical" Spacing="5">
                  <StackPanel Margin="0 10" Orientation="Horizontal" Spacing="5">
                    <ToggleButton IsChecked="{Binding EnablePINEntry}" Content="{Binding EnablePINEntry,  Converter={StaticResource BooleanStringConverter}, ConverterParameter=On:Off}" Margin="0 0 10 0" Command="{Binding EnablePINLockCommand}" />
                    <TextBlock VerticalAlignment="Center">Use PIN to unlock the screen.</TextBlock>
                  </StackPanel>
                  <StackPanel Orientation="Vertical" Spacing="5">
                    <controls:NoparaPasswordBox Watermark="PIN" Password="{Binding OldPINPwdBox}" UseFloatingWatermark="True" />
                    <controls:NoparaPasswordBox Watermark="Confirm PIN" Password="{Binding NewPINPwdBox}" UseFloatingWatermark="True" />
                    <TextBlock Text="{Binding ConfirmPINWarningMessage}" Classes="warningMessage" Margin="0 0 3 0" />
                  </StackPanel>
                </StackPanel>
              </controls:GroupBox>
            </StackPanel>
          </controls:GroupBox>

          <controls:GroupBox Title="Anonymity Levels" TextBlock.FontSize="16" Padding="10" Margin="0 5 10 5">
            <StackPanel Orientation="Vertical" Spacing="5">
              <Grid Margin="0 10" ColumnDefinitions="30, *">
                <DrawingPresenter Height="24" Width="24" Grid.Column="0"
                  Margin="0 0 10 10"
                  VerticalAlignment="Center" HorizontalAlignment="Center"
                  Drawing="{DynamicResource PrivacySome}" />
                <TextBox Text="{Binding SomePrivacyLevel}" Grid.Column="1" />
              </Grid>
              <Grid Margin="0 10" ColumnDefinitions="30, *">
                <DrawingPresenter Height="24" Width="24" Grid.Column="0"
                  Margin="0 0 10 10"
                  VerticalAlignment="Center" HorizontalAlignment="Center"
                  Drawing="{DynamicResource PrivacyFine}" />
                <TextBox Text="{Binding FinePrivacyLevel}" Grid.Column="1" />
              </Grid>
              <Grid Margin="0 10" ColumnDefinitions="30, *">
                <DrawingPresenter Height="24" Width="24" Grid.Column="0"
                  Margin="0 0 10 10"
                  VerticalAlignment="Center" HorizontalAlignment="Center"
                  Drawing="{DynamicResource PrivacyStrong}" />
                <TextBox Text="{Binding StrongPrivacyLevel}" Grid.Column="1" />
              </Grid>
            </StackPanel>
          </controls:GroupBox>
=======
            </controls:GroupBox>

            <controls:GroupBox Title="Anonymity Levels" TextBlock.FontSize="16" Padding="10" Margin="0 5 10 5">
              <StackPanel Orientation="Vertical" Spacing="5">
                <Grid Margin="0 10" ColumnDefinitions="30, *">
                  <DrawingPresenter Height="24" Width="24" Grid.Column="0"
                    Margin="0 0 10 10"
                    VerticalAlignment="Center" HorizontalAlignment="Center"
                    Drawing="{DynamicResource PrivacySome}" />
                  <TextBox Text="{Binding SomePrivacyLevel}" Grid.Column="1">
                    <i:Interaction.Behaviors>
                      <behaviors:CommandOnLostFocusBehavior Command="{Binding TextBoxLostFocusCommand}" />
                    </i:Interaction.Behaviors>
                  </TextBox>
                </Grid>
                <Grid Margin="0 10" ColumnDefinitions="30, *">
                  <DrawingPresenter Height="24" Width="24" Grid.Column="0"
                    Margin="0 0 10 10"
                    VerticalAlignment="Center" HorizontalAlignment="Center"
                    Drawing="{DynamicResource PrivacyFine}" />
                  <TextBox Text="{Binding FinePrivacyLevel}" Grid.Column="1">
                    <i:Interaction.Behaviors>
                      <behaviors:CommandOnLostFocusBehavior Command="{Binding TextBoxLostFocusCommand}" />
                    </i:Interaction.Behaviors>
                  </TextBox>
                </Grid>
                <Grid Margin="0 10" ColumnDefinitions="30, *">
                  <DrawingPresenter Height="24" Width="24" Grid.Column="0"
                    Margin="0 0 10 10"
                    VerticalAlignment="Center" HorizontalAlignment="Center"
                    Drawing="{DynamicResource PrivacyStrong}" />
                  <TextBox Text="{Binding StrongPrivacyLevel}" Grid.Column="1">
                    <i:Interaction.Behaviors>
                      <behaviors:CommandOnLostFocusBehavior Command="{Binding TextBoxLostFocusCommand}" />
                    </i:Interaction.Behaviors>
                  </TextBox>
                </Grid>
              </StackPanel>
            </controls:GroupBox>
>>>>>>> a7a43cc5

            <controls:GroupBox Title="Other settings" TextBlock.FontSize="16" Padding="10" Margin="0 5 10 5">
              <StackPanel Orientation="Vertical" Spacing="5">
                <StackPanel Margin="0 10" Spacing="5">
                  <TextBlock ToolTip.Tip="Under the dust threshold coins are not appearing in the coin lists.">Dust Threshold (BTC)</TextBlock>
                  <TextBox Text="{Binding DustThreshold}">
                    <i:Interaction.Behaviors>
                      <behaviors:CommandOnLostFocusBehavior Command="{Binding TextBoxLostFocusCommand}" />
                    </i:Interaction.Behaviors>
                  </TextBox>
                </StackPanel>
              </StackPanel>
            </controls:GroupBox>

            <Button Content="Open Config File" Command="{Binding OpenConfigFileCommand}" />
          </StackPanel>
        </Grid>
      </StackPanel>
    </ScrollViewer>
  </DockPanel>
</UserControl><|MERGE_RESOLUTION|>--- conflicted
+++ resolved
@@ -1,15 +1,9 @@
 ﻿<UserControl xmlns="https://github.com/avaloniaui"
-<<<<<<< HEAD
-  xmlns:x="http://schemas.microsoft.com/winfx/2006/xaml"
-  xmlns:controls="clr-namespace:WalletWasabi.Gui.Controls;assembly=WalletWasabi.Gui"
-  xmlns:converters="clr-namespace:WalletWasabi.Gui.Converters;assembly=WalletWasabi.Gui">
-=======
-             xmlns:x="http://schemas.microsoft.com/winfx/2006/xaml"
-             xmlns:controls="clr-namespace:WalletWasabi.Gui.Controls;assembly=WalletWasabi.Gui"
-             xmlns:converters="clr-namespace:WalletWasabi.Gui.Converters;assembly=WalletWasabi.Gui"
-             xmlns:i="clr-namespace:Avalonia.Xaml.Interactivity;assembly=Avalonia.Xaml.Interactivity"
-             xmlns:behaviors="clr-namespace:WalletWasabi.Gui.Behaviors;assembly=WalletWasabi.Gui">
->>>>>>> a7a43cc5
+              xmlns:x="http://schemas.microsoft.com/winfx/2006/xaml"
+              xmlns:controls="clr-namespace:WalletWasabi.Gui.Controls;assembly=WalletWasabi.Gui"
+              xmlns:converters="clr-namespace:WalletWasabi.Gui.Converters;assembly=WalletWasabi.Gui"
+              xmlns:i="clr-namespace:Avalonia.Xaml.Interactivity;assembly=Avalonia.Xaml.Interactivity"
+              xmlns:behaviors="clr-namespace:WalletWasabi.Gui.Behaviors;assembly=WalletWasabi.Gui">
   <UserControl.Resources>
     <converters:BooleanStringConverter x:Key="BooleanStringConverter" />
     <converters:NetworkStringConverter x:Key="NetworkStringConverter" />
@@ -80,51 +74,22 @@
                   <TextBlock VerticalAlignment="Center">Lurking Wife Mode hides sensitive content.</TextBlock>
                 </StackPanel>
               </StackPanel>
-<<<<<<< HEAD
-              <controls:GroupBox Title="Screen Lock" TextBlock.FontSize="16" Padding="10" Margin="0 5 10 5">
-                <StackPanel Orientation="Vertical" Spacing="5">
-                  <StackPanel Margin="0 10" Orientation="Horizontal" Spacing="5">
-                    <ToggleButton IsChecked="{Binding EnablePINEntry}" Content="{Binding EnablePINEntry,  Converter={StaticResource BooleanStringConverter}, ConverterParameter=On:Off}" Margin="0 0 10 0" Command="{Binding EnablePINLockCommand}" />
-                    <TextBlock VerticalAlignment="Center">Use PIN to unlock the screen.</TextBlock>
+            </controls:GroupBox>
+            <controls:GroupBox Title="Screen Lock" TextBlock.FontSize="16" Padding="10" Margin="0 5 10 5">
+                  <StackPanel Orientation="Vertical" Spacing="5">
+                    <StackPanel Margin="0 10" Orientation="Horizontal" Spacing="5">
+                      <ToggleButton IsChecked="{Binding EnablePINEntry}" Content="{Binding EnablePINEntry,  Converter={StaticResource BooleanStringConverter}, ConverterParameter=On:Off}" Margin="0 0 10 0" Command="{Binding EnablePINLockCommand}" />
+                      <TextBlock VerticalAlignment="Center">Use PIN to unlock the screen.</TextBlock>
+                    </StackPanel>
+                    <StackPanel Orientation="Vertical" Spacing="5">
+                      <controls:NoparaPasswordBox Watermark="PIN" Password="{Binding OldPINPwdBox}" UseFloatingWatermark="True" />
+                      <controls:NoparaPasswordBox Watermark="Confirm PIN" Password="{Binding NewPINPwdBox}" UseFloatingWatermark="True" />
+                      <TextBlock Text="{Binding ConfirmPINWarningMessage}" Classes="warningMessage" Margin="0 0 3 0" />
+                    </StackPanel>
                   </StackPanel>
-                  <StackPanel Orientation="Vertical" Spacing="5">
-                    <controls:NoparaPasswordBox Watermark="PIN" Password="{Binding OldPINPwdBox}" UseFloatingWatermark="True" />
-                    <controls:NoparaPasswordBox Watermark="Confirm PIN" Password="{Binding NewPINPwdBox}" UseFloatingWatermark="True" />
-                    <TextBlock Text="{Binding ConfirmPINWarningMessage}" Classes="warningMessage" Margin="0 0 3 0" />
-                  </StackPanel>
-                </StackPanel>
-              </controls:GroupBox>
-            </StackPanel>
-          </controls:GroupBox>
-
-          <controls:GroupBox Title="Anonymity Levels" TextBlock.FontSize="16" Padding="10" Margin="0 5 10 5">
-            <StackPanel Orientation="Vertical" Spacing="5">
-              <Grid Margin="0 10" ColumnDefinitions="30, *">
-                <DrawingPresenter Height="24" Width="24" Grid.Column="0"
-                  Margin="0 0 10 10"
-                  VerticalAlignment="Center" HorizontalAlignment="Center"
-                  Drawing="{DynamicResource PrivacySome}" />
-                <TextBox Text="{Binding SomePrivacyLevel}" Grid.Column="1" />
-              </Grid>
-              <Grid Margin="0 10" ColumnDefinitions="30, *">
-                <DrawingPresenter Height="24" Width="24" Grid.Column="0"
-                  Margin="0 0 10 10"
-                  VerticalAlignment="Center" HorizontalAlignment="Center"
-                  Drawing="{DynamicResource PrivacyFine}" />
-                <TextBox Text="{Binding FinePrivacyLevel}" Grid.Column="1" />
-              </Grid>
-              <Grid Margin="0 10" ColumnDefinitions="30, *">
-                <DrawingPresenter Height="24" Width="24" Grid.Column="0"
-                  Margin="0 0 10 10"
-                  VerticalAlignment="Center" HorizontalAlignment="Center"
-                  Drawing="{DynamicResource PrivacyStrong}" />
-                <TextBox Text="{Binding StrongPrivacyLevel}" Grid.Column="1" />
-              </Grid>
-            </StackPanel>
-          </controls:GroupBox>
-=======
+                </controls:GroupBox>
+              </StackPanel>
             </controls:GroupBox>
-
             <controls:GroupBox Title="Anonymity Levels" TextBlock.FontSize="16" Padding="10" Margin="0 5 10 5">
               <StackPanel Orientation="Vertical" Spacing="5">
                 <Grid Margin="0 10" ColumnDefinitions="30, *">
@@ -162,7 +127,6 @@
                 </Grid>
               </StackPanel>
             </controls:GroupBox>
->>>>>>> a7a43cc5
 
             <controls:GroupBox Title="Other settings" TextBlock.FontSize="16" Padding="10" Margin="0 5 10 5">
               <StackPanel Orientation="Vertical" Spacing="5">
