using System;
using System.Collections.Specialized;
using System.IO;
using System.Linq;
using System.Reactive;
using System.Runtime.InteropServices;
using Avalonia;
using Avalonia.Collections;
using Avalonia.Controls;
using Avalonia.Threading;
using ReactiveUI;
using WalletWasabi.Gui.ViewModels;

namespace WalletWasabi.Gui.ManagedDialogs
{
	internal class ManagedFileChooserViewModel : ViewModelBase
	{
		public event Action CancelRequested;

		public event Action<string[]> CompleteRequested;

		public AvaloniaList<ManagedFileChooserItemViewModel> QuickLinks { get; } =
			new AvaloniaList<ManagedFileChooserItemViewModel>();

		public AvaloniaList<ManagedFileChooserItemViewModel> Items { get; } =
			new AvaloniaList<ManagedFileChooserItemViewModel>();

		public AvaloniaList<ManagedFileChooserFilterViewModel> Filters { get; } =
			new AvaloniaList<ManagedFileChooserFilterViewModel>();

		public AvaloniaList<ManagedFileChooserItemViewModel> SelectedItems { get; } =
			new AvaloniaList<ManagedFileChooserItemViewModel>();

		private string _location;
		private string _fileName;
		private bool _showHiddenFiles;
		private ManagedFileChooserFilterViewModel _selectedFilter;
		private bool _savingFile;
		private bool _scheduledSelectionValidation;
		private string _defaultExtension;

		public string Location
		{
			get => _location;
			private set => this.RaiseAndSetIfChanged(ref _location, value);
		}

		public string FileName
		{
			get => _fileName;
			private set => this.RaiseAndSetIfChanged(ref _fileName, value);
		}

		public bool SelectingFolder { get; }

		public bool ShowFilters { get; }
		public SelectionMode SelectionMode { get; }
		public string Title { get; }

		public int QuickLinksSelectedIndex
		{
			get
			{
				for (var index = 0; index < QuickLinks.Count; index++)
				{
					var i = QuickLinks[index];

					if (i.Path == Location)
					{
						return index;
					}
				}

				return -1;
			}
			set => this.RaisePropertyChanged(nameof(QuickLinksSelectedIndex));
		}

		public ManagedFileChooserFilterViewModel SelectedFilter
		{
			get => _selectedFilter;
			set
			{
				this.RaiseAndSetIfChanged(ref _selectedFilter, value);
				Refresh();
			}
		}

		public bool ShowHiddenFiles
		{
			get => _showHiddenFiles;
			set
			{
				this.RaiseAndSetIfChanged(ref _showHiddenFiles, value);
				Refresh();
			}
		}

		public ManagedFileChooserViewModel(FileSystemDialog dialog)
		{
			var quickSources = AvaloniaLocator.Current.GetService<ManagedFileChooserSources>()
				?? new ManagedFileChooserSources();

			QuickLinks.Clear();

			QuickLinks.AddRange(quickSources.GetAllItems().Select(i => new ManagedFileChooserItemViewModel(i)));

			Title = dialog.Title ?? (dialog is OpenFileDialog
				? "Open file"
				: dialog is SaveFileDialog
					? "Save file"
					: dialog is OpenFolderDialog
						? "Select directory"
						: throw new ArgumentException(nameof(dialog)));

			var directory = dialog.InitialDirectory;

			if (directory == null || !Directory.Exists(directory))
			{
				directory = Directory.GetCurrentDirectory();
			}

			if (dialog is FileDialog fd)
			{
				if (fd.Filters?.Count > 0)
				{
					Filters.AddRange(fd.Filters.Select(f => new ManagedFileChooserFilterViewModel(f)));
					_selectedFilter = Filters[0];
					ShowFilters = true;
				}

				if (dialog is OpenFileDialog ofd)
				{
					if (ofd.AllowMultiple)
					{
						SelectionMode = SelectionMode.Multiple;
					}
				}
			}

<<<<<<< HEAD
			_selectingDirectory = dialog is OpenFolderDialog;
=======
			SelectingFolder = dialog is OpenFolderDialog;			
>>>>>>> f58c47cb

			if (dialog is SaveFileDialog sfd)
			{
				_savingFile = true;
				_defaultExtension = sfd.DefaultExtension;
				FileName = sfd.InitialFileName;
			}

			Navigate(directory, (dialog as FileDialog)?.InitialFileName);
			SelectedItems.CollectionChanged += OnSelectionChangedAsync;

			EnterLocationCommand = ReactiveCommand.Create(() =>
			{
				if (Directory.Exists(Location))
				{
					Navigate(Location);
				}
				else if (File.Exists(Location))
				{
					CompleteRequested?.Invoke(new[] { Location });
				}
			});
		}

		private async void OnSelectionChangedAsync(object sender, NotifyCollectionChangedEventArgs e)
		{
			if (_scheduledSelectionValidation)
			{
				return;
			}

			_scheduledSelectionValidation = true;
			await Dispatcher.UIThread.InvokeAsync(() =>
			{
				try
				{
					if (SelectingFolder)
					{
						SelectedItems.Clear();
					}
					else
					{
						var invalidItems = SelectedItems.Where(i => i.IsDirectory).ToList();
						foreach (var item in invalidItems)
						{
							SelectedItems.Remove(item);
						}

<<<<<<< HEAD
						if (!_selectingDirectory)
=======
						if(!SelectingFolder)
>>>>>>> f58c47cb
						{
							FileName = SelectedItems.FirstOrDefault()?.DisplayName;
						}
					}
				}
				finally
				{
					_scheduledSelectionValidation = false;
				}
			});
		}

		private void NavigateRoot(string initialSelectionName)
		{
			if (RuntimeInformation.IsOSPlatform(OSPlatform.Windows))
			{
				Navigate(Path.GetPathRoot(Environment.GetFolderPath(Environment.SpecialFolder.System)), initialSelectionName);
			}
			else
			{
				Navigate("/", initialSelectionName);
			}
		}

		public void Refresh() => Navigate(Location);

		public void Navigate(string path, string initialSelectionName = null)
		{
			if (!Directory.Exists(path))
			{
				NavigateRoot(initialSelectionName);
			}
			else
			{
				Location = path;
				Items.Clear();
				SelectedItems.Clear();

				try
				{
					var infos = new DirectoryInfo(path).EnumerateFileSystemInfos();

					if (!ShowHiddenFiles)
					{
						infos = RuntimeInformation.IsOSPlatform(OSPlatform.Windows)
							? infos.Where(i => (i.Attributes & (FileAttributes.Hidden | FileAttributes.System)) != 0)
							: infos.Where(i => !i.Name.StartsWith("."));
					}

					if (SelectedFilter != null)
					{
						infos = infos.Where(i => i is DirectoryInfo || SelectedFilter.Match(i.Name));
					}

					Items.AddRange(infos.Where(x =>
					{
						if (SelectingFolder)
						{
							if (!(x is DirectoryInfo))
							{
								return false;
							}
						}

						return true;
					})
					.Where(x => x.Exists)
					.Select(info => new ManagedFileChooserItemViewModel
					{
						DisplayName = info.Name,
						Path = info.FullName,
						IsDirectory = info is DirectoryInfo,
						Type = info is FileInfo ? info.Extension : "File Folder",
						Size = info is FileInfo f ? f.Length : 0,
						Modified = info.LastWriteTime
					})
					.OrderByDescending(x => x.IsDirectory)
					.ThenBy(x => x.DisplayName, StringComparer.InvariantCultureIgnoreCase));

					if (initialSelectionName != null)
					{
						var sel = Items.FirstOrDefault(i => !i.IsDirectory && i.DisplayName == initialSelectionName);

						if (sel != null)
						{
							SelectedItems.Add(sel);
						}
					}

					this.RaisePropertyChanged(nameof(QuickLinksSelectedIndex));
				}
				catch (System.UnauthorizedAccessException)
				{
				}
			}
		}

		public void GoUp()
		{
			var parent = Path.GetDirectoryName(Location);

			if (string.IsNullOrWhiteSpace(parent))
			{
				return;
			}

			Navigate(parent);
		}

		public void Cancel()
		{
			CancelRequested?.Invoke();
		}

		public void Ok()
		{
			if (SelectingFolder)
			{
				CompleteRequested?.Invoke(new[] { Location });
			}
			else if (_savingFile)
			{
				if (!string.IsNullOrWhiteSpace(FileName))
				{
					if (!Path.HasExtension(FileName) && !string.IsNullOrWhiteSpace(_defaultExtension))
					{
						FileName = Path.ChangeExtension(FileName, _defaultExtension);
					}

					CompleteRequested?.Invoke(new[] { Path.Combine(Location, FileName) });
				}
			}
			else
			{
				CompleteRequested?.Invoke(SelectedItems.Select(i => i.Path).ToArray());
			}
		}

		public void SelectSingleFile(ManagedFileChooserItemViewModel item)
		{
			CompleteRequested?.Invoke(new[] { item.Path });
		}

		public ReactiveCommand<Unit, Unit> EnterLocationCommand { get; }
	}
}<|MERGE_RESOLUTION|>--- conflicted
+++ resolved
@@ -138,11 +138,7 @@
 				}
 			}
 
-<<<<<<< HEAD
-			_selectingDirectory = dialog is OpenFolderDialog;
-=======
 			SelectingFolder = dialog is OpenFolderDialog;			
->>>>>>> f58c47cb
 
 			if (dialog is SaveFileDialog sfd)
 			{
@@ -191,11 +187,7 @@
 							SelectedItems.Remove(item);
 						}
 
-<<<<<<< HEAD
-						if (!_selectingDirectory)
-=======
 						if(!SelectingFolder)
->>>>>>> f58c47cb
 						{
 							FileName = SelectedItems.FirstOrDefault()?.DisplayName;
 						}
