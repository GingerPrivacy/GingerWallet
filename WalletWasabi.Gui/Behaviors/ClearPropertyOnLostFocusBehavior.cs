--- conflicted
+++ resolved
@@ -27,11 +27,7 @@
 			Disposables = new CompositeDisposable
 			{
 				Observable.FromEventPattern<RoutedEventArgs>(AssociatedObject, nameof(AssociatedObject.LostFocus))
-<<<<<<< HEAD
-				.Subscribe(_ => TargetProperty = null)
-=======
-					.Subscribe(_=> TargetProperty = null)
->>>>>>> 65c4b7ea
+					.Subscribe(_ => TargetProperty = null)
 			};
 
 			base.OnAttached();
