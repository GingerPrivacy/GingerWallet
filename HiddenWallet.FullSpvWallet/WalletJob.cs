--- conflicted
+++ resolved
@@ -987,23 +987,13 @@
 					}
 				}
 
-<<<<<<< HEAD
-                // https://bitcoincore.org/en/segwit_wallet_dev/#transaction-fee-estimation
-                // https://bitcoin.stackexchange.com/a/46379/26859
-                int outNum = spendAll ? 1 : 2; // 1 address to send + 1 for change
-				var origTxSize = inNum * Constants.P2pkhInputSizeInBytes + outNum * Constants.OutputSizeInBytes + 10;
-                var newTxSize = inNum * Constants.P2wpkhInputSizeInBytes + outNum * Constants.OutputSizeInBytes + 10; // BEWARE: This assumes segwit only inputs!
-                var vSize = (int)Math.Ceiling(((3 * newTxSize) + origTxSize) / 4m);
-                Debug.WriteLine($"Estimated tx size: {vSize} bytes");
-=======
 				// https://bitcoincore.org/en/segwit_wallet_dev/#transaction-fee-estimation
 				// https://bitcoin.stackexchange.com/a/46379/26859
 				int outNum = spendAll ? 1 : 2; // 1 address to send + 1 for change
-				var origTxSize = inNum * 146 + outNum * 33 + 10;
-				var newTxSize = inNum * 41 + outNum * 33 + 10; // BEWARE: This assumes segwit only inputs!
+				var origTxSize = inNum * Constants.P2pkhInputSizeInBytes + outNum * Constants.OutputSizeInBytes + 10;
+				var newTxSize = inNum * Constants.P2wpkhInputSizeInBytes + outNum * Constants.OutputSizeInBytes + 10; // BEWARE: This assumes segwit only inputs!
 				var vSize = (int)Math.Ceiling(((3 * newTxSize) + origTxSize) / 4m);
 				Debug.WriteLine($"Estimated tx size: {vSize} bytes");
->>>>>>> 979b2819
 				Money fee = feePerBytes * vSize;
 				Debug.WriteLine($"Fee: {fee.ToDecimal(MoneyUnit.BTC):0.#############################}btc");
 				successfulResult.Fee = fee;
