--- conflicted
+++ resolved
@@ -1,4 +1,5 @@
 using System.Collections.Generic;
+using System.Reactive.Linq;
 using DynamicData;
 
 namespace WalletWasabi.Fluent.Extensions;
@@ -6,14 +7,11 @@
 public static class DynamicDataExtensions
 {
 	public static IDisposable RefillFrom<TObject, TKey>(this ISourceCache<TObject, TKey> sourceCache, IObservable<IEnumerable<TObject>> contents) where TKey : notnull
-<<<<<<< HEAD
-=======
 	{
 		return contents.Subscribe(list => sourceCache.Edit(updater => updater.Load(list)));
 	}
 
 	public static IObservable<bool> HasAny<TObject, TKey>(IObservable<IChangeSet<TObject, TKey>> changeSet) where TKey : notnull
->>>>>>> f2b43033
 	{
 		return changeSet.AsObservableCache().CountChanged.Select(n => n > 0);
 	}
