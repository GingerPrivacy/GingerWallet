--- conflicted
+++ resolved
@@ -17,13 +17,9 @@
 		{
 			Title = "Settings";
 
-<<<<<<< HEAD
 			BackCommand = ReactiveCommand.Create(() => navigationState.DialogScreen?.Invoke().Router.NavigationStack.Clear());
 
-			NextCommand = ReactiveCommand.Create(() => navigationState.HomeScreen?.Invoke().Router.Navigate.Execute(new AddWalletPageViewModel(navigationState)));
-=======
-			NextCommand = ReactiveCommand.Create(() => screen.Router.Navigate.Execute(new SettingsPageViewModel(screen)));
->>>>>>> 9dbd226b
+			NextCommand = ReactiveCommand.Create(() => navigationState.HomeScreen?.Invoke().Router.Navigate.Execute(new SettingsPageViewModel(navigationState)));
 
 			OpenDialogCommand = ReactiveCommand.CreateFromTask(async () => await ConfirmSetting.Handle("Please confirm the setting:").ToTask());
 
@@ -34,13 +30,8 @@
 			ConfirmSetting.RegisterHandler(
 				async interaction =>
 				{
-<<<<<<< HEAD
 					var x = new TestDialogViewModel(navigationState, interaction.Input);
 					var result = await x.ShowDialogAsync(navigationState.DialogHost());
-=======
-					var x = new TestDialogViewModel(screen, interaction.Input);
-					var result = await x.ShowDialogAsync();
->>>>>>> 9dbd226b
 					interaction.SetOutput(result);
 				});
 
@@ -66,11 +57,9 @@
 		public ICommand NextCommand { get; }
 
 		public ICommand OpenDialogCommand { get; }
-<<<<<<< HEAD
+
 		public ICommand OpenDialogScreenCommand { get; }
-=======
 
->>>>>>> 9dbd226b
 		public Interaction<string, bool> ConfirmSetting { get; }
 
 		public ICommand ChangeThemeCommand { get; }
