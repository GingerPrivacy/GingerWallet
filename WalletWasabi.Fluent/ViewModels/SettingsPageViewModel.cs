using System;
using System.Linq;
using ReactiveUI;
using System.Reactive.Threading.Tasks;
using System.Windows.Input;
using WalletWasabi.Fluent.ViewModels.Dialogs;
using WalletWasabi.Gui.Validation;
using WalletWasabi.Models;
<<<<<<< HEAD
=======
using Avalonia;
using Avalonia.Markup.Xaml.Styling;
>>>>>>> f6a2cb64

namespace WalletWasabi.Fluent.ViewModels
{
	public class SettingsPageViewModel : NavBarItemViewModel
	{
		private string _randomString;

		public SettingsPageViewModel(IScreen screen) : base(screen)
		{
			Title = "Settings";

			NextCommand = ReactiveCommand.Create(() => screen.Router.Navigate.Execute(new HomePageViewModel(screen)));

<<<<<<< HEAD
			OpenDialogCommand = ReactiveCommand.CreateFromTask(async () => await ConfirmSetting.Handle("Please confirm the setting:").ToTask());

			ConfirmSetting = new Interaction<string, bool>();

			ConfirmSetting.RegisterHandler(
				async interaction =>
				{
					var x = new TestDialogViewModel(screen, interaction.Input);
					var result = await x.ShowDialogAsync(MainViewModel.Instance);
					interaction.SetOutput(result);
				});
=======
			OpenDialogCommand = ReactiveCommand.Create(async () =>
			{
				var x = new TestDialogViewModel();
				var result = await x.ShowDialogAsync(MainViewModel.Instance);
			});
>>>>>>> f6a2cb64

			ChangeThemeCommand = ReactiveCommand.Create(() =>
			{
				var currentTheme = Application.Current.Styles.Select(x => (StyleInclude)x).FirstOrDefault(x => x.Source is { } && x.Source.AbsolutePath.Contains("Themes"));

				if (currentTheme?.Source is { })
				{
					var themeIndex = Application.Current.Styles.IndexOf(currentTheme);

					var newTheme = new StyleInclude(new Uri("avares://WalletWasabi.Fluent/App.xaml"))
					{
						Source = new Uri($"avares://WalletWasabi.Fluent/Styles/Themes/{(currentTheme.Source.AbsolutePath.Contains("Light") ? "BaseDark" : "BaseLight")}.xaml")
					};

					Application.Current.Styles[themeIndex] = newTheme;
				}
			});

			// For TextBox error look
			this.ValidateProperty(x => x.RandomString, (errors) => errors.Add(ErrorSeverity.Error, "Random Error Message"));
			this.RaisePropertyChanged(nameof(RandomString));
		}

		public string RandomString
		{
			get => _randomString;
			set => this.RaiseAndSetIfChanged(ref _randomString, value);
		}

		public ICommand NextCommand { get; }
		public ICommand OpenDialogCommand { get; }
<<<<<<< HEAD
		public Interaction<string, bool> ConfirmSetting { get; }
=======
		public ICommand ChangeThemeCommand { get; }
>>>>>>> f6a2cb64

		public override string IconName => "settings_regular";
	}
}<|MERGE_RESOLUTION|>--- conflicted
+++ resolved
@@ -6,11 +6,8 @@
 using WalletWasabi.Fluent.ViewModels.Dialogs;
 using WalletWasabi.Gui.Validation;
 using WalletWasabi.Models;
-<<<<<<< HEAD
-=======
 using Avalonia;
 using Avalonia.Markup.Xaml.Styling;
->>>>>>> f6a2cb64
 
 namespace WalletWasabi.Fluent.ViewModels
 {
@@ -24,7 +21,6 @@
 
 			NextCommand = ReactiveCommand.Create(() => screen.Router.Navigate.Execute(new HomePageViewModel(screen)));
 
-<<<<<<< HEAD
 			OpenDialogCommand = ReactiveCommand.CreateFromTask(async () => await ConfirmSetting.Handle("Please confirm the setting:").ToTask());
 
 			ConfirmSetting = new Interaction<string, bool>();
@@ -36,13 +32,6 @@
 					var result = await x.ShowDialogAsync(MainViewModel.Instance);
 					interaction.SetOutput(result);
 				});
-=======
-			OpenDialogCommand = ReactiveCommand.Create(async () =>
-			{
-				var x = new TestDialogViewModel();
-				var result = await x.ShowDialogAsync(MainViewModel.Instance);
-			});
->>>>>>> f6a2cb64
 
 			ChangeThemeCommand = ReactiveCommand.Create(() =>
 			{
@@ -74,11 +63,8 @@
 
 		public ICommand NextCommand { get; }
 		public ICommand OpenDialogCommand { get; }
-<<<<<<< HEAD
 		public Interaction<string, bool> ConfirmSetting { get; }
-=======
 		public ICommand ChangeThemeCommand { get; }
->>>>>>> f6a2cb64
 
 		public override string IconName => "settings_regular";
 	}
