--- conflicted
+++ resolved
@@ -96,20 +96,6 @@
 
 		private RoutingState? GetRouter(NavigationTarget navigationTarget)
 		{
-<<<<<<< HEAD
-			IScreen screen = NavigationState.HomeScreen();
-
-			switch (navigationTarget)
-			{
-				case NavigationTarget.DialogScreen:
-					screen = NavigationState.DialogScreen();
-					break;
-			}
-
-			if (screen.Router.NavigationStack.Count > 0)
-			{
-				screen.Router.NavigateBack.Execute();
-=======
 			var router = default(RoutingState);
 
 			switch (navigationTarget)
@@ -155,7 +141,6 @@
 				}
 
 				router.NavigateBack.Execute();
->>>>>>> 26729f22
 			}
 		}
 
