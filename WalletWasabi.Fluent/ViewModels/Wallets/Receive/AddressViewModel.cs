using System.Reactive;
using System.Windows.Input;
using Avalonia;
using NBitcoin;
using ReactiveUI;
using WalletWasabi.Blockchain.Analysis.Clustering;
using WalletWasabi.Blockchain.Keys;
using WalletWasabi.Fluent.Models.Wallets;
using WalletWasabi.Wallets;

namespace WalletWasabi.Fluent.ViewModels.Wallets.Receive;

public partial class AddressViewModel : ViewModelBase
{
	[AutoNotify] private string _address;

	private AddressViewModel(ReceiveAddressesViewModel parent, Wallet wallet, HdPubKey model, Network network)
	{
		_address = model.GetP2wpkhAddress(network).ToString();

		Label = model.Label;

		CopyAddressCommand =
			ReactiveCommand.CreateFromTask(async () =>
			{
				if (Application.Current is { Clipboard: { } clipboard })
				{
					await clipboard.SetTextAsync(Address);
				}
			});

		HideAddressCommand =
			ReactiveCommand.CreateFromTask(async () => await parent.HideAddressAsync(model, Address));

		EditLabelCommand =
			ReactiveCommand.Create(() => parent.NavigateToAddressEdit(model, parent.Wallet.KeyManager));

		NavigateCommand = ReactiveCommand.Create(() => parent.Navigate().To(new ReceiveAddressViewModel(UiContext, new WalletModel(wallet), new Address(wallet.KeyManager, model), Services.UiConfig.Autocopy)));
	}

	public ICommand CopyAddressCommand { get; }

	public ICommand HideAddressCommand { get; }

	public ICommand EditLabelCommand { get; }

	public ReactiveCommand<Unit, Unit> NavigateCommand { get; }

	public SmartLabel Label { get; }
<<<<<<< HEAD

	public static Comparison<AddressViewModel?> SortAscending<T>(Func<AddressViewModel, T> selector)
	{
		return (x, y) =>
		{
			if (x is null && y is null)
			{
				return 0;
			}

			if (x is null)
			{
				return -1;
			}

			if (y is null)
			{
				return 1;
			}

			return Comparer<T>.Default.Compare(selector(x), selector(y));
		};
	}

	public static Comparison<AddressViewModel?> SortDescending<T>(Func<AddressViewModel, T> selector)
	{
		return (x, y) =>
		{
			if (x is null && y is null)
			{
				return 0;
			}

			if (x is null)
			{
				return 1;
			}

			if (y is null)
			{
				return -1;
			}

			return Comparer<T>.Default.Compare(selector(y), selector(x));
		};
	}
=======
>>>>>>> 969b6bb3
}<|MERGE_RESOLUTION|>--- conflicted
+++ resolved
@@ -47,53 +47,4 @@
 	public ReactiveCommand<Unit, Unit> NavigateCommand { get; }
 
 	public SmartLabel Label { get; }
-<<<<<<< HEAD
-
-	public static Comparison<AddressViewModel?> SortAscending<T>(Func<AddressViewModel, T> selector)
-	{
-		return (x, y) =>
-		{
-			if (x is null && y is null)
-			{
-				return 0;
-			}
-
-			if (x is null)
-			{
-				return -1;
-			}
-
-			if (y is null)
-			{
-				return 1;
-			}
-
-			return Comparer<T>.Default.Compare(selector(x), selector(y));
-		};
-	}
-
-	public static Comparison<AddressViewModel?> SortDescending<T>(Func<AddressViewModel, T> selector)
-	{
-		return (x, y) =>
-		{
-			if (x is null && y is null)
-			{
-				return 0;
-			}
-
-			if (x is null)
-			{
-				return 1;
-			}
-
-			if (y is null)
-			{
-				return -1;
-			}
-
-			return Comparer<T>.Default.Compare(selector(y), selector(x));
-		};
-	}
-=======
->>>>>>> 969b6bb3
 }