--- conflicted
+++ resolved
@@ -24,11 +24,7 @@
 {
 	private readonly IWalletModel _wallet;
 
-<<<<<<< HEAD
-	private ReceiveViewModel(Wallet wallet)
-=======
 	private ReceiveViewModel(IWalletModel wallet)
->>>>>>> 8107fc60
 	{
 		_wallet = wallet;
 		SetupCancel(enableCancel: true, enableCancelOnEscape: true, enableCancelOnPressed: true);
