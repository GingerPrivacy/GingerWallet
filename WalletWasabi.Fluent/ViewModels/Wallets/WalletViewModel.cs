using System.Collections.Generic;
using System.Linq;
using System.Reactive.Concurrency;
using System.Reactive.Disposables;
using System.Reactive.Linq;
using System.Threading.Tasks;
using System.Windows.Input;
using NBitcoin;
using ReactiveUI;
using WalletWasabi.Fluent.Models.UI;
using WalletWasabi.Fluent.Models.Wallets;
using WalletWasabi.Fluent.ViewModels.Navigation;
using WalletWasabi.Fluent.ViewModels.Wallets.Home.History;
using WalletWasabi.Fluent.ViewModels.Wallets.Home.Tiles;
using WalletWasabi.Wallets;

namespace WalletWasabi.Fluent.ViewModels.Wallets;

public partial class WalletViewModel : RoutableViewModel, IWalletViewModel
{
	[AutoNotify] private bool _isPointerOver;
	[AutoNotify] private bool _isSelected;

	[AutoNotify(SetterModifier = AccessModifier.Private)] private bool _isWalletBalanceZero;
	[AutoNotify(SetterModifier = AccessModifier.Private)] private bool _isSendButtonVisible;

	[AutoNotify(SetterModifier = AccessModifier.Protected)] private bool _isLoading;
	[AutoNotify(SetterModifier = AccessModifier.Protected)] private bool _isCoinJoining;
	[AutoNotify(SetterModifier = AccessModifier.Protected)] private WalletState _walletState;

	private string _title;

<<<<<<< HEAD
	private string _title = "";
	[AutoNotify] private string _walletName = "";

	public WalletViewModel(UiContext uiContext, WalletPageViewModel parent)
=======
	public WalletViewModel(UiContext uiContext, IWalletModel walletModel, Wallet wallet)
>>>>>>> 73251034
	{
		UiContext = uiContext;
		WalletModel = walletModel;
		Wallet = wallet;

<<<<<<< HEAD
		this.WhenAnyValue(x => x.IsCoinJoining)
			.Skip(1)
			.Subscribe(_ => MainViewModel.Instance.InvalidateIsCoinJoinActive());

		Disposables = Disposables is null
			? new CompositeDisposable()
			: throw new NotSupportedException($"Cannot open {GetType().Name} before closing it.");
=======
		_title = WalletName;
>>>>>>> 73251034

		Settings = new WalletSettingsViewModel(UiContext, WalletModel);
		CoinJoinSettings = new CoinJoinSettingsViewModel(UiContext, WalletModel);
		History = new HistoryViewModel(UiContext, this, WalletModel);

		walletModel.HasBalance
				   .Select(x => !x)
				   .BindTo(this, x => x.IsWalletBalanceZero);

		walletModel.Coinjoin.IsRunning
			       .BindTo(this, x => x.IsCoinJoining);

		this.WhenAnyValue(x => x.IsWalletBalanceZero)
			.Subscribe(_ => IsSendButtonVisible = !IsWalletBalanceZero && (!WalletModel.IsWatchOnlyWallet || WalletModel.IsHardwareWallet));

		IsMusicBoxVisible =
			this.WhenAnyValue(x => x.IsSelected, x => x.IsWalletBalanceZero, x => x.CoinJoinStateViewModel.AreAllCoinsPrivate, x => x.IsPointerOver)
				.Throttle(TimeSpan.FromMilliseconds(200), RxApp.MainThreadScheduler)
				.Select(tuple =>
				{
					var (isSelected, isWalletBalanceZero, areAllCoinsPrivate, pointerOver) = tuple;
					return (isSelected && !isWalletBalanceZero && (!areAllCoinsPrivate || pointerOver)) && !WalletModel.IsWatchOnlyWallet;
				});

		SendCommand = ReactiveCommand.Create(() => Navigate().To().Send(this));

		ReceiveCommand = ReactiveCommand.Create(() => Navigate().To().Receive(WalletModel));

		WalletInfoCommand = ReactiveCommand.CreateFromTask(async () =>
		{
			if (await AuthorizeForPasswordAsync())
			{
				Navigate().To().WalletInfo(WalletModel);
			}
		});

		WalletStatsCommand = ReactiveCommand.Create(() => Navigate().To().WalletStats(WalletModel));

		WalletSettingsCommand = ReactiveCommand.Create(() => Navigate(NavigationTarget.DialogScreen).To(Settings));

		WalletCoinsCommand = ReactiveCommand.Create(() => Navigate(NavigationTarget.DialogScreen).To().WalletCoins(WalletModel));

		CoinJoinSettingsCommand = ReactiveCommand.Create(() => Navigate(NavigationTarget.DialogScreen).To(CoinJoinSettings), Observable.Return(!WalletModel.IsWatchOnlyWallet));

		CoinJoinStateViewModel = new CoinJoinStateViewModel(uiContext, WalletModel);

		Tiles = GetTiles().ToList();

		this.WhenAnyValue(x => x.Settings.PreferPsbtWorkflow)
			.Do(x => this.RaisePropertyChanged(nameof(PreferPsbtWorkflow)))
			.Subscribe();

		this.WhenAnyValue(x => x.WalletModel.Name).BindTo(this, x => x.Title);
		this.WhenAnyValue(x => x.WalletModel.Name).BindTo(this, x => x.WalletName);
	}

<<<<<<< HEAD
	public WalletState WalletState => Wallet.State;

	// TODO: Rename this to "Wallet" after this ViewModel is decoupled and the current "Wallet" property is removed.
	public IWalletModel WalletModel { get; }

	public Wallet Wallet { get; }

	public bool IsLoggedIn => Wallet.IsLoggedIn;
=======
	// TODO: Remove this
	public Wallet Wallet { get; }

	public IWalletModel WalletModel { get; }

	public string WalletName => WalletModel.Name;
>>>>>>> 73251034

	public bool IsLoggedIn => WalletModel.Auth.IsLoggedIn;

	public bool PreferPsbtWorkflow => WalletModel.Settings.PreferPsbtWorkflow;

	public CoinJoinSettingsViewModel CoinJoinSettings { get; private set; }

	public bool IsWatchOnly => WalletModel.IsWatchOnlyWallet;

	public IObservable<bool> IsMusicBoxVisible { get; }

	public CoinJoinStateViewModel CoinJoinStateViewModel { get; private set; }

	public WalletSettingsViewModel Settings { get; private set; }

	public HistoryViewModel History { get; }

	public IEnumerable<ActivatableViewModel> Tiles { get; }

	public ICommand SendCommand { get; private set; }

	public ICommand? BroadcastPsbtCommand { get; set; }

	public ICommand ReceiveCommand { get; private set; }

	public ICommand WalletInfoCommand { get; private set; }

	public ICommand WalletSettingsCommand { get; private set; }

	public ICommand WalletStatsCommand { get; private set; }

	public ICommand WalletCoinsCommand { get; private set; }

	public ICommand CoinJoinSettingsCommand { get; private set; }

	public override string Title
	{
		get => _title;
		protected set => this.RaiseAndSetIfChanged(ref _title, value);
	}

	public override string ToString() => WalletName;

	public void NavigateAndHighlight(uint256 txid)
	{
		Navigate().To(this, NavigationMode.Clear);

		SelectTransaction(txid);
	}

	protected override void OnNavigatedTo(bool isInHistory, CompositeDisposable disposables)
	{
		History.Activate(disposables);

		foreach (var tile in Tiles)
		{
			tile.Activate(disposables);
		}

<<<<<<< HEAD
		Observable.FromEventPattern<WalletState>(Wallet, nameof(Wallet.StateChanged))
			.ObserveOn(RxApp.MainThreadScheduler)
			.Subscribe(x => this.RaisePropertyChanged(nameof(WalletState)))
			.DisposeWith(disposables);
	}

	public static WalletViewModel Create(UiContext uiContext, WalletPageViewModel parent)
	{
		return parent.Wallet.KeyManager.IsHardwareWallet
			? new HardwareWalletViewModel(uiContext, parent)
			: new WalletViewModel(uiContext, parent);
	}

	public override string Title
	{
		get => _title;
		protected set
		{
			_title = value;
			this.RaiseAndSetIfChanged(ref _title, value);
		}
=======
		WalletModel.State
				   .BindTo(this, x => x.WalletState)
				   .DisposeWith(disposables);
>>>>>>> 73251034
	}

	public void SelectTransaction(uint256 txid)
	{
		RxApp.MainThreadScheduler.Schedule(async () =>
		{
			await Task.Delay(500);
			History.SelectTransaction(txid);
		});
	}

	private IEnumerable<ActivatableViewModel> GetTiles()
	{
		yield return new WalletBalanceTileViewModel(WalletModel.Balances);

		if (!IsWatchOnly)
		{
			yield return new PrivacyControlTileViewModel(UiContext, WalletModel);
		}

		yield return new BtcPriceTileViewModel(UiContext.AmountProvider);
	}

	private async Task<bool> AuthorizeForPasswordAsync()
	{
		if (WalletModel.Auth.HasPassword)
		{
			return await Navigate().To().PasswordAuthDialog(WalletModel).GetResultAsync();
		}

		return true;
	}
}<|MERGE_RESOLUTION|>--- conflicted
+++ resolved
@@ -28,32 +28,14 @@
 	[AutoNotify(SetterModifier = AccessModifier.Protected)] private bool _isCoinJoining;
 	[AutoNotify(SetterModifier = AccessModifier.Protected)] private WalletState _walletState;
 
-	private string _title;
-
-<<<<<<< HEAD
 	private string _title = "";
 	[AutoNotify] private string _walletName = "";
 
-	public WalletViewModel(UiContext uiContext, WalletPageViewModel parent)
-=======
 	public WalletViewModel(UiContext uiContext, IWalletModel walletModel, Wallet wallet)
->>>>>>> 73251034
 	{
 		UiContext = uiContext;
 		WalletModel = walletModel;
 		Wallet = wallet;
-
-<<<<<<< HEAD
-		this.WhenAnyValue(x => x.IsCoinJoining)
-			.Skip(1)
-			.Subscribe(_ => MainViewModel.Instance.InvalidateIsCoinJoinActive());
-
-		Disposables = Disposables is null
-			? new CompositeDisposable()
-			: throw new NotSupportedException($"Cannot open {GetType().Name} before closing it.");
-=======
-		_title = WalletName;
->>>>>>> 73251034
 
 		Settings = new WalletSettingsViewModel(UiContext, WalletModel);
 		CoinJoinSettings = new CoinJoinSettingsViewModel(UiContext, WalletModel);
@@ -110,23 +92,10 @@
 		this.WhenAnyValue(x => x.WalletModel.Name).BindTo(this, x => x.WalletName);
 	}
 
-<<<<<<< HEAD
-	public WalletState WalletState => Wallet.State;
-
-	// TODO: Rename this to "Wallet" after this ViewModel is decoupled and the current "Wallet" property is removed.
-	public IWalletModel WalletModel { get; }
-
-	public Wallet Wallet { get; }
-
-	public bool IsLoggedIn => Wallet.IsLoggedIn;
-=======
 	// TODO: Remove this
 	public Wallet Wallet { get; }
 
 	public IWalletModel WalletModel { get; }
-
-	public string WalletName => WalletModel.Name;
->>>>>>> 73251034
 
 	public bool IsLoggedIn => WalletModel.Auth.IsLoggedIn;
 
@@ -186,33 +155,9 @@
 			tile.Activate(disposables);
 		}
 
-<<<<<<< HEAD
-		Observable.FromEventPattern<WalletState>(Wallet, nameof(Wallet.StateChanged))
-			.ObserveOn(RxApp.MainThreadScheduler)
-			.Subscribe(x => this.RaisePropertyChanged(nameof(WalletState)))
-			.DisposeWith(disposables);
-	}
-
-	public static WalletViewModel Create(UiContext uiContext, WalletPageViewModel parent)
-	{
-		return parent.Wallet.KeyManager.IsHardwareWallet
-			? new HardwareWalletViewModel(uiContext, parent)
-			: new WalletViewModel(uiContext, parent);
-	}
-
-	public override string Title
-	{
-		get => _title;
-		protected set
-		{
-			_title = value;
-			this.RaiseAndSetIfChanged(ref _title, value);
-		}
-=======
 		WalletModel.State
 				   .BindTo(this, x => x.WalletState)
 				   .DisposeWith(disposables);
->>>>>>> 73251034
 	}
 
 	public void SelectTransaction(uint256 txid)
