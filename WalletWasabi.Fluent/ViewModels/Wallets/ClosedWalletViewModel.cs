using System;
using System.Diagnostics;
using System.Reactive.Disposables;
using System.Reactive.Linq;
using ReactiveUI;
using WalletWasabi.Blockchain.Blocks;
using WalletWasabi.Fluent.Helpers;
using WalletWasabi.Fluent.ViewModels.Login;
using WalletWasabi.Fluent.ViewModels.Navigation;
using WalletWasabi.Fluent.ViewModels.Wallets.HardwareWallet;
using WalletWasabi.Fluent.ViewModels.Wallets.WatchOnlyWallet;
using WalletWasabi.Wallets;

namespace WalletWasabi.Fluent.ViewModels.Wallets
{
	public partial class ClosedWalletViewModel : WalletViewModelBase
	{
		private readonly SmartHeaderChain _smartHeaderChain;

		[AutoNotify] private string _statusText;
		[AutoNotify] private uint _percent;

		private Stopwatch? _stopwatch;
		private uint? _startingFilterIndex;

		protected ClosedWalletViewModel(WalletManagerViewModel walletManagerViewModel, Wallet wallet)
			: base(wallet)
		{
			_smartHeaderChain = walletManagerViewModel.BitcoinStore.SmartHeaderChain;
			_statusText = " ";
			_percent = 0;

			OpenCommand = ReactiveCommand.Create(() => OnOpen(walletManagerViewModel));
		}

		public override string IconName => "web_asset_regular";

<<<<<<< HEAD
		protected override void OnNavigatedTo(bool isInHistory, CompositeDisposable disposables)
		{
			base.OnNavigatedTo(isInHistory, disposables);

			_stopwatch ??= Stopwatch.StartNew();

			Observable.Interval(TimeSpan.FromSeconds(1))
				.ObserveOn(RxApp.MainThreadScheduler)
				.Subscribe(_ =>
				{
					var segwitActivationHeight = SmartHeader.GetStartingHeader(Wallet.Network).Height;
					if (Wallet.LastProcessedFilter?.Header?.Height is { } lastProcessedFilterHeight
					    && lastProcessedFilterHeight > segwitActivationHeight
					    && _smartHeaderChain.TipHeight is { } tipHeight
					    && tipHeight > segwitActivationHeight)
					{
						var allFilters = tipHeight - segwitActivationHeight;
						var processedFilters = lastProcessedFilterHeight - segwitActivationHeight;

						UpdateStatus(allFilters, processedFilters, _stopwatch.ElapsedMilliseconds);
					}
				})
				.DisposeWith(disposables);
		}

		private void UpdateStatus(uint allFilters, uint processedFilters, double elapsedMilliseconds)
		{
			var percent = (decimal) processedFilters / allFilters * 100;
			_startingFilterIndex ??= processedFilters; // Store the filter index we started on. It is needed for better remaining time calculation.
			var realProcessedFilters = processedFilters - _startingFilterIndex.Value;
			var remainingFilterCount = allFilters - processedFilters;

			var tempPercent = (uint) Math.Round(percent);

			if (tempPercent == 0 || realProcessedFilters == 0 || remainingFilterCount == 0)
			{
				return;
			}

			Percent = tempPercent;
			var percentText = $"{Percent}% completed";

			var remainingMilliseconds = elapsedMilliseconds / realProcessedFilters * remainingFilterCount;
			var userFriendlyTime = TextHelpers.TimeSpanToFriendlyString(TimeSpan.FromMilliseconds(remainingMilliseconds));
			var remainingTimeText = string.IsNullOrEmpty(userFriendlyTime) ? "" : $"- {userFriendlyTime} remaining";

			StatusText = $"{percentText} {remainingTimeText}";
=======
		private void OnOpen(WalletManagerViewModel walletManagerViewModel)
		{
			if (!Wallet.IsLoggedIn)
			{
				Navigate().To(new LoginViewModel(walletManagerViewModel, this), NavigationMode.Clear);
			}
			else
			{
				Navigate().To(this, NavigationMode.Clear);
			}
>>>>>>> 5b78d9d1
		}

		public static WalletViewModelBase Create(WalletManagerViewModel walletManager, Wallet wallet)
		{
			return wallet.KeyManager.IsHardwareWallet
				? new ClosedHardwareWalletViewModel(walletManager, wallet)
				: wallet.KeyManager.IsWatchOnly
					? new ClosedWatchOnlyWalletViewModel(walletManager, wallet)
					: new ClosedWalletViewModel(walletManager, wallet);
		}
	}
}<|MERGE_RESOLUTION|>--- conflicted
+++ resolved
@@ -35,7 +35,6 @@
 
 		public override string IconName => "web_asset_regular";
 
-<<<<<<< HEAD
 		protected override void OnNavigatedTo(bool isInHistory, CompositeDisposable disposables)
 		{
 			base.OnNavigatedTo(isInHistory, disposables);
@@ -83,7 +82,8 @@
 			var remainingTimeText = string.IsNullOrEmpty(userFriendlyTime) ? "" : $"- {userFriendlyTime} remaining";
 
 			StatusText = $"{percentText} {remainingTimeText}";
-=======
+		}
+		
 		private void OnOpen(WalletManagerViewModel walletManagerViewModel)
 		{
 			if (!Wallet.IsLoggedIn)
@@ -94,7 +94,6 @@
 			{
 				Navigate().To(this, NavigationMode.Clear);
 			}
->>>>>>> 5b78d9d1
 		}
 
 		public static WalletViewModelBase Create(WalletManagerViewModel walletManager, Wallet wallet)
