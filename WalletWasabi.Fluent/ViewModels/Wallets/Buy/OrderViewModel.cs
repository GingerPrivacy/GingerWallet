--- conflicted
+++ resolved
@@ -43,11 +43,7 @@
 
 		_wallet = wallet;
 		_orderManager = orderManager;
-<<<<<<< HEAD
-		_title = workflow.Conversation.MetaData.Title;
-=======
 		_title = Workflow.Conversation.MetaData.Title;
->>>>>>> 65e01a85
 
 		_messagesList = new SourceList<MessageViewModel>()
 			.DisposeWith(_disposables);
