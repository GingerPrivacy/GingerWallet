--- conflicted
+++ resolved
@@ -366,7 +366,6 @@
 			}
 			else
 			{
-<<<<<<< HEAD
 				if (message.MetaData.Tag == ChatMessageMetaData.ChatMessageTag.PaymentInfo &&
 				    conversationInvoice is { } invoice)
 				{
@@ -378,29 +377,6 @@
 					orderMessages.Add(paymentMessage);
 					continue;
 				}
-=======
-				// TODO: message variable can be a SystemChatMessage which carriers strongly-typed elements
-				// containing Invoice, Attachments, OfferDetails, etc. You can display/render these elements
-				// without having to parse the message.
-				//
-				// The `Message` string is still there for compatibility, however, the text to display should
-				// be a UI decision (tomorrow it could be Japanese or aligned in reverse for Arabic language, etc)
-				//
-				// Below a crap code to demo the idea:
-
-				//if (message is SystemChatMessage systemMessage)
-				//{
-				//	var model = systemMessage.Data switch
-				//	{
-				//		Invoice invoice => new SystemMessageInvoiceViewModel(invoice.Bip21Link),
-				//		AttachmentLinks attachmentLinks => throw new NotImplementedException(),
-				//		NoData noData => throw new NotImplementedException(),
-				//		OfferCarrier offerCarrier => throw new NotImplementedException(),
-				//		TrackingCodes trackingCodes => throw new NotImplementedException(),
-
-				//	};
-				//}
->>>>>>> 7fcbbd25
 
 				var userMessage = new AssistantMessageViewModel(null, null, message.MetaData)
 				{
