--- conflicted
+++ resolved
@@ -27,11 +27,7 @@
 		IsCoinJoinGroup = true;
 
 		ShowDetailsCommand = ReactiveCommand.Create(() =>
-<<<<<<< HEAD
-			UIContext.Navigate(NavigationTarget.DialogScreen).To(
-=======
 			UiContext.Navigate(NavigationTarget.DialogScreen).To(
->>>>>>> c5d2a1a9
 				new CoinJoinsDetailsViewModel(this, walletVm.UiTriggers.TransactionsUpdateTrigger)));
 
 		Add(firstItem);
