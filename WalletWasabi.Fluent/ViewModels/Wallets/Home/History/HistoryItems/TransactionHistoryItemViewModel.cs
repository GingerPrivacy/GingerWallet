--- conflicted
+++ resolved
@@ -18,13 +18,8 @@
 		IObservable<Unit> updateTrigger)
 		: base(orderIndex, transactionSummary)
 	{
-<<<<<<< HEAD
-		Label = transactionSummary.Label.Take(1).FirstOrDefault();
-		FilteredLabel = transactionSummary.Label.Skip(1).ToList();
-		SortLabel = string.Join(' ', transactionSummary.Label.ToArray());
-=======
 		Label = transactionSummary.Label.ToList();
->>>>>>> 80164045
+    SortLabel = string.Join(' ', transactionSummary.Label.ToArray());
 		IsConfirmed = transactionSummary.IsConfirmed();
 		Date = transactionSummary.DateTime.ToLocalTime();
 		Balance = balance;
