using System.Collections.Generic;
using System.Collections.ObjectModel;
using System.Linq;
using System.Reactive;
using System.Reactive.Disposables;
using System.Reactive.Linq;
using System.Threading.Tasks;
using Avalonia.Controls;
using Avalonia.Controls.Models.TreeDataGrid;
using Avalonia.Controls.Templates;
using DynamicData;
using DynamicData.Binding;
using NBitcoin;
using ReactiveUI;
using WalletWasabi.Blockchain.Analysis.Clustering;
using WalletWasabi.Blockchain.Transactions;
using WalletWasabi.Fluent.Helpers;
using WalletWasabi.Fluent.TreeDataGrid;
using WalletWasabi.Fluent.ViewModels.Wallets.Home.History.HistoryItems;
using WalletWasabi.Fluent.Views.Wallets.Home.History.Columns;
using WalletWasabi.Logging;

namespace WalletWasabi.Fluent.ViewModels.Wallets.Home.History;

public partial class HistoryViewModel : ActivatableViewModel
{
	private readonly SourceList<HistoryItemViewModelBase> _transactionSourceList;
	private readonly WalletViewModel _walletViewModel;
	private readonly IObservable<Unit> _updateTrigger;
	private readonly ObservableCollectionExtended<HistoryItemViewModelBase> _transactions;
	private readonly ObservableCollectionExtended<HistoryItemViewModelBase> _unfilteredTransactions;
	private readonly object _transactionListLock = new();

	[AutoNotify] private HistoryItemViewModelBase? _selectedItem;
	[AutoNotify(SetterModifier = AccessModifier.Private)] private bool _isTransactionHistoryEmpty;
	[AutoNotify(SetterModifier = AccessModifier.Private)] private bool _isInitialized;

	public HistoryViewModel(WalletViewModel walletViewModel, IObservable<Unit> updateTrigger)
	{
		_walletViewModel = walletViewModel;
		_updateTrigger = updateTrigger;
		_transactionSourceList = new SourceList<HistoryItemViewModelBase>();
		_transactions = new ObservableCollectionExtended<HistoryItemViewModelBase>();
		_unfilteredTransactions = new ObservableCollectionExtended<HistoryItemViewModelBase>();

		this.WhenAnyValue(x => x.UnfilteredTransactions.Count)
			.Subscribe(x => IsTransactionHistoryEmpty = x <= 0);

		_transactionSourceList
			.Connect()
			.ObserveOn(RxApp.MainThreadScheduler)
			.Sort(SortExpressionComparer<HistoryItemViewModelBase>.Descending(x => x.OrderIndex))
			.Bind(_unfilteredTransactions)
			.Bind(_transactions)
			.Subscribe();

		// [Column]			[View]						[Header]		[Width]		[MinWidth]		[MaxWidth]	[CanUserSort]
		// Indicators		IndicatorsColumnView		-				Auto		80				-			false
		// Date				DateColumnView				Date / Time		Auto		150				-			true
		// Labels			LabelsColumnView			Labels			*			75				-			false
		// Incoming			IncomingColumnView			Incoming (₿)	Auto		120				150			true
		// Outgoing			OutgoingColumnView			Outgoing (₿)	Auto		120				150			true
		// Balance			BalanceColumnView			Balance (₿)		Auto		120				150			true

		Source = new FlatTreeDataGridSource<HistoryItemViewModelBase>(_transactions)
		{
			Columns =
			{
				// Indicators
				new TemplateColumn<HistoryItemViewModelBase>(
					null,
					new FuncDataTemplate<HistoryItemViewModelBase>((node, ns) => new IndicatorsColumnView(), true),
					options: new ColumnOptions<HistoryItemViewModelBase>
					{
						CanUserResizeColumn = false,
						CanUserSortColumn = true,
						CompareAscending = HistoryItemViewModelBase.SortAscending(x => x.IsCoinJoin),
						CompareDescending = HistoryItemViewModelBase.SortDescending(x => x.IsCoinJoin),
						MinWidth = new GridLength(80, GridUnitType.Pixel)
					},
					width: new GridLength(0, GridUnitType.Auto)),

				// Date
				new PrivacyTextColumn<HistoryItemViewModelBase>(
					"Date / Time",
					x => x.DateString,
					options: new ColumnOptions<HistoryItemViewModelBase>
					{
						CanUserResizeColumn = false,
						CanUserSortColumn = true,
						CompareAscending = HistoryItemViewModelBase.SortAscending(x => x.Date),
						CompareDescending = HistoryItemViewModelBase.SortDescending(x => x.Date),
						MinWidth = new GridLength(150, GridUnitType.Pixel)
					},
					width: new GridLength(0, GridUnitType.Auto),
					numberOfPrivacyChars: 15),

				// Labels
				new TemplateColumn<HistoryItemViewModelBase>(
					"Labels",
					new FuncDataTemplate<HistoryItemViewModelBase>((node, ns) => new LabelsColumnView(), true),
					options: new ColumnOptions<HistoryItemViewModelBase>
					{
						CanUserResizeColumn = false,
						CanUserSortColumn = false,
						MinWidth = new GridLength(100, GridUnitType.Pixel)
					},
					width: new GridLength(1, GridUnitType.Star)),

				// Incoming
				new PrivacyTextColumn<HistoryItemViewModelBase>(
					"Incoming (₿)",
					x => x.IncomingAmount?.ToFormattedString(),
					options: new ColumnOptions<HistoryItemViewModelBase>
					{
						CanUserResizeColumn = false,
						CanUserSortColumn = true,
						CompareAscending = HistoryItemViewModelBase.SortAscending(x => x.IncomingAmount),
						CompareDescending = HistoryItemViewModelBase.SortDescending(x => x.IncomingAmount),
						MinWidth = new GridLength(120, GridUnitType.Pixel),
						MaxWidth = new GridLength(150, GridUnitType.Pixel)
					},
					width: new GridLength(0, GridUnitType.Auto),
					numberOfPrivacyChars: 9),

				// Outgoing
				new PrivacyTextColumn<HistoryItemViewModelBase>(
					"Outgoing (₿)",
					x => x.OutgoingAmount?.ToFormattedString(),
					options: new ColumnOptions<HistoryItemViewModelBase>
					{
						CanUserResizeColumn = false,
						CanUserSortColumn = true,
						CompareAscending = HistoryItemViewModelBase.SortAscending(x => x.OutgoingAmount),
						CompareDescending = HistoryItemViewModelBase.SortDescending(x => x.OutgoingAmount),
						MinWidth = new GridLength(120, GridUnitType.Pixel),
						MaxWidth = new GridLength(150, GridUnitType.Pixel)
					},
					width: new GridLength(0, GridUnitType.Auto),
					numberOfPrivacyChars: 9),

				// Balance
				new PrivacyTextColumn<HistoryItemViewModelBase>(
					"Balance (₿)",
					x => x.Balance?.ToFormattedString(),
					options: new ColumnOptions<HistoryItemViewModelBase>
					{
						CanUserResizeColumn = false,
						CanUserSortColumn = true,
						CompareAscending = HistoryItemViewModelBase.SortAscending(x => x.Balance),
						CompareDescending = HistoryItemViewModelBase.SortDescending(x => x.Balance),
						MinWidth = new GridLength(150, GridUnitType.Pixel),
						MaxWidth = new GridLength(150, GridUnitType.Pixel)
					},
					width: new GridLength(0, GridUnitType.Auto),
					numberOfPrivacyChars: 9),
			}
		};

		Source.RowSelection!.SingleSelect = true;

		Source.RowSelection
			.WhenAnyValue(x => x.SelectedItem)
			.Subscribe(x => SelectedItem = x);
	}

	public ObservableCollection<HistoryItemViewModelBase> UnfilteredTransactions => _unfilteredTransactions;

	public ObservableCollection<HistoryItemViewModelBase> Transactions => _transactions;

	public FlatTreeDataGridSource<HistoryItemViewModelBase> Source { get; }

	public void SelectTransaction(uint256 txid)
	{
		var txnItem = Transactions.FirstOrDefault(item =>
		{
			if (item is CoinJoinsHistoryItemViewModel cjGroup)
			{
				return cjGroup.CoinJoinTransactions.Any(x => x.TransactionId == txid);
			}

			return item.Id == txid;
		});

		if (txnItem is { })
		{
			SelectedItem = txnItem;
			SelectedItem.IsFlashing = true;

			var index = _transactions.IndexOf(SelectedItem);
			Source.RowSelection!.SelectedIndex = new IndexPath(index);
		}
	}

	protected override void OnActivated(CompositeDisposable disposables)
	{
		base.OnActivated(disposables);

		_updateTrigger
			.Subscribe(async _ => await UpdateAsync())
			.DisposeWith(disposables);
	}

	private async Task UpdateAsync()
	{
		try
		{
			var historyBuilder = new TransactionHistoryBuilder(_walletViewModel.Wallet);
			var rawHistoryList = await Task.Run(historyBuilder.BuildHistorySummary);
			var newHistoryList = GenerateHistoryList(rawHistoryList).ToArray();

			lock (_transactionListLock)
			{
				_transactionSourceList.Edit(x =>
				{
					var copyList = Transactions.ToList();

					foreach (var oldItem in copyList)
					{
<<<<<<< HEAD
						if (item.GetType() != newItem.GetType())
						{
							_transactionSourceList.Remove(item);
							_transactionSourceList.Add(newItem);
						}
						else
						{
							item.Update(newItem);
=======
						if (newHistoryList.All(x => x.Id != oldItem.Id))
						{
							x.Remove(oldItem);
>>>>>>> 9d6dc315
						}
					}

					foreach (var newItem in newHistoryList)
					{
						if (_transactions.FirstOrDefault(x => x.Id == newItem.Id) is { } item)
						{
							if (item.GetType() != newItem.GetType())
							{
								x.Remove(item);
								x.Add(newItem);
							}
							else
							{
								item.Update(newItem);
							}
						}
						else
						{
							x.Add(newItem);
						}
					}
				});

				if (!IsInitialized)
				{
					IsInitialized = true;
				}
			}
		}
		catch (Exception ex)
		{
			Logger.LogError(ex);
		}
	}

	private IEnumerable<HistoryItemViewModelBase> GenerateHistoryList(List<TransactionSummary> txRecordList)
	{
		Money balance = Money.Zero;
		CoinJoinsHistoryItemViewModel? coinJoinGroup = default;

		for (var i = 0; i < txRecordList.Count; i++)
		{
			var item = txRecordList[i];

			balance += item.Amount;

			if (!item.IsOwnCoinjoin)
			{
				yield return new TransactionHistoryItemViewModel(i, item, _walletViewModel, balance, _updateTrigger);
			}

			if (item.IsOwnCoinjoin)
			{
				if (coinJoinGroup is null)
				{
					coinJoinGroup = new CoinJoinsHistoryItemViewModel(i, item);
				}
				else
				{
					coinJoinGroup.Add(item);
				}
			}

			if (coinJoinGroup is { } cjg &&
				(i + 1 < txRecordList.Count && !txRecordList[i + 1].IsOwnCoinjoin || // The next item is not CJ so add the group.
				 i == txRecordList.Count - 1)) // There is no following item in the list so add the group.
			{
				cjg.SetBalance(balance);
				yield return cjg;
				coinJoinGroup = null;
			}
		}
	}
}<|MERGE_RESOLUTION|>--- conflicted
+++ resolved
@@ -217,20 +217,9 @@
 
 					foreach (var oldItem in copyList)
 					{
-<<<<<<< HEAD
-						if (item.GetType() != newItem.GetType())
-						{
-							_transactionSourceList.Remove(item);
-							_transactionSourceList.Add(newItem);
-						}
-						else
-						{
-							item.Update(newItem);
-=======
 						if (newHistoryList.All(x => x.Id != oldItem.Id))
 						{
 							x.Remove(oldItem);
->>>>>>> 9d6dc315
 						}
 					}
 
