--- conflicted
+++ resolved
@@ -25,11 +25,7 @@
 	{
 		_wallet = walletVm.Wallet;
 		_walletVm = walletVm;
-<<<<<<< HEAD
 		_showPrivacyBar = showPrivacyBar;
-=======
-		_balanceChanged = balanceChanged;
->>>>>>> 2648e306
 
 		ShowDetailsCommand = ReactiveCommand.Create(ShowDetails);
 
