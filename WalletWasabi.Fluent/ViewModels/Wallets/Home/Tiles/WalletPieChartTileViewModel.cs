--- conflicted
+++ resolved
@@ -53,7 +53,6 @@
 		{
 			var privateThreshold = _wallet.ServiceConfiguration.GetMixUntilAnonymitySetValue();
 
-<<<<<<< HEAD
 			var privateAmount = _wallet.Coins.FilterBy(x => x.HdPubKey.AnonymitySet >= privateThreshold).TotalAmount();
 			var normalAmount = _wallet.Coins.FilterBy(x => x.HdPubKey.AnonymitySet < privateThreshold).TotalAmount();
 
@@ -63,14 +62,6 @@
 
 			var pcPrivate = (double)(privateDecimalAmount / totalDecimalAmount);
 			var pcNormal = 1 - pcPrivate;
-=======
-			var privateCoins = _wallet.Coins.FilterBy(x => x.HdPubKey.AnonymitySet >= privateThreshold);
-			var normalCoins = _wallet.Coins.FilterBy(x => x.HdPubKey.AnonymitySet < privateThreshold);
-			var totalCount = (double) _wallet.Coins.Count();
-
-			var pcPrivate = privateCoins.Count() / totalCount;
-			var pcNormal = normalCoins.Count() / totalCount;
->>>>>>> d81f5982
 
 			TestDataPoints = new List<(string, double)>
 			{
@@ -80,13 +71,10 @@
 
 			TestDataPointsLegend = new List<DataLegend>
 			{
-<<<<<<< HEAD
 				new(privateAmount, "Private", "#72BD81", pcPrivate),
 				new(normalAmount, "Not Private", "#F9DE7D", pcNormal)
-=======
-				new(privateCoins.TotalAmount(), "Private", "#78A827", pcPrivate),
-				new(normalCoins.TotalAmount(), "Not Private", "#D8DED7", pcNormal)
->>>>>>> d81f5982
+				new(privateAmount, "Private", "#78A827", pcPrivate),
+				new(normalAmount, "Not Private", "#D8DED7", pcNormal)
 			};
 		}
 	}
