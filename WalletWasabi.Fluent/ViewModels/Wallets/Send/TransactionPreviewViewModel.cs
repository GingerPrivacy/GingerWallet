--- conflicted
+++ resolved
@@ -162,21 +162,12 @@
 				}
 			}
 
-<<<<<<< HEAD
-			if (_info.FeeRate is null)
-			{
-				var feeDialogResult = await NavigateDialogAsync(new SendFeeViewModel(_wallet, _info, true));
-				if (feeDialogResult.Kind == DialogResultKind.Normal)
-				{
-					_info.FeeRate = feeDialogResult.Result;
-=======
 			if (_info.FeeRate == FeeRate.Zero)
 			{
 				var feeDialogResult = await NavigateDialogAsync(new SendFeeViewModel(_wallet, _info, true));
 				if (feeDialogResult.Kind == DialogResultKind.Normal && feeDialogResult.Result is { } newFeeRate)
 				{
 					_info.FeeRate = newFeeRate;
->>>>>>> 70f8438c
 				}
 				else
 				{
@@ -348,16 +339,11 @@
 		{
 			base.OnNavigatedTo(isInHistory, disposables);
 
-<<<<<<< HEAD
-=======
-			ConfirmationTimeText = $"Approximately {TextHelpers.TimeSpanToFriendlyString(_info.ConfirmationTimeSpan)} ";
-
 			Observable
 				.FromEventPattern(_wallet.FeeProvider, nameof(_wallet.FeeProvider.AllFeeEstimateChanged))
 				.Subscribe(_ => AdjustFeeAvailable = !TransactionFeeHelper.AreTransactionFeesEqual(_wallet))
 				.DisposeWith(disposables);
 
->>>>>>> 70f8438c
 			if (!isInHistory)
 			{
 				RxApp.MainThreadScheduler.Schedule(async () =>
