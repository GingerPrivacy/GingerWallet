using System.Collections.Generic;
using System.Linq;
using System.Reactive.Concurrency;
using System.Reactive.Disposables;
using System.Reactive.Linq;
using System.Threading.Tasks;
using System.Windows.Input;
using NBitcoin;
using ReactiveUI;
using WalletWasabi.Blockchain.TransactionBuilding;
using WalletWasabi.Blockchain.Transactions;
using WalletWasabi.Exceptions;
using WalletWasabi.Fluent.Helpers;
using WalletWasabi.Fluent.Models;
using WalletWasabi.Fluent.ViewModels.Dialogs;
using WalletWasabi.Fluent.ViewModels.Dialogs.Base;
using WalletWasabi.Fluent.ViewModels.Navigation;
using WalletWasabi.Logging;
using WalletWasabi.Wallets;

namespace WalletWasabi.Fluent.ViewModels.Wallets.Send
{
	[NavigationMetaData(Title = "Transaction Preview")]
	public partial class TransactionPreviewViewModel : RoutableViewModel
	{
		private readonly Wallet _wallet;
		private readonly TransactionInfo _info;
		private BuildTransactionResult? _transaction;
		[AutoNotify] private string _nextButtonText;
		[AutoNotify] private bool _adjustFeeAvailable;
		[AutoNotify] private TransactionSummaryViewModel? _displayedTransactionSummary;

		public TransactionPreviewViewModel(Wallet wallet, TransactionInfo info)
		{
			_wallet = wallet;
			_info = info;

			PrivacySuggestions = new PrivacySuggestionsFlyoutViewModel();
			CurrentTransactionSummary = new TransactionSummaryViewModel(this, _wallet, _info);
			PreviewTransactionSummary = new TransactionSummaryViewModel(this, _wallet, _info, true);

			TransactionSummaries = new List<TransactionSummaryViewModel>
			{
				CurrentTransactionSummary,
				PreviewTransactionSummary
			};

			DisplayedTransactionSummary = CurrentTransactionSummary;

			PrivacySuggestions.WhenAnyValue(x => x.PreviewSuggestion)
				.Subscribe(x =>
				{
					if (x is { })
					{
						UpdateTransaction(PreviewTransactionSummary, x.TransactionResult);
					}
					else
					{
						DisplayedTransactionSummary = CurrentTransactionSummary;
					}
				});

			PrivacySuggestions.WhenAnyValue(x => x.SelectedSuggestion)
				.Subscribe(x =>
				{
					PrivacySuggestions.IsOpen = false;
					PrivacySuggestions.SelectedSuggestion = null;

					if (x is { })
					{
						UpdateTransaction(CurrentTransactionSummary, x.TransactionResult);
					}
				});

			PrivacySuggestions.WhenAnyValue(x => x.IsOpen)
				.Subscribe(x =>
				{
					if (!x)
					{
						DisplayedTransactionSummary = CurrentTransactionSummary;
					}
				});

			SetupCancel(enableCancel: true, enableCancelOnEscape: true, enableCancelOnPressed: false);
			EnableBack = true;


			AdjustFeeAvailable = !TransactionFeeHelper.AreTransactionFeesEqual(_wallet);


			if (PreferPsbtWorkflow)
			{
				SkipCommand = ReactiveCommand.CreateFromTask(OnConfirmAsync);

				NextCommand = ReactiveCommand.CreateFromTask(OnExportPsbtAsync);

				_nextButtonText = "Save PSBT file";
			}
			else
			{
				NextCommand = ReactiveCommand.CreateFromTask(OnConfirmAsync);

				_nextButtonText = "Confirm";
			}

			AdjustFeeCommand = ReactiveCommand.CreateFromTask(async () =>
			{
				if (_info.IsCustomFeeUsed)
				{
					await ShowAdvancedDialogAsync();
				}
				else
				{
					await OnAdjustFeeAsync();
				}
			});

			ChangePocketsCommand = ReactiveCommand.CreateFromTask(OnChangePocketsAsync);
		}

		public TransactionSummaryViewModel CurrentTransactionSummary { get; }

		public TransactionSummaryViewModel PreviewTransactionSummary { get; }

		public List<TransactionSummaryViewModel> TransactionSummaries { get; }

		public PrivacySuggestionsFlyoutViewModel PrivacySuggestions { get; }

		public bool PreferPsbtWorkflow => _wallet.KeyManager.PreferPsbtWorkflow;

		public ICommand AdjustFeeCommand { get; }

		public ICommand ChangePocketsCommand { get; }

		private async Task ShowAdvancedDialogAsync()
		{
			var result = await NavigateDialogAsync(new AdvancedSendOptionsViewModel(_info), NavigationTarget.CompactDialogScreen);

			if (result.Kind == DialogResultKind.Normal)
			{
				await BuildAndUpdateAsync();
			}
		}

		private async Task OnExportPsbtAsync()
		{
			if (_transaction is { })
			{
				var saved = await TransactionHelpers.ExportTransactionToBinaryAsync(_transaction);

				if (saved)
				{
					Navigate().To(new SuccessViewModel("The PSBT has been successfully created."));
				}
			}
		}

		private void UpdateTransaction(TransactionSummaryViewModel summary, BuildTransactionResult transaction)
		{
			_transaction = transaction;

			summary.UpdateTransaction(_transaction);

			DisplayedTransactionSummary = summary;
		}

		private async Task OnAdjustFeeAsync()
		{
			var feeRateDialogResult = await NavigateDialogAsync(new SendFeeViewModel(_wallet, _info, false));

			if (feeRateDialogResult.Kind == DialogResultKind.Normal && feeRateDialogResult.Result is { } newFeeRate &&
			    newFeeRate != _info.FeeRate)
			{
				_info.FeeRate = feeRateDialogResult.Result;

				await BuildAndUpdateAsync();
			}
		}

		private async Task BuildAndUpdateAsync()
		{
			var newTransaction = await BuildTransactionAsync();

			if (newTransaction is { })
			{
				UpdateTransaction(CurrentTransactionSummary, newTransaction);

				await PrivacySuggestions.BuildPrivacySuggestionsAsync(_wallet, _info, newTransaction);
			}
		}

		private async Task OnChangePocketsAsync()
		{
			var selectPocketsDialog =
				await NavigateDialogAsync(new PrivacyControlViewModel(_wallet, _info, false));

			if (selectPocketsDialog.Kind == DialogResultKind.Normal && selectPocketsDialog.Result is { })
			{
				_info.Coins = selectPocketsDialog.Result;

				await BuildAndUpdateAsync();
			}
		}

		private async Task<bool> InitialiseTransactionAsync()
		{
			if (!_info.Coins.Any())
			{
				var privacyControlDialogResult =
					await NavigateDialogAsync(new PrivacyControlViewModel(_wallet, _info, isSilent: true));
				if (privacyControlDialogResult.Kind == DialogResultKind.Normal &&
				    privacyControlDialogResult.Result is { } coins)
				{
					_info.Coins = coins;
				}
				else if (privacyControlDialogResult.Kind != DialogResultKind.Normal)
				{
					return false;
				}
			}

			if (_info.FeeRate == FeeRate.Zero)
			{
				var feeDialogResult = await NavigateDialogAsync(new SendFeeViewModel(_wallet, _info, true));
				if (feeDialogResult.Kind == DialogResultKind.Normal && feeDialogResult.Result is { } newFeeRate)
				{
					_info.FeeRate = newFeeRate;
				}
				else
				{
					return false;
				}
			}

			return true;
		}

		private async Task<BuildTransactionResult?> BuildTransactionAsync()
		{
			if (!await InitialiseTransactionAsync())
			{
				return null;
			}

			try
			{
				IsBusy = true;

				return await Task.Run(() => TransactionHelpers.BuildTransaction(_wallet, _info));
			}
			catch (InsufficientBalanceException)
			{
				if (_info.IsPayJoin)
				{
					return await HandleInsufficientBalanceWhenPayJoinAsync(_wallet, _info);
				}

				return await HandleInsufficientBalanceWhenNormalAsync(_wallet, _info);
			}
			catch (Exception ex)
			{
				Logger.LogError(ex);

				await ShowErrorAsync("Transaction Building", ex.ToUserFriendlyString(),
					"Wasabi was unable to create your transaction.");

				return null;
			}
			finally
			{
				IsBusy = false;
			}
		}

		private async Task<BuildTransactionResult?> HandleInsufficientBalanceWhenNormalAsync(Wallet wallet,
			TransactionInfo transactionInfo)
		{
			var dialog = new InsufficientBalanceDialogViewModel(transactionInfo.IsPrivatePocketUsed
				? BalanceType.Private
				: BalanceType.Pocket);

			var result = await NavigateDialogAsync(dialog, NavigationTarget.DialogScreen);

			if (result.Result)
			{
				transactionInfo.SubtractFee = true;
				return await Task.Run(() => TransactionHelpers.BuildTransaction(wallet, transactionInfo));
			}

			if (wallet.Coins.TotalAmount() > transactionInfo.Amount)
			{
				var privacyControlDialogResult = await NavigateDialogAsync(
					new PrivacyControlViewModel(wallet, transactionInfo, isSilent: false),
					NavigationTarget.DialogScreen);

				if (privacyControlDialogResult.Kind == DialogResultKind.Normal &&
				    privacyControlDialogResult.Result is { })
				{
					transactionInfo.Coins = privacyControlDialogResult.Result;
				}

				return await BuildTransactionAsync();
			}

			Navigate().BackTo<SendViewModel>();
			return null;
		}

		private async Task<BuildTransactionResult?> HandleInsufficientBalanceWhenPayJoinAsync(Wallet wallet,
			TransactionInfo transactionInfo)
		{
			if (wallet.Coins.TotalAmount() > transactionInfo.Amount)
			{
				await ShowErrorAsync("Transaction Building",
					$"There are not enough {(transactionInfo.IsPrivatePocketUsed ? "private funds" : "funds selected")} to cover the transaction fee",
					"Wasabi was unable to create your transaction.");

				var feeDialogResult = await NavigateDialogAsync(new SendFeeViewModel(wallet, transactionInfo, false),
					NavigationTarget.DialogScreen);
				if (feeDialogResult.Kind == DialogResultKind.Normal && feeDialogResult.Result is { } newFeeRate)
				{
					transactionInfo.FeeRate = newFeeRate;
				}

				if (TransactionHelpers.TryBuildTransaction(wallet, transactionInfo, out var txn))
				{
					return txn;
				}

				var privacyControlDialogResult = await NavigateDialogAsync(
					new PrivacyControlViewModel(wallet, transactionInfo, isSilent: false),
					NavigationTarget.DialogScreen);
				if (privacyControlDialogResult.Kind == DialogResultKind.Normal &&
				    privacyControlDialogResult.Result is { })
				{
					transactionInfo.Coins = privacyControlDialogResult.Result;
				}

				return await BuildTransactionAsync();
			}

			await ShowErrorAsync("Transaction Building",
				"There are not enough funds to cover the transaction fee",
				"Wasabi was unable to create your transaction.");

			Navigate().BackTo<SendViewModel>();
			return null;
		}

		private async Task InitialseViewModelAsync()
		{
<<<<<<< HEAD
			_transaction = transactionResult;

			var destinationAmount = _transaction.CalculateDestinationAmount().ToDecimal(MoneyUnit.BTC);
			var btcAmountText = $"{destinationAmount} bitcoins ";
			var fiatAmountText =
				destinationAmount.GenerateFiatText(_wallet.Synchronizer.UsdExchangeRate, "USD");
			AmountText = $"{btcAmountText}{fiatAmountText}";

			var fee = _transaction.Fee;
			var btcFeeText = $"{fee.ToDecimal(MoneyUnit.BTC)} bitcoins ";
			var fiatFeeText = fee.ToDecimal(MoneyUnit.BTC)
				.GenerateFiatText(_wallet.Synchronizer.UsdExchangeRate, "USD");

			Labels = SmartLabel.Merge(_info.UserLabels, SmartLabel.Merge(transactionResult.SpentCoins.Select(x => x.GetLabels())));

			FeeText = $"{btcFeeText}{fiatFeeText}";

			TransactionHasChange = _transaction.InnerWalletOutputs.Any(x => x.ScriptPubKey != _info.Address.ScriptPubKey);
=======
			if (await BuildTransactionAsync() is { } initialTransaction)
			{
				UpdateTransaction(CurrentTransactionSummary, initialTransaction);
>>>>>>> 99bb5d5a

				await PrivacySuggestions.BuildPrivacySuggestionsAsync(_wallet, _info, initialTransaction);
			}
			else
			{
				Navigate().Back();
			}
		}

		protected override void OnNavigatedTo(bool isInHistory, CompositeDisposable disposables)
		{
			base.OnNavigatedTo(isInHistory, disposables);

			Observable
				.FromEventPattern(_wallet.FeeProvider, nameof(_wallet.FeeProvider.AllFeeEstimateChanged))
				.Subscribe(_ => AdjustFeeAvailable = !TransactionFeeHelper.AreTransactionFeesEqual(_wallet))
				.DisposeWith(disposables);

			if (!isInHistory)
			{
				RxApp.MainThreadScheduler.Schedule(async ()=> await InitialseViewModelAsync());
			}
		}

		protected override void OnNavigatedFrom(bool isInHistory)
		{
			base.OnNavigatedFrom(isInHistory);

			DisplayedTransactionSummary = null;
		}

		private async Task OnConfirmAsync()
		{
			if (_transaction is { })
			{
				var transaction = _transaction;

				var transactionAuthorizationInfo = new TransactionAuthorizationInfo(transaction);

				var authResult = await AuthorizeAsync(transactionAuthorizationInfo);

				if (authResult)
				{
					IsBusy = true;

					try
					{
						var finalTransaction =
							await GetFinalTransactionAsync(transactionAuthorizationInfo.Transaction, _info);
						await SendTransactionAsync(finalTransaction);
						Navigate().To(new SendSuccessViewModel(_wallet, finalTransaction));
					}
					catch (Exception ex)
					{
						await ShowErrorAsync("Transaction", ex.ToUserFriendlyString(),
							"Wasabi was unable to send your transaction.");
					}

					IsBusy = false;
				}
			}
		}

		private async Task<bool> AuthorizeAsync(TransactionAuthorizationInfo transactionAuthorizationInfo)
		{
			if (!_wallet.KeyManager.IsHardwareWallet &&
			    string.IsNullOrEmpty(_wallet.Kitchen.SaltSoup())) // Do not show auth dialog when password is empty
			{
				return true;
			}

			var authDialog = AuthorizationHelpers.GetAuthorizationDialog(_wallet, transactionAuthorizationInfo);
			var authDialogResult = await NavigateDialogAsync(authDialog, authDialog.DefaultTarget);

			if (!authDialogResult.Result && authDialogResult.Kind == DialogResultKind.Normal)
			{
				await ShowErrorAsync("Authorization", "The Authorization has failed, please try again.", "");
			}

			return authDialogResult.Result;
		}

		private async Task SendTransactionAsync(SmartTransaction transaction)
		{
			await Services.TransactionBroadcaster.SendTransactionAsync(transaction);
		}

		private async Task<SmartTransaction> GetFinalTransactionAsync(SmartTransaction transaction,
			TransactionInfo transactionInfo)
		{
			if (transactionInfo.PayJoinClient is { })
			{
				try
				{
					var payJoinTransaction = await Task.Run(() =>
						TransactionHelpers.BuildTransaction(_wallet, transactionInfo, isPayJoin: true));
					return payJoinTransaction.Transaction;
				}
				catch (Exception ex)
				{
					Logger.LogError(ex);
				}
			}

			return transaction;
		}
	}
}<|MERGE_RESOLUTION|>--- conflicted
+++ resolved
@@ -349,30 +349,9 @@
 
 		private async Task InitialseViewModelAsync()
 		{
-<<<<<<< HEAD
-			_transaction = transactionResult;
-
-			var destinationAmount = _transaction.CalculateDestinationAmount().ToDecimal(MoneyUnit.BTC);
-			var btcAmountText = $"{destinationAmount} bitcoins ";
-			var fiatAmountText =
-				destinationAmount.GenerateFiatText(_wallet.Synchronizer.UsdExchangeRate, "USD");
-			AmountText = $"{btcAmountText}{fiatAmountText}";
-
-			var fee = _transaction.Fee;
-			var btcFeeText = $"{fee.ToDecimal(MoneyUnit.BTC)} bitcoins ";
-			var fiatFeeText = fee.ToDecimal(MoneyUnit.BTC)
-				.GenerateFiatText(_wallet.Synchronizer.UsdExchangeRate, "USD");
-
-			Labels = SmartLabel.Merge(_info.UserLabels, SmartLabel.Merge(transactionResult.SpentCoins.Select(x => x.GetLabels())));
-
-			FeeText = $"{btcFeeText}{fiatFeeText}";
-
-			TransactionHasChange = _transaction.InnerWalletOutputs.Any(x => x.ScriptPubKey != _info.Address.ScriptPubKey);
-=======
 			if (await BuildTransactionAsync() is { } initialTransaction)
 			{
 				UpdateTransaction(CurrentTransactionSummary, initialTransaction);
->>>>>>> 99bb5d5a
 
 				await PrivacySuggestions.BuildPrivacySuggestionsAsync(_wallet, _info, initialTransaction);
 			}
