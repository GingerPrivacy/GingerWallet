--- conflicted
+++ resolved
@@ -238,7 +238,7 @@
 		{
 			_info.Coins = selectCoinsDialog.Result;
 			_info.ChangelessCoins = Enumerable.Empty<SmartCoin>(); // Clear ChangelessCoins on pocket change, so we calculate the suggestions with the new coins.
-			await BuildAndUpdateAsync(BuildTransactionReason.PocketChanged);
+			await BuildAndUpdateAsync();
 		}
 	}
 
@@ -362,74 +362,7 @@
 
 		return true;
 	}
-
-<<<<<<< HEAD
-=======
-	private async Task<bool> TryHandleInsufficientBalanceCaseAsync(decimal differenceOfFeePercentage, Money minimumRequiredAmount, BuildTransactionReason reason)
-	{
-		var maximumPossibleFeeRate =
-			TransactionFeeHelper.TryGetMaximumPossibleFeeRate(differenceOfFeePercentage, _wallet, _info.FeeRate, out var feeRate)
-				? feeRate
-				: FeeRate.Zero;
-
-		if (differenceOfFeePercentage is > 0 and < TransactionFeeHelper.FeePercentageThreshold ||
-			(differenceOfFeePercentage > 0 && reason == BuildTransactionReason.FeeChanged))
-		{
-			_info.MaximumPossibleFeeRate = maximumPossibleFeeRate;
-			_info.FeeRate = maximumPossibleFeeRate;
-			_info.ConfirmationTimeSpan = TransactionFeeHelper.CalculateConfirmationTime(maximumPossibleFeeRate, _wallet);
-
-			return true;
-		}
-
-		var selectedAmount = _info.Coins.Sum(x => x.Amount);
-		var totalBalanceUsed = selectedAmount == _wallet.Coins.TotalAmount();
-
-		if (totalBalanceUsed)
-		{
-			if (selectedAmount == _info.Amount && !(_info.IsFixedAmount || _info.IsPayJoin))
-			{
-				_info.SubtractFee = true;
-				return true;
-			}
-			else if (selectedAmount != _info.Amount && maximumPossibleFeeRate != FeeRate.Zero)
-			{
-				_info.MaximumPossibleFeeRate = maximumPossibleFeeRate;
-				_info.FeeRate = maximumPossibleFeeRate;
-				_info.ConfirmationTimeSpan = TransactionFeeHelper.CalculateConfirmationTime(maximumPossibleFeeRate, _wallet);
-				return true;
-			}
-		}
-		else
-		{
-			var doSilentPocketSelection = reason == BuildTransactionReason.Initialization;
-			_info.MinimumRequiredAmount = minimumRequiredAmount;
-
-			var selectPocketsDialog =
-				await NavigateDialogAsync(new PrivacyControlViewModel(_wallet, _info, usedCoins: Transaction?.SpentCoins, isSilent: doSilentPocketSelection));
-
-			if (selectPocketsDialog.Kind == DialogResultKind.Normal && selectPocketsDialog.Result is { })
-			{
-				_info.Coins = selectPocketsDialog.Result;
-				return true;
-			}
-
-			if (selectPocketsDialog.Kind != DialogResultKind.Normal)
-			{
-				return false;
-			}
-		}
-
-		var errorMessage = maximumPossibleFeeRate == FeeRate.Zero
-			? "There are not enough funds to cover the transaction fee."
-			: "The transaction cannot be sent at the moment.";
-
-		await ShowErrorAsync("Transaction Building", errorMessage,
-			"Wasabi was unable to create your transaction.");
-		return false;
-	}
-
->>>>>>> 3bd34b60
+	
 	private async Task InitialiseViewModelAsync()
 	{
 		if (await BuildTransactionAsync() is { } initialTransaction)
