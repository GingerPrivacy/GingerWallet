using System.Collections.Generic;
using System.Linq;
using System.Reactive.Concurrency;
using System.Reactive.Disposables;
using System.Reactive.Linq;
using System.Threading;
using System.Threading.Tasks;
using System.Windows.Input;
using NBitcoin;
using ReactiveUI;
using WalletWasabi.Blockchain.TransactionBuilding;
using WalletWasabi.Blockchain.TransactionOutputs;
using WalletWasabi.Blockchain.Transactions;
using WalletWasabi.Exceptions;
using WalletWasabi.Fluent.Extensions;
using WalletWasabi.Fluent.Helpers;
using WalletWasabi.Fluent.Models;
using WalletWasabi.Fluent.ViewModels.Dialogs.Base;
using WalletWasabi.Fluent.ViewModels.Navigation;
using WalletWasabi.Logging;
using WalletWasabi.Wallets;

namespace WalletWasabi.Fluent.ViewModels.Wallets.Send;

[NavigationMetaData(Title = "Transaction Preview")]
public partial class TransactionPreviewViewModel : RoutableViewModel
{
	private readonly Stack<(BuildTransactionResult, TransactionInfo)> _undoHistory;
	private readonly bool _isFixedAmount;
	private readonly Wallet _wallet;
	private readonly BitcoinAddress _destination;
	private BuildTransactionResult? _transaction;
	private TransactionInfo _info;
	private TransactionInfo _currentTransactionInfo;
	private CancellationTokenSource _cancellationTokenSource;
	[AutoNotify] private string _nextButtonText;
	[AutoNotify] private bool _adjustFeeAvailable;
	[AutoNotify] private TransactionSummaryViewModel? _displayedTransactionSummary;
	[AutoNotify] private bool _canUndo;

	public TransactionPreviewViewModel(Wallet wallet, TransactionInfo info, BitcoinAddress destination, bool isFixedAmount)
	{
		_undoHistory = new();
		_wallet = wallet;
		_info = info;
		_currentTransactionInfo = info.Clone();
		_destination = destination;
		_isFixedAmount = isFixedAmount;
		_cancellationTokenSource = new CancellationTokenSource();

		PrivacySuggestions = new PrivacySuggestionsFlyoutViewModel();
		CurrentTransactionSummary = new TransactionSummaryViewModel(this, _wallet, _info, destination);
		PreviewTransactionSummary = new TransactionSummaryViewModel(this, _wallet, _info, destination, true);

		TransactionSummaries = new List<TransactionSummaryViewModel>
		{
			CurrentTransactionSummary,
			PreviewTransactionSummary
		};

		DisplayedTransactionSummary = CurrentTransactionSummary;

		PrivacySuggestions.WhenAnyValue(x => x.PreviewSuggestion)
			.Subscribe(x =>
			{
				if (x is ChangeAvoidanceSuggestionViewModel ca)
				{
					UpdateTransaction(PreviewTransactionSummary, ca.TransactionResult);
				}
				else
				{
					DisplayedTransactionSummary = CurrentTransactionSummary;
				}
			});

		PrivacySuggestions.WhenAnyValue(x => x.SelectedSuggestion)
			.SubscribeAsync(async x =>
			{
				PrivacySuggestions.IsOpen = false;
				PrivacySuggestions.SelectedSuggestion = null;

				if (x is ChangeAvoidanceSuggestionViewModel ca)
				{
					_info.ChangelessCoins = ca.TransactionResult.SpentCoins;
					UpdateTransaction(CurrentTransactionSummary, ca.TransactionResult);

					await PrivacySuggestions.BuildPrivacySuggestionsAsync(_wallet, _info, _destination, ca.TransactionResult, _isFixedAmount, _cancellationTokenSource.Token);
				}
			});

		PrivacySuggestions.WhenAnyValue(x => x.IsOpen)
			.Subscribe(x =>
			{
				if (!x)
				{
					DisplayedTransactionSummary = CurrentTransactionSummary;
				}
			});

		SetupCancel(enableCancel: true, enableCancelOnEscape: true, enableCancelOnPressed: false);
		EnableBack = true;

		AdjustFeeAvailable = !TransactionFeeHelper.AreTransactionFeesEqual(_wallet);

		if (PreferPsbtWorkflow)
		{
			SkipCommand = ReactiveCommand.CreateFromTask(OnConfirmAsync);

			NextCommand = ReactiveCommand.CreateFromTask(OnExportPsbtAsync);

			_nextButtonText = "Save PSBT file";
		}
		else
		{
			NextCommand = ReactiveCommand.CreateFromTask(OnConfirmAsync);

			_nextButtonText = "Confirm";
		}

		AdjustFeeCommand = ReactiveCommand.CreateFromTask(OnAdjustFeeAsync);

		UndoCommand = ReactiveCommand.CreateFromTask(async () =>
		{
			if (_undoHistory.TryPop(out var previous))
			{
				_info = previous.Item2;
				UpdateTransaction(CurrentTransactionSummary, previous.Item1, false);
				CanUndo = _undoHistory.Any();
				await PrivacySuggestions.BuildPrivacySuggestionsAsync(_wallet, _info, _destination, previous.Item1, _isFixedAmount, _cancellationTokenSource.Token);
			}
		});

		ChangePocketCommand = ReactiveCommand.CreateFromTask(OnChangePocketsAsync);
	}

	public TransactionSummaryViewModel CurrentTransactionSummary { get; }

	public TransactionSummaryViewModel PreviewTransactionSummary { get; }

	public List<TransactionSummaryViewModel> TransactionSummaries { get; }

	public PrivacySuggestionsFlyoutViewModel PrivacySuggestions { get; }

	public bool PreferPsbtWorkflow => _wallet.KeyManager.PreferPsbtWorkflow;

	public ICommand AdjustFeeCommand { get; }

	public ICommand ChangePocketCommand { get; }

	public ICommand UndoCommand { get; }

	private async Task OnExportPsbtAsync()
	{
		if (_transaction is { })
		{
			var saved = await TransactionHelpers.ExportTransactionToBinaryAsync(_transaction);

			if (saved)
			{
				Navigate().To(new SuccessViewModel("The PSBT has been successfully created."));
			}
		}
	}

	private void UpdateTransaction(TransactionSummaryViewModel summary, BuildTransactionResult transaction, bool addToUndoHistory = true)
	{
		if (!summary.IsPreview)
		{
			if (addToUndoHistory)
			{
				AddToUndoHistory();
			}

			_transaction = transaction;
			CheckChangePocketAvailable(_transaction);
			_currentTransactionInfo = _info.Clone();
		}

		summary.UpdateTransaction(transaction, _info);

		DisplayedTransactionSummary = summary;
	}

	private async Task OnAdjustFeeAsync()
	{
<<<<<<< HEAD
		if (_info.IsCustomFeeUsed)
		{
			var customFeeResult = await NavigateDialogAsync(new SendFeeAdvancedOptionsViewModel(_info), NavigationTarget.CompactDialogScreen);
			if (customFeeResult.Kind == DialogResultKind.Normal && customFeeResult.Result is { })
			{
				await BuildAndUpdateAsync(BuildTransactionReason.FeeChanged);
			}
		}
		else
=======
		var feeRateDialogResult = await NavigateDialogAsync(new SendFeeViewModel(_wallet, _info, false));

		if (feeRateDialogResult.Kind == DialogResultKind.Normal && feeRateDialogResult.Result is { } newFeeRate &&
			newFeeRate != _info.FeeRate)
>>>>>>> 4bfa4bb3
		{
			var feeRateDialogResult = await NavigateDialogAsync(new SendFeeViewModel(_wallet, _info, false));

			if (feeRateDialogResult.Kind == DialogResultKind.Normal && feeRateDialogResult.Result is { })
			{
				await BuildAndUpdateAsync(BuildTransactionReason.FeeChanged);
			}
		}
	}

	private async Task BuildAndUpdateAsync(BuildTransactionReason reason)
	{
		var newTransaction = await BuildTransactionAsync(reason);

		if (newTransaction is { })
		{
			UpdateTransaction(CurrentTransactionSummary, newTransaction);

			await PrivacySuggestions.BuildPrivacySuggestionsAsync(_wallet, _info, _destination, newTransaction, _isFixedAmount, _cancellationTokenSource.Token);
		}
	}

	private async Task OnChangePocketsAsync()
	{
		var selectPocketsDialog =
			await NavigateDialogAsync(new PrivacyControlViewModel(_wallet, _info, _transaction?.SpentCoins, false));

		if (selectPocketsDialog.Kind == DialogResultKind.Normal && selectPocketsDialog.Result is { })
		{
			_info.Coins = selectPocketsDialog.Result;
			_info.ChangelessCoins = Enumerable.Empty<SmartCoin>(); // Clear ChangelessCoins on pocket change, so we calculate the suggestions with the new pocket.
			await BuildAndUpdateAsync(BuildTransactionReason.PocketChanged);
		}
	}

	private async Task<bool> InitialiseTransactionAsync()
	{
		if (!_info.Coins.Any())
		{
			var privacyControlDialogResult =
				await NavigateDialogAsync(new PrivacyControlViewModel(_wallet, _info, _transaction?.SpentCoins, isSilent: true));
			if (privacyControlDialogResult.Kind == DialogResultKind.Normal &&
				privacyControlDialogResult.Result is { } coins)
			{
				_info.Coins = coins;
			}
			else if (privacyControlDialogResult.Kind != DialogResultKind.Normal)
			{
				return false;
			}
		}

		if (_info.FeeRate == FeeRate.Zero)
		{
			var feeDialogResult = await NavigateDialogAsync(new SendFeeViewModel(_wallet, _info, true));
			if (feeDialogResult.Kind == DialogResultKind.Normal && feeDialogResult.Result is { } newFeeRate)
			{
				_info.FeeRate = newFeeRate;
			}
			else
			{
				return false;
			}
		}

		return true;
	}

	private async Task<BuildTransactionResult?> BuildTransactionAsync(BuildTransactionReason reason)
	{
		if (!await InitialiseTransactionAsync())
		{
			return null;
		}

		try
		{
			IsBusy = true;

			return await Task.Run(() => TransactionHelpers.BuildTransaction(_wallet, _info, _destination, tryToSign: false));
		}
		catch (NotEnoughFundsException ex)
		{
			// TODO: Any other scenario when this exception happens?
			var totalFee = _info.Amount + (Money)ex.Missing;
			var percentage = ((decimal)totalFee.Satoshi / _info.Amount.Satoshi) * 100;

			var result = await TryAdjustTransactionFeeAsync(percentage);

			return result ? await BuildTransactionAsync(reason) : null;
		}
		catch (TransactionFeeOverpaymentException ex)
		{
			var result = await TryAdjustTransactionFeeAsync(ex.PercentageOfOverpayment);

			return result ? await BuildTransactionAsync(reason) : null;
		}
		catch (InsufficientBalanceException ex)
		{
			var failedTransactionFee = ex.Minimum - _info.Amount;
			var maxPossibleFeeWithSelectedCoins = ex.Actual - _info.Amount;
			var differenceOfFeePercentage = maxPossibleFeeWithSelectedCoins == Money.Zero ? 0M : (decimal)failedTransactionFee.Satoshi / maxPossibleFeeWithSelectedCoins.Satoshi * 100;

			var result = await TryHandleInsufficientBalanceCaseAsync(differenceOfFeePercentage, ex.Minimum, reason);

			return result ? await BuildTransactionAsync(reason) : null;
		}
		catch (Exception ex)
		{
			Logger.LogError(ex);

			await ShowErrorAsync("Transaction Building", ex.ToUserFriendlyString(),
				"Wasabi was unable to create your transaction.");

			return null;
		}
		finally
		{
			IsBusy = false;
		}
	}

	private async Task<bool> TryAdjustTransactionFeeAsync(decimal percentageOfOverpayment)
	{
		var result = TransactionFeeHelper.TryGetMaximumPossibleFeeRate(percentageOfOverpayment, _wallet, _info.FeeRate, out var maximumPossibleFeeRate);

		if (!result)
		{
			await ShowErrorAsync("Transaction Building", "The transaction cannot be sent because its fee is more than the payment amount.",
				"Wasabi was unable to create your transaction.");

			return false;
		}

		_info.MaximumPossibleFeeRate = maximumPossibleFeeRate;
		_info.FeeRate = maximumPossibleFeeRate;
		_info.ConfirmationTimeSpan = TransactionFeeHelper.CalculateConfirmationTime(maximumPossibleFeeRate, _wallet);

		return true;
	}

	private async Task<bool> TryHandleInsufficientBalanceCaseAsync(decimal differenceOfFeePercentage, Money minimumRequiredAmount, BuildTransactionReason reason)
	{
		var maximumPossibleFeeRate =
			TransactionFeeHelper.TryGetMaximumPossibleFeeRate(differenceOfFeePercentage, _wallet, _info.FeeRate, out var feeRate)
				? feeRate
				: FeeRate.Zero;

		if (differenceOfFeePercentage is > 0 and TransactionFeeHelper.FeePercentageThreshold ||
			(differenceOfFeePercentage > 0 && reason == BuildTransactionReason.FeeChanged))
		{
			_info.MaximumPossibleFeeRate = maximumPossibleFeeRate;
			_info.FeeRate = maximumPossibleFeeRate;
			_info.ConfirmationTimeSpan = TransactionFeeHelper.CalculateConfirmationTime(maximumPossibleFeeRate, _wallet);

			return true;
		}

		var selectedAmount = _info.Coins.Sum(x => x.Amount);
		var totalBalanceUsed = selectedAmount == _wallet.Coins.TotalAmount();

		if (totalBalanceUsed)
		{
			if (selectedAmount == _info.Amount && !(_isFixedAmount || _info.IsPayJoin))
			{
				_info.SubtractFee = true;
				return true;
			}
			else if (selectedAmount != _info.Amount && maximumPossibleFeeRate != FeeRate.Zero)
			{
				_info.MaximumPossibleFeeRate = maximumPossibleFeeRate;
				_info.FeeRate = maximumPossibleFeeRate;
				_info.ConfirmationTimeSpan = TransactionFeeHelper.CalculateConfirmationTime(maximumPossibleFeeRate, _wallet);
				return true;
			}
		}
		else
		{
			var doSilentPocketSelection = reason == BuildTransactionReason.Initialization;
			_info.MinimumRequiredAmount = minimumRequiredAmount;

			var selectPocketsDialog =
				await NavigateDialogAsync(new PrivacyControlViewModel(_wallet, _info, usedCoins: _transaction?.SpentCoins, isSilent: doSilentPocketSelection));

			if (selectPocketsDialog.Kind == DialogResultKind.Normal && selectPocketsDialog.Result is { })
			{
				_info.Coins = selectPocketsDialog.Result;
				return true;
			}
			else if (selectPocketsDialog.Kind != DialogResultKind.Normal)
			{
				return false;
			}
		}

		var errorMessage = maximumPossibleFeeRate == FeeRate.Zero
			? "There are not enough funds to cover the transaction fee."
			: "The transaction cannot be sent at the moment.";

		await ShowErrorAsync("Transaction Building", errorMessage,
			"Wasabi was unable to create your transaction.");
		return false;
	}

	private async Task InitialiseViewModelAsync()
	{
		if (await BuildTransactionAsync(BuildTransactionReason.Initialization) is { } initialTransaction)
		{
			UpdateTransaction(CurrentTransactionSummary, initialTransaction);

			await PrivacySuggestions.BuildPrivacySuggestionsAsync(_wallet, _info, _destination, initialTransaction, _isFixedAmount, _cancellationTokenSource.Token);
		}
		else
		{
			Navigate().Back();
		}
	}

	protected override void OnNavigatedTo(bool isInHistory, CompositeDisposable disposables)
	{
		base.OnNavigatedTo(isInHistory, disposables);

		Observable
			.FromEventPattern(_wallet.FeeProvider, nameof(_wallet.FeeProvider.AllFeeEstimateChanged))
			.Subscribe(_ => AdjustFeeAvailable = !TransactionFeeHelper.AreTransactionFeesEqual(_wallet))
			.DisposeWith(disposables);

		if (!isInHistory)
		{
			RxApp.MainThreadScheduler.Schedule(async () => await InitialiseViewModelAsync());
		}
	}

	protected override void OnNavigatedFrom(bool isInHistory)
	{
		if (!isInHistory)
		{
			_cancellationTokenSource.Cancel();
			_cancellationTokenSource.Dispose();
			_info.ChangelessCoins = Enumerable.Empty<SmartCoin>(); // Clear ChangelessCoins on cancel, so the user can undo the optimization.
		}

		base.OnNavigatedFrom(isInHistory);

		DisplayedTransactionSummary = null;
	}

	private async Task OnConfirmAsync()
	{
		var transaction = await Task.Run(() => TransactionHelpers.BuildTransaction(_wallet, _info, _destination));
		var transactionAuthorizationInfo = new TransactionAuthorizationInfo(transaction);
		var authResult = await AuthorizeAsync(transactionAuthorizationInfo);
		if (authResult)
		{
			IsBusy = true;

			try
			{
				var finalTransaction =
					await GetFinalTransactionAsync(transactionAuthorizationInfo.Transaction, _info);
				await SendTransactionAsync(finalTransaction);
				_cancellationTokenSource.Cancel();
				Navigate().To(new SendSuccessViewModel(_wallet, finalTransaction));
			}
			catch (Exception ex)
			{
				Logger.LogError(ex);
				await ShowErrorAsync("Transaction", ex.ToUserFriendlyString(),
					"Wasabi was unable to send your transaction.");
			}

			IsBusy = false;
		}
	}

	private async Task<bool> AuthorizeAsync(TransactionAuthorizationInfo transactionAuthorizationInfo)
	{
		if (!_wallet.KeyManager.IsHardwareWallet &&
<<<<<<< HEAD
			string.IsNullOrEmpty(_wallet.Kitchen.SaltSoup())) // Do not show auth dialog when password is empty
=======
			string.IsNullOrEmpty(_wallet.Kitchen.SaltSoup())) // Do not show authentication dialog when password is empty
>>>>>>> 4bfa4bb3
		{
			return true;
		}

		var authDialog = AuthorizationHelpers.GetAuthorizationDialog(_wallet, transactionAuthorizationInfo);
		var authDialogResult = await NavigateDialogAsync(authDialog, authDialog.DefaultTarget, NavigationMode.Clear);

		return authDialogResult.Result;
	}

	private async Task SendTransactionAsync(SmartTransaction transaction)
	{
		await Services.TransactionBroadcaster.SendTransactionAsync(transaction);
	}

	private async Task<SmartTransaction> GetFinalTransactionAsync(SmartTransaction transaction,
		TransactionInfo transactionInfo)
	{
		if (transactionInfo.PayJoinClient is { })
		{
			try
			{
				var payJoinTransaction = await Task.Run(() =>
					TransactionHelpers.BuildTransaction(_wallet, transactionInfo, _destination, isPayJoin: true));
				return payJoinTransaction.Transaction;
			}
			catch (Exception ex)
			{
				Logger.LogError(ex);
			}
		}

		return transaction;
	}

	private void AddToUndoHistory()
	{
		if (_transaction is { })
		{
			_undoHistory.Push((_transaction, _currentTransactionInfo));
			CanUndo = true;
		}
	}

	private void CheckChangePocketAvailable(BuildTransactionResult transaction)
	{
		if (!_info.IsSelectedCoinModificationEnabled)
		{
			_info.IsOtherPocketSelectionPossible = false;
			return;
		}

		var usedCoins = transaction.SpentCoins;
		var pockets = _wallet.GetPockets().ToArray();
		var amount = _info.MinimumRequiredAmount == Money.Zero ? _info.Amount : _info.MinimumRequiredAmount;
		var labelSelection = new LabelSelectionViewModel(amount);
		labelSelection.Reset(pockets);

		_info.IsOtherPocketSelectionPossible = labelSelection.IsOtherSelectionPossible(usedCoins, _info.UserLabels);
	}
}<|MERGE_RESOLUTION|>--- conflicted
+++ resolved
@@ -183,7 +183,6 @@
 
 	private async Task OnAdjustFeeAsync()
 	{
-<<<<<<< HEAD
 		if (_info.IsCustomFeeUsed)
 		{
 			var customFeeResult = await NavigateDialogAsync(new SendFeeAdvancedOptionsViewModel(_info), NavigationTarget.CompactDialogScreen);
@@ -193,12 +192,6 @@
 			}
 		}
 		else
-=======
-		var feeRateDialogResult = await NavigateDialogAsync(new SendFeeViewModel(_wallet, _info, false));
-
-		if (feeRateDialogResult.Kind == DialogResultKind.Normal && feeRateDialogResult.Result is { } newFeeRate &&
-			newFeeRate != _info.FeeRate)
->>>>>>> 4bfa4bb3
 		{
 			var feeRateDialogResult = await NavigateDialogAsync(new SendFeeViewModel(_wallet, _info, false));
 
@@ -477,11 +470,7 @@
 	private async Task<bool> AuthorizeAsync(TransactionAuthorizationInfo transactionAuthorizationInfo)
 	{
 		if (!_wallet.KeyManager.IsHardwareWallet &&
-<<<<<<< HEAD
-			string.IsNullOrEmpty(_wallet.Kitchen.SaltSoup())) // Do not show auth dialog when password is empty
-=======
 			string.IsNullOrEmpty(_wallet.Kitchen.SaltSoup())) // Do not show authentication dialog when password is empty
->>>>>>> 4bfa4bb3
 		{
 			return true;
 		}
