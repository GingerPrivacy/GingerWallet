using System.Linq;
using System.Threading.Tasks;
using NBitcoin;
using ReactiveUI;
using WalletWasabi.Blockchain.TransactionBroadcasting;
using WalletWasabi.Blockchain.TransactionBuilding;
using WalletWasabi.CoinJoin.Client.Clients.Queuing;
using WalletWasabi.Fluent.Helpers;
using WalletWasabi.Fluent.Model;
using WalletWasabi.Fluent.ViewModels.Dialogs.Base;
using WalletWasabi.Fluent.ViewModels.Navigation;
using WalletWasabi.Wallets;

namespace WalletWasabi.Fluent.ViewModels.Wallets.Send
{
	[NavigationMetaData(Title = "Transaction Preview")]
	public partial class TransactionPreviewViewModel : RoutableViewModel
	{
		public TransactionPreviewViewModel(Wallet wallet, TransactionInfo info, TransactionBroadcaster broadcaster,
			BuildTransactionResult transaction)
		{
			var destinationAmount = transaction.CalculateDestinationAmount().ToDecimal(MoneyUnit.BTC);

			var fee = transaction.Fee;

			BtcAmountText = $"{destinationAmount} bitcoins ";

			FiatAmountText = $"(≈{(destinationAmount * wallet.Synchronizer.UsdExchangeRate).FormattedFiat()} USD) ";

			Labels = info.Labels.Labels.ToArray();

			AddressText = info.Address.ToString();

			ConfirmationTimeText = "~20 minutes ";

			BtcFeeText = $"{fee.ToDecimal(MoneyUnit.Satoshi)} satoshis ";

			FiatFeeText =
				$"(≈{(fee.ToDecimal(MoneyUnit.BTC) * wallet.Synchronizer.UsdExchangeRate).FormattedFiat()} USD)";

<<<<<<< HEAD
			NextCommand = ReactiveCommand.CreateFromTask(async () => await NextExecute(wallet, broadcaster, transaction));
=======
			NextCommand = ReactiveCommand.CreateFromTask(async () =>
			{
				var transactionAuthorizationInfo = new TransactionAuthorizationInfo(transaction);
				var authDialog = AuthorizationHelpers.GetAuthorizationDialog(wallet, transactionAuthorizationInfo);
				var authDialogResult = await NavigateDialog(authDialog, authDialog.DefaultTarget);

				if (authDialogResult.Result)
				{
					IsBusy = true;

					// Dequeue any coin-joining coins.
					await wallet.ChaumianClient.DequeueAllCoinsFromMixAsync(DequeueReason.TransactionBuilding);

					await broadcaster.SendTransactionAsync(transactionAuthorizationInfo.Transaction);
					Navigate().Clear();

					IsBusy = false;
				}
				else if (authDialogResult.Kind == DialogResultKind.Normal)
				{
					await ShowErrorAsync("Authorization", "The Authorization has failed, please try again.", "");
				}
			});
>>>>>>> 8e61f732
		}

		public string BtcAmountText { get; }

		public string FiatAmountText { get; }

		public string[] Labels { get; }

		public string AddressText { get; }

		public string ConfirmationTimeText { get; }

		public string BtcFeeText { get; }

		public string FiatFeeText { get; }

		private async Task NextExecute(Wallet wallet, TransactionBroadcaster broadcaster, BuildTransactionResult transaction)
		{
			var transactionAuthorizationInfo = new TransactionAuthorizationInfo(transaction);
			var authDialog = AuthorizationHelpers.GetAuthorizationDialog(wallet, transactionAuthorizationInfo);
			var authDialogResult = await NavigateDialog(authDialog, NavigationTarget.DialogScreen);

			if (authDialogResult.Result)
			{
				IsBusy = true;

				// Dequeue any coin-joining coins.
				await wallet.ChaumianClient.DequeueAllCoinsFromMixAsync(DequeueReason.TransactionBuilding);

				await broadcaster.SendTransactionAsync(transactionAuthorizationInfo.Transaction);
				Navigate().Clear();

				IsBusy = false;
			}
			else if (authDialogResult.Kind == DialogResultKind.Normal)
			{
				await ShowErrorAsync("Authorization", "The Authorization has failed, please try again.", "");
			}
		}
	}
}<|MERGE_RESOLUTION|>--- conflicted
+++ resolved
@@ -38,9 +38,6 @@
 			FiatFeeText =
 				$"(≈{(fee.ToDecimal(MoneyUnit.BTC) * wallet.Synchronizer.UsdExchangeRate).FormattedFiat()} USD)";
 
-<<<<<<< HEAD
-			NextCommand = ReactiveCommand.CreateFromTask(async () => await NextExecute(wallet, broadcaster, transaction));
-=======
 			NextCommand = ReactiveCommand.CreateFromTask(async () =>
 			{
 				var transactionAuthorizationInfo = new TransactionAuthorizationInfo(transaction);
@@ -64,7 +61,6 @@
 					await ShowErrorAsync("Authorization", "The Authorization has failed, please try again.", "");
 				}
 			});
->>>>>>> 8e61f732
 		}
 
 		public string BtcAmountText { get; }
