using NBitcoin;
using System;
using System.Collections.ObjectModel;
using System.Linq;
using System.Reactive.Concurrency;
using System.Reactive.Disposables;
using System.Reactive.Linq;
using System.Threading.Tasks;
using ReactiveUI;
using WalletWasabi.Blockchain.TransactionBroadcasting;
using WalletWasabi.Blockchain.TransactionBuilding;
using WalletWasabi.Fluent.ViewModels.Navigation;
using WalletWasabi.Wallets;

namespace WalletWasabi.Fluent.ViewModels.Wallets.Send
{
	[NavigationMetaData(Title = "Optimise your privacy")]
	public partial class OptimisePrivacyViewModel : RoutableViewModel
	{
		private readonly TransactionInfo _transactionInfo;
		private readonly Wallet _wallet;
		private readonly BuildTransactionResult _requestedTransaction;

		[AutoNotify] private ObservableCollection<PrivacySuggestionControlViewModel> _privacySuggestions;
		[AutoNotify] private PrivacySuggestionControlViewModel? _selectedPrivacySuggestion;
		[AutoNotify] private bool _exactAmountWarningVisible;
		private PrivacySuggestionControlViewModel? _defaultSelection;

		public OptimisePrivacyViewModel(Wallet wallet,
			TransactionInfo transactionInfo, TransactionBroadcaster broadcaster, BuildTransactionResult requestedTransaction)
		{
			_wallet = wallet;
			_requestedTransaction = requestedTransaction;
			_transactionInfo = transactionInfo;

			this.WhenAnyValue(x => x.SelectedPrivacySuggestion)
				.Where(x => x is { })
				.Subscribe(x => ExactAmountWarningVisible = x != _defaultSelection);

			_privacySuggestions = new ObservableCollection<PrivacySuggestionControlViewModel>();

<<<<<<< HEAD
			EnableCancel = true;

			EnableBack = true;

			NextCommand = ReactiveCommand.Create(() =>
			{
				Navigate().To(new TransactionPreviewViewModel(wallet, transactionInfo, broadcaster, SelectedPrivacySuggestion!.TransactionResult));
			}, this.WhenAnyValue(x => x.SelectedPrivacySuggestion).Select(x => x is { }));
=======
			NextCommand = ReactiveCommand.Create(
				() => OnNext(wallet, transactionInfo, broadcaster),
				this.WhenAnyValue(x => x.SelectedPrivacySuggestion).Select(x => x is { }));
		}

		private void OnNext(Wallet wallet, TransactionInfo transactionInfo, TransactionBroadcaster broadcaster)
		{
			Navigate().To(new TransactionPreviewViewModel(wallet, transactionInfo, broadcaster,
				SelectedPrivacySuggestion!.TransactionResult));
>>>>>>> 6a641356
		}

		protected override void OnNavigatedTo(bool inHistory, CompositeDisposable disposables)
		{
			base.OnNavigatedTo(inHistory, disposables);

			if (!inHistory)
			{
				RxApp.MainThreadScheduler.Schedule(async () =>
				{
					IsBusy = true;

					var intent = new PaymentIntent(
						_transactionInfo.Address,
						MoneyRequest.CreateAllRemaining(subtractFee: true),
						_transactionInfo.Labels);

					if (_requestedTransaction.SpentCoins.Count() > 1)
					{
						var smallerTransaction = await Task.Run(() => _wallet.BuildTransaction(
							_wallet.Kitchen.SaltSoup(),
							intent,
							FeeStrategy.CreateFromFeeRate(_transactionInfo.FeeRate),
							allowUnconfirmed: true,
							_requestedTransaction
								.SpentCoins
								.OrderBy(x => x.Amount)
								.Skip(1)
								.Select(x => x.OutPoint)));

						_privacySuggestions.Add(new PrivacySuggestionControlViewModel(
							_transactionInfo.Amount.ToDecimal(MoneyUnit.BTC), smallerTransaction,
							PrivacyOptimisationLevel.Better, "Improved Privacy"));
					}

					_defaultSelection = new PrivacySuggestionControlViewModel(
						_transactionInfo.Amount.ToDecimal(MoneyUnit.BTC), _requestedTransaction,
						PrivacyOptimisationLevel.Standard);

					_privacySuggestions.Add(_defaultSelection);

					var largerTransaction = await Task.Run(() => _wallet.BuildTransaction(
						_wallet.Kitchen.SaltSoup(),
						intent,
						FeeStrategy.CreateFromFeeRate(_transactionInfo.FeeRate),
						true,
						_requestedTransaction.SpentCoins.Select(x => x.OutPoint)));

					_privacySuggestions.Add(new PrivacySuggestionControlViewModel(
						_transactionInfo.Amount.ToDecimal(MoneyUnit.BTC), largerTransaction,
						PrivacyOptimisationLevel.Better, "Improved Privacy"));

					SelectedPrivacySuggestion = _defaultSelection;

					IsBusy = false;
				});
			}
		}
	}
}<|MERGE_RESOLUTION|>--- conflicted
+++ resolved
@@ -39,16 +39,10 @@
 
 			_privacySuggestions = new ObservableCollection<PrivacySuggestionControlViewModel>();
 
-<<<<<<< HEAD
 			EnableCancel = true;
 
 			EnableBack = true;
 
-			NextCommand = ReactiveCommand.Create(() =>
-			{
-				Navigate().To(new TransactionPreviewViewModel(wallet, transactionInfo, broadcaster, SelectedPrivacySuggestion!.TransactionResult));
-			}, this.WhenAnyValue(x => x.SelectedPrivacySuggestion).Select(x => x is { }));
-=======
 			NextCommand = ReactiveCommand.Create(
 				() => OnNext(wallet, transactionInfo, broadcaster),
 				this.WhenAnyValue(x => x.SelectedPrivacySuggestion).Select(x => x is { }));
@@ -58,7 +52,6 @@
 		{
 			Navigate().To(new TransactionPreviewViewModel(wallet, transactionInfo, broadcaster,
 				SelectedPrivacySuggestion!.TransactionResult));
->>>>>>> 6a641356
 		}
 
 		protected override void OnNavigatedTo(bool inHistory, CompositeDisposable disposables)
