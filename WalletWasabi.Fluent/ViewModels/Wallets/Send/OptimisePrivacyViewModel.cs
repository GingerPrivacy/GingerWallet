--- conflicted
+++ resolved
@@ -1,18 +1,12 @@
 using NBitcoin;
-<<<<<<< HEAD
-=======
 using System;
->>>>>>> 8646e49d
 using System.Collections.ObjectModel;
 using System.Linq;
 using System.Reactive.Concurrency;
 using System.Reactive.Disposables;
 using System.Reactive.Linq;
 using ReactiveUI;
-<<<<<<< HEAD
-=======
 using WalletWasabi.Blockchain.TransactionBroadcasting;
->>>>>>> 8646e49d
 using WalletWasabi.Blockchain.TransactionBuilding;
 using WalletWasabi.Fluent.ViewModels.Navigation;
 using WalletWasabi.Wallets;
@@ -28,91 +22,24 @@
 
 		[AutoNotify] private ObservableCollection<PrivacySuggestionControlViewModel> _privacySuggestions;
 		[AutoNotify] private PrivacySuggestionControlViewModel? _selectedPrivacySuggestion;
-<<<<<<< HEAD
-
-		public OptimisePrivacyViewModel(Wallet wallet,
-			TransactionInfo transactionInfo, BuildTransactionResult requestedTransaction)
-=======
 		[AutoNotify] private bool _exactAmountWarningVisible;
 		private PrivacySuggestionControlViewModel? _defaultSelection;
 
 		public OptimisePrivacyViewModel(Wallet wallet,
 			TransactionInfo transactionInfo, TransactionBroadcaster broadcaster, BuildTransactionResult requestedTransaction)
->>>>>>> 8646e49d
 		{
 			_wallet = wallet;
 			_requestedTransaction = requestedTransaction;
 			_transactionInfo = transactionInfo;
 
-<<<<<<< HEAD
-=======
 			this.WhenAnyValue(x => x.SelectedPrivacySuggestion)
 				.Where(x => x is { })
 				.Subscribe(x => ExactAmountWarningVisible = x != _defaultSelection);
 
->>>>>>> 8646e49d
 			_privacySuggestions = new ObservableCollection<PrivacySuggestionControlViewModel>();
 
 			NextCommand = ReactiveCommand.Create(() =>
 			{
-<<<<<<< HEAD
-				Navigate().To(new TransactionPreviewViewModel(wallet, transactionInfo,
-					SelectedPrivacySuggestion!.TransactionResult));
-			}, this.WhenAnyValue(x => x.SelectedPrivacySuggestion).Select(x => x is { }));
-		}
-
-		protected override void OnNavigatedTo(bool inStack, CompositeDisposable disposables)
-		{
-			IsBusy = true;
-			base.OnNavigatedTo(inStack, disposables);
-
-			RxApp.MainThreadScheduler.Schedule(async () =>
-			{
-				var intent = new PaymentIntent(
-					_transactionInfo.Address,
-					MoneyRequest.CreateAllRemaining(subtractFee: true),
-					_transactionInfo.Labels);
-
-				if (_requestedTransaction.SpentCoins.Count() > 1)
-				{
-					var smallerTransaction = _wallet.BuildTransaction(
-						_wallet.Kitchen.SaltSoup(),
-						intent,
-						FeeStrategy.CreateFromFeeRate(_transactionInfo.FeeRate),
-						allowUnconfirmed: true,
-						_requestedTransaction
-							.SpentCoins
-							.OrderBy(x => x.Amount)
-							.Skip(1)
-							.Select(x => x.OutPoint));
-
-					_privacySuggestions.Add(new PrivacySuggestionControlViewModel(
-						_transactionInfo.Amount.ToDecimal(MoneyUnit.BTC), smallerTransaction,
-						PrivacyOptimisationLevel.Better, "Improved Privacy", "Save on Transaction Fee", "Send Less"));
-				}
-
-				var exactSuggestion = new PrivacySuggestionControlViewModel(
-					_transactionInfo.Amount.ToDecimal(MoneyUnit.BTC), _requestedTransaction,
-					PrivacyOptimisationLevel.Standard, "Send the Exact Amount");
-
-				_privacySuggestions.Add(exactSuggestion);
-
-				var largerTransaction = _wallet.BuildTransaction(
-					_wallet.Kitchen.SaltSoup(),
-					intent,
-					FeeStrategy.CreateFromFeeRate(_transactionInfo.FeeRate),
-					true,
-					_requestedTransaction.SpentCoins.Select(x => x.OutPoint));
-
-				_privacySuggestions.Add(new PrivacySuggestionControlViewModel(
-					_transactionInfo.Amount.ToDecimal(MoneyUnit.BTC), largerTransaction,
-					PrivacyOptimisationLevel.Better, "Improved Privacy", "Save on Transaction Fee"));
-
-				SelectedPrivacySuggestion = exactSuggestion;
-
-				IsBusy = false;
-			});
-=======
 				Navigate().To(new TransactionPreviewViewModel(wallet, transactionInfo, broadcaster, SelectedPrivacySuggestion!.TransactionResult));
 			}, this.WhenAnyValue(x => x.SelectedPrivacySuggestion).Select(x => x is { }));
 		}
@@ -171,7 +98,6 @@
 					IsBusy = false;
 				});
 			}
->>>>>>> 8646e49d
 		}
 	}
 }