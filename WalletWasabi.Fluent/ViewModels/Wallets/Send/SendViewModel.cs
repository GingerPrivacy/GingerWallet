--- conflicted
+++ resolved
@@ -49,11 +49,7 @@
 		[AutoNotify] private bool _isFixedAmount;
 		[AutoNotify] private bool _isPayJoin;
 		[AutoNotify] private string? _payJoinEndPoint;
-<<<<<<< HEAD
 		[AutoNotify(SetterModifier = AccessModifier.Private)] private SuggestionLabelsViewModel _suggestionLabels;
-
-=======
->>>>>>> 75a67cab
 		private bool _parsingUrl;
 
 		public SendViewModel(Wallet wallet)
@@ -61,13 +57,10 @@
 			_to = "";
 			_wallet = wallet;
 			_transactionInfo = new TransactionInfo();
-<<<<<<< HEAD
 			_suggestionLabels = new SuggestionLabelsViewModel(3);
 
-=======
-			_labels = new ObservableCollection<string>();
 			IsQrButtonVisible = WebcamQrReader.IsOsPlatformSupported;
->>>>>>> 75a67cab
+
 			ExchangeRate = _wallet.Synchronizer.UsdExchangeRate;
 
 			SetupCancel(enableCancel: true, enableCancelOnEscape: true, enableCancelOnPressed: true);
