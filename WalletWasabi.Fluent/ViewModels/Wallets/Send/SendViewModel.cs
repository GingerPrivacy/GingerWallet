using System;
using System.Collections.Generic;
using System.Collections.ObjectModel;
using System.Linq;
using System.Reactive;
using System.Reactive.Disposables;
using System.Reactive.Linq;
using System.Threading.Tasks;
using System.Windows.Input;
using Avalonia;
using Avalonia.Threading;
using DynamicData;
using DynamicData.Binding;
using NBitcoin;
using NBitcoin.Payment;
using ReactiveUI;
using WalletWasabi.Blockchain.Analysis.Clustering;
using WalletWasabi.Blockchain.Analysis.FeesEstimation;
using WalletWasabi.Exceptions;
using WalletWasabi.Fluent.Helpers;
using WalletWasabi.Fluent.MathNet;
using WalletWasabi.Fluent.Model;
using WalletWasabi.Fluent.Validation;
using WalletWasabi.Fluent.ViewModels.Dialogs;
using WalletWasabi.Fluent.ViewModels.NavBar;
using WalletWasabi.Fluent.ViewModels.Navigation;
using WalletWasabi.Gui.Converters;
using WalletWasabi.Logging;
using WalletWasabi.Models;
using WalletWasabi.Tor.Http;
using WalletWasabi.Tor.Socks5.Pool.Identities;
using WalletWasabi.Userfacing;
using WalletWasabi.Wallets;
using WalletWasabi.WebClients.PayJoin;
using Constants = WalletWasabi.Helpers.Constants;

namespace WalletWasabi.Fluent.ViewModels.Wallets.Send
{
	[NavigationMetaData(
		Title = "Send",
		Caption = "",
		IconName = "wallet_action_send",
		NavBarPosition = NavBarPosition.None,
		Searchable = false,
		NavigationTarget = NavigationTarget.DialogScreen)]
	public partial class SendViewModel : NavBarItemViewModel
	{
		private readonly Wallet _wallet;
		private readonly TransactionInfo _transactionInfo;

		[AutoNotify] private string _to;
		[AutoNotify] private decimal _amountBtc;
		[AutoNotify] private decimal _exchangeRate;
		[AutoNotify] private bool _isFixedAmount;
		[AutoNotify] private ObservableCollection<string> _priorLabels;
		[AutoNotify] private ObservableCollection<string> _labels;
		[AutoNotify] private bool _isPayJoin;
		[AutoNotify] private double[] _xAxisValues;
		[AutoNotify] private double[] _yAxisValues;
		[AutoNotify] private string[] _xAxisLabels;
		[AutoNotify] private double _xAxisCurrentValue = 36;
		[AutoNotify] private int _xAxisCurrentValueIndex;
		[AutoNotify(SetterModifier = AccessModifier.Private)] private int _xAxisMinValue = 0;
		[AutoNotify(SetterModifier = AccessModifier.Private)] private int _xAxisMaxValue = 9;
		[AutoNotify] private string? _payJoinEndPoint;

		private bool _parsingUrl;
		private bool _updatingCurrentValue;
		private double _lastXAxisCurrentValue;
		private FeeRate _feeRate;

		public SendViewModel(Wallet wallet) : base(NavigationMode.Normal)
		{
			_to = "";
			_wallet = wallet;
			_transactionInfo = new TransactionInfo();
			_labels = new ObservableCollection<string>();
			_lastXAxisCurrentValue = _xAxisCurrentValue;

			SelectionMode = NavBarItemSelectionMode.Button;

			ExchangeRate = _wallet.Synchronizer.UsdExchangeRate;
			PriorLabels = new();

			this.ValidateProperty(x => x.To, ValidateToField);
			this.ValidateProperty(x => x.AmountBtc, ValidateAmount);

			this.WhenAnyValue(x => x.To)
				.Subscribe(ParseToField);

			this.WhenAnyValue(x => x.AmountBtc)
				.Subscribe(x => _transactionInfo.Amount = new Money(x, MoneyUnit.BTC));

			this.WhenAnyValue(x => x.XAxisCurrentValue)
				.Subscribe(x =>
				{
					if (x > 0)
					{
						_feeRate = new FeeRate(GetYAxisValueFromXAxisCurrentValue(x));
						SetXAxisCurrentValueIndex(x);
					}
				});

			this.WhenAnyValue(x => x.XAxisCurrentValueIndex)
				.Subscribe(SetXAxisCurrentValue);

			this.WhenAnyValue(x => x.PayJoinEndPoint)
				.Subscribe(endPoint =>
				{
					if (endPoint is { })
					{
						_transactionInfo.PayJoinClient = GetPayjoinClient(endPoint);
						IsPayJoin = true;
					}
					else
					{
						IsPayJoin = false;
					}
				});

			Labels.ToObservableChangeSet().Subscribe(x => _transactionInfo.UserLabels = new SmartLabel(_labels.ToArray()));

			SetupCancel(enableCancel: false, enableCancelOnEscape: true, enableCancelOnPressed: false);
			EnableBack = true;

			PasteCommand = ReactiveCommand.CreateFromTask(async () => await OnPasteAsync());
			AutoPasteCommand = ReactiveCommand.CreateFromTask(async () => await OnAutoPasteAsync());

			var nextCommandCanExecute =
				this.WhenAnyValue(x => x.Labels, x => x.AmountBtc, x => x.To, x => x.XAxisCurrentValue).Select(_ => Unit.Default)
					.Merge(Observable.FromEventPattern(Labels, nameof(Labels.CollectionChanged)).Select(_ => Unit.Default))
					.Select(_ =>
					{
						var allFilled = !string.IsNullOrEmpty(To) && AmountBtc > 0 && Labels.Any();
						var hasError = Validations.Any;

						return allFilled && !hasError;
					});

			NextCommand = ReactiveCommand.CreateFromTask(async () => await OnNextAsync(), nextCommandCanExecute);

			EnableAutoBusyOn(NextCommand);
		}

		public ICommand PasteCommand { get; }

		public ICommand AutoPasteCommand { get; }

		private async Task OnAutoPasteAsync()
		{
			var isAutoPasteEnabled = Services.UiConfig.Autocopy;

			if (string.IsNullOrEmpty(To) && isAutoPasteEnabled)
			{
				await OnPasteAsync(pasteIfInvalid: false);
			}
		}

		private async Task OnPasteAsync(bool pasteIfInvalid = true)
		{
			var text = await Application.Current.Clipboard.GetTextAsync();

			_parsingUrl = true;

			if (!TryParseUrl(text) && pasteIfInvalid)
			{
				To = text;
			}

			_parsingUrl = false;
		}

		private async Task OnNextAsync()
		{
			var transactionInfo = _transactionInfo;
			var targetAnonymitySet = _wallet.ServiceConfiguration.GetMixUntilAnonymitySetValue();
			var mixedCoins = _wallet.Coins.Where(x => x.HdPubKey.AnonymitySet >= targetAnonymitySet).ToList();
			var totalMixedCoinsAmount = Money.FromUnit(mixedCoins.Sum(coin => coin.Amount), MoneyUnit.Satoshi);
			transactionInfo.Coins = mixedCoins;
			transactionInfo.FeeRate = _feeRate;

			if (transactionInfo.Amount > totalMixedCoinsAmount)
			{
				Navigate().To(new PrivacyControlViewModel(_wallet, transactionInfo));
				return;
			}

			try
			{
				if (IsPayJoin)
				{
					await BuildTransactionAsPayJoinAsync(transactionInfo);
				}
				else
				{
					await BuildTransactionAsNormalAsync(transactionInfo, totalMixedCoinsAmount);
				}
			}
			catch (Exception ex)
			{
				Logger.LogError(ex);
				await ShowErrorAsync("Transaction Building", ex.ToUserFriendlyString(), "Wasabi was unable to create your transaction.");
			}
		}

		private async Task BuildTransactionAsNormalAsync(TransactionInfo transactionInfo, Money totalMixedCoinsAmount)
		{
			try
			{
				var txRes = await Task.Run(() => TransactionHelpers.BuildTransaction(_wallet, transactionInfo));
				Navigate().To(new OptimisePrivacyViewModel(_wallet, transactionInfo, txRes));
			}
			catch (InsufficientBalanceException)
			{
				var txRes = await Task.Run(() => TransactionHelpers.BuildTransaction(_wallet, transactionInfo.Address, totalMixedCoinsAmount, transactionInfo.Labels, transactionInfo.FeeRate, transactionInfo.Coins, subtractFee: true));
				var dialog = new InsufficientBalanceDialogViewModel(BalanceType.Private, txRes, _wallet.Synchronizer.UsdExchangeRate);
				var result = await NavigateDialogAsync(dialog, NavigationTarget.DialogScreen);

				if (result.Result)
				{
					Navigate().To(new OptimisePrivacyViewModel(_wallet, transactionInfo, txRes));
				}
				else
				{
					Navigate().To(new PrivacyControlViewModel(_wallet, transactionInfo));
				}
			}
		}

		private async Task BuildTransactionAsPayJoinAsync(TransactionInfo transactionInfo)
		{
			try
			{
				// Do not add the PayJoin client yet, it will be added before broadcasting.
				var txRes = await Task.Run(() => TransactionHelpers.BuildTransaction(_wallet, transactionInfo));
				Navigate().To(new TransactionPreviewViewModel(_wallet, transactionInfo, txRes));
			}
			catch (InsufficientBalanceException)
			{
				await ShowErrorAsync("Transaction Building", "There are not enough private funds to cover the transaction fee", "Wasabi was unable to create your transaction.");
				Navigate().To(new PrivacyControlViewModel(_wallet, transactionInfo));
			}
		}

		private IPayjoinClient? GetPayjoinClient(string endPoint)
		{
			if (!string.IsNullOrWhiteSpace(endPoint) &&
				Uri.IsWellFormedUriString(endPoint, UriKind.Absolute))
			{
				var payjoinEndPointUri = new Uri(endPoint);
				if (!Services.Config.UseTor)
				{
					if (payjoinEndPointUri.DnsSafeHost.EndsWith(".onion", StringComparison.OrdinalIgnoreCase))
					{
						Logger.LogWarning("PayJoin server is an onion service but Tor is disabled. Ignoring...");
						return null;
					}

					if (Services.Config.Network == Network.Main && payjoinEndPointUri.Scheme != Uri.UriSchemeHttps)
					{
						Logger.LogWarning("PayJoin server is not exposed as an onion service nor https. Ignoring...");
						return null;
					}
				}

<<<<<<< HEAD
				IHttpClient httpClient = externalHttpClientFactory.NewHttpClient(() => payjoinEndPointUri, Mode.DefaultIdentity);
=======
				IHttpClient httpClient = Services.ExternalHttpClientFactory.NewHttpClient(() => payjoinEndPointUri, isolateStream: false);
>>>>>>> ab9f548f
				return new PayjoinClient(payjoinEndPointUri, httpClient);
			}

			return null;
		}

		private TimeSpan CalculateConfirmationTime(double targetBlock)
		{
			var timeInMinutes = Math.Ceiling(targetBlock) * 10;
			var time = TimeSpan.FromMinutes(timeInMinutes);
			return time;
		}

		private void SetXAxisCurrentValueIndex(double xAxisCurrentValue)
		{
			if (!_updatingCurrentValue)
			{
				_updatingCurrentValue = true;
				if (_xAxisValues is not null)
				{
					XAxisCurrentValueIndex = GetCurrentValueIndex(xAxisCurrentValue, _xAxisValues);
				}
				_updatingCurrentValue = false;
			}
		}

		private void SetXAxisCurrentValue(int xAxisCurrentValueIndex)
		{
			if (_xAxisValues is not null)
			{
				if (!_updatingCurrentValue)
				{
					_updatingCurrentValue = true;
					var index = _xAxisValues.Length - xAxisCurrentValueIndex - 1;
					XAxisCurrentValue = _xAxisValues[index];
					_updatingCurrentValue = false;
				}
			}
		}

		private void ValidateAmount(IValidationErrors errors)
		{
			if (AmountBtc > Constants.MaximumNumberOfBitcoins)
			{
				errors.Add(ErrorSeverity.Error, "Amount must be less than the total supply of BTC.");
			}
			else if (AmountBtc > _wallet.Coins.TotalAmount().ToDecimal(MoneyUnit.BTC))
			{
				errors.Add(ErrorSeverity.Error, "Insufficient funds to cover the amount requested.");
			}
			else if (AmountBtc <= 0)
			{
				errors.Add(ErrorSeverity.Error, "Amount must be more than 0 BTC");
			}
		}

		private void ValidateToField(IValidationErrors errors)
		{
			if (!string.IsNullOrWhiteSpace(To) &&
				!AddressStringParser.TryParse(To, _wallet.Network, out _))
			{
				errors.Add(ErrorSeverity.Error, "Input a valid BTC address or URL.");
			}
			else if (IsPayJoin && _wallet.KeyManager.IsHardwareWallet)
			{
				errors.Add(ErrorSeverity.Error, "PayJoin is not possible with hardware wallets.");
			}
		}

		private void ParseToField(string s)
		{
			if (_parsingUrl)
			{
				return;
			}

			_parsingUrl = true;

			Dispatcher.UIThread.Post(() =>
			{
				TryParseUrl(s);

				_parsingUrl = false;
			});
		}

		private bool TryParseUrl(string text)
		{
			bool result = false;

			if (AddressStringParser.TryParse(text, _wallet.Network, out BitcoinUrlBuilder? url))
			{
				result = true;
				SmartLabel label = url.Label;

				if (!label.IsEmpty)
				{
					Labels.Clear();

					foreach (var labelString in label.Labels)
					{
						Labels.Add(labelString);
					}
				}

				if (url.UnknowParameters.TryGetValue("pj", out var endPoint))
				{
					PayJoinEndPoint = endPoint;
				}
				else
				{
					PayJoinEndPoint = null;
				}

				if (url.Address is { })
				{
					_transactionInfo.Address = url.Address;
					To = url.Address.ToString();
				}

				if (url.Amount is { })
				{
					AmountBtc = url.Amount.ToDecimal(MoneyUnit.BTC);
					IsFixedAmount = true;
				}
				else
				{
					IsFixedAmount = false;
				}
			}
			else
			{
				IsFixedAmount = false;
				PayJoinEndPoint = null;
			}

			return result;
		}

		protected override void OnNavigatedFrom(bool isInHistory)
		{
			base.OnNavigatedFrom(isInHistory);
			_lastXAxisCurrentValue = XAxisCurrentValue;
			_transactionInfo.ConfirmationTimeSpan = CalculateConfirmationTime(_lastXAxisCurrentValue);
		}

		protected override void OnNavigatedTo(bool inHistory, CompositeDisposable disposables)
		{
			if (!inHistory)
			{
				To = "";
				AmountBtc = 0;
				Labels.Clear();
				ClearValidations();
			}
			else
			{
				XAxisCurrentValue = _lastXAxisCurrentValue;
			}

			_wallet.Synchronizer.WhenAnyValue(x => x.UsdExchangeRate)
				.ObserveOn(RxApp.MainThreadScheduler)
				.Subscribe(x => ExchangeRate = x)
				.DisposeWith(disposables);

			_wallet.TransactionProcessor.WhenAnyValue(x => x.Coins)
				.ObserveOn(RxApp.MainThreadScheduler)
				.Subscribe(x =>
				{
					PriorLabels.AddRange(x.SelectMany(coin => coin.HdPubKey.Label.Labels));

					PriorLabels = new ObservableCollection<string>(PriorLabels.Distinct());
				})
				.DisposeWith(disposables);

			PriorLabels.AddRange(_wallet
				.KeyManager
				.GetLabels()
				.Select(x => x.ToString()
					.Split(',', StringSplitOptions.TrimEntries | StringSplitOptions.RemoveEmptyEntries))
					.SelectMany(x => x));

			PriorLabels = new ObservableCollection<string>(PriorLabels.Distinct());

			var feeProvider = _wallet.FeeProvider;
			Observable
				.FromEventPattern(feeProvider, nameof(feeProvider.AllFeeEstimateChanged))
				.Select(x => (x.EventArgs as AllFeeEstimate)!.Estimations)
				.ObserveOn(RxApp.MainThreadScheduler)
				.Subscribe(UpdateFeeEstimates)
				.DisposeWith(disposables);

			if (feeProvider.AllFeeEstimate is { })
			{
				UpdateFeeEstimates(feeProvider.AllFeeEstimate.Estimations);
			}

			base.OnNavigatedTo(inHistory, disposables);
		}

		private static readonly string[] TestNetXAxisLabels =
		{
			"1w",
			"3d",
			"1d",
			"12h",
			"6h",
			"3h",
			"1h",
			"30m",
			"20m",
			"fastest"
		};

		private static readonly double[] TestNetXAxisValues =
		{
			1,
			2,
			3,
			6,
			18,
			36,
			72,
			144,
			432,
			1008
		};

		private static readonly double[] TestNetYAxisValues =
		{
			185,
			123,
			123,
			102,
			97,
			57,
			22,
			7,
			4,
			4
		};

		private void UpdateFeeEstimates(Dictionary<int, int> feeEstimates)
		{
			string[] xAxisLabels;
			double[] xAxisValues;
			double[] yAxisValues;

			if (_wallet.Network != Network.TestNet)
			{
				var labels = feeEstimates.Select(x => x.Key)
					.Select(x => FeeTargetTimeConverter.Convert(x, "m", "h", "h", "d", "d"))
					.Reverse()
					.ToArray();

				var xs = feeEstimates.Select(x => (double)x.Key).ToArray();
				var ys = feeEstimates.Select(x => (double)x.Value).ToArray();
#if true
				// GetSmoothValues(xs, ys, out var ts, out var xts);
				GetSmoothValuesSubdivide(xs, ys, out var ts, out var xts);
				xAxisValues = ts.ToArray();
				yAxisValues = xts.ToArray();
#else
				xAxisValues = xs.Reverse().ToArray();
				yAxisValues = ys.Reverse().ToArray();
#endif
				xAxisLabels = labels;
			}
			else
			{
#if true
				// GetSmoothValues(TestNetXAxisValues, TestNetYAxisValues, out var ts, out var xts);
				GetSmoothValuesSubdivide(TestNetXAxisValues, TestNetYAxisValues, out var ts, out var xts);
				xAxisValues = ts.ToArray();
				yAxisValues = xts.ToArray();
#else
				xAxisValues = xs.Reverse().ToArray();
				yAxisValues = ys.Reverse().ToArray();
#endif
				// xAxisLabels = TestNetXAxisLabels;
				var labels = TestNetXAxisValues.Select(x => x)
					.Select(x => FeeTargetTimeConverter.Convert((int)x, "m", "h", "h", "d", "d"))
					.Reverse()
					.ToArray();
				xAxisLabels = labels;
			}

			_updatingCurrentValue = true;
			XAxisLabels = xAxisLabels;
			XAxisValues = xAxisValues;
			YAxisValues = yAxisValues;
			XAxisMinValue = 0;
			XAxisMaxValue = xAxisValues.Length - 1;
			XAxisCurrentValue = Math.Clamp(XAxisCurrentValue, XAxisMinValue, XAxisMaxValue);
			XAxisCurrentValueIndex = GetCurrentValueIndex(XAxisCurrentValue, XAxisValues);
			_updatingCurrentValue = false;
		}

		private int GetCurrentValueIndex(double xAxisCurrentValue, double[] xAxisValues)
		{
			for (var i = 0; i < xAxisValues.Length; i++)
			{
				if (xAxisValues[i] <= xAxisCurrentValue)
				{
					var index = xAxisValues.Length - i - 1;
					return index;
				}
			}

			return 0;
		}

		private void GetSmoothValuesSubdivide(double[] xs, double[] ys, out List<double> ts, out List<double> xts)
		{
			const int Divisions = 256;

			ts = new List<double>();
			xts = new List<double>();

			if (xs.Length > 2)
			{
				var spline = CubicSpline.InterpolatePchipSorted(xs, ys);

				for (var i = 0; i < xs.Length - 1; i++)
				{
					var a = xs[i];
					var b = xs[i + 1];
					var range = b - a;
					var step = range / Divisions;

					var t0 = xs[i];
					ts.Add(t0);
					var xt0 = spline.Interpolate(xs[i]);
					xts.Add(xt0);

					for (var t = a + step; t < b; t += step)
					{
						var xt = spline.Interpolate(t);
						ts.Add(t);
						xts.Add(xt);
					}
				}

				var tn = xs[^1];
				ts.Add(tn);
				var xtn = spline.Interpolate(xs[^1]);
				xts.Add(xtn);
			}
			else
			{
				for (var i = 0; i < xs.Length; i++)
				{
					ts.Add(xs[i]);
					xts.Add(ys[i]);
				}
			}

			ts.Reverse();
			xts.Reverse();
		}

		private void GetSmoothValues(double[] xs, double[] ys, out List<double> ts, out List<double> xts)
		{
			var min = xs.Min();
			var max = xs.Max();
			var spline = CubicSpline.InterpolatePchipSorted(xs, ys);

			ts = new List<double>();
			xts = new List<double>();

			for (double t = min; t <= max; t += 1)
			{
				var xt = spline.Interpolate(t);
				ts.Add(t);
				xts.Add(xt);
			}

			ts.Reverse();
			xts.Reverse();
		}

		private decimal GetYAxisValueFromXAxisCurrentValue(double xValue)
		{
			if (_xAxisValues is { } && _yAxisValues is { })
			{
				var x = _xAxisValues.Reverse().ToArray();
				var y = _yAxisValues.Reverse().ToArray();
				double t = xValue;
				var spline = CubicSpline.InterpolatePchipSorted(x, y);
				var interpolated = (decimal)spline.Interpolate(t);
				return Math.Clamp(interpolated, (decimal)y[^1], (decimal)y[0]);
			}

			return XAxisMaxValue;
		}
	}
}<|MERGE_RESOLUTION|>--- conflicted
+++ resolved
@@ -263,11 +263,7 @@
 					}
 				}
 
-<<<<<<< HEAD
-				IHttpClient httpClient = externalHttpClientFactory.NewHttpClient(() => payjoinEndPointUri, Mode.DefaultIdentity);
-=======
-				IHttpClient httpClient = Services.ExternalHttpClientFactory.NewHttpClient(() => payjoinEndPointUri, isolateStream: false);
->>>>>>> ab9f548f
+				IHttpClient httpClient = Services.ExternalHttpClientFactory.NewHttpClient(() => payjoinEndPointUri, Mode.DefaultIdentity);
 				return new PayjoinClient(payjoinEndPointUri, httpClient);
 			}
 
