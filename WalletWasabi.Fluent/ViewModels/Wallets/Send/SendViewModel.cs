--- conflicted
+++ resolved
@@ -51,12 +51,8 @@
 	{
 		_to = "";
 		_wallet = wallet;
-<<<<<<< HEAD
-		_transactionInfo = new TransactionInfo();
+		_transactionInfo = new TransactionInfo(wallet.KeyManager.MinAnonScoreTarget);
 		_coinJoinManager = Services.HostedServices.GetOrDefault<CoinJoinManager>();
-=======
-		_transactionInfo = new TransactionInfo(wallet.KeyManager.MinAnonScoreTarget);
->>>>>>> cf22420b
 
 		IsQrButtonVisible = WebcamQrReader.IsOsPlatformSupported;
 
