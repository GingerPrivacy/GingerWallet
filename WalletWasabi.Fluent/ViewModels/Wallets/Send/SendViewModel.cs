using System;
using System.Collections.Generic;
using System.Collections.ObjectModel;
using System.Linq;
using System.Reactive;
using System.Reactive.Disposables;
using System.Reactive.Linq;
using System.Threading.Tasks;
using System.Windows.Input;
using Avalonia;
using Avalonia.Threading;
using DynamicData;
using DynamicData.Binding;
using NBitcoin;
using NBitcoin.Payment;
using ReactiveUI;
using WalletWasabi.Blockchain.Analysis.Clustering;
using WalletWasabi.Blockchain.TransactionBroadcasting;
using WalletWasabi.Exceptions;
using WalletWasabi.Fluent.Helpers;
using WalletWasabi.Fluent.MathNet;
using WalletWasabi.Fluent.Model;
using WalletWasabi.Fluent.Validation;
using WalletWasabi.Fluent.ViewModels.Dialogs;
using WalletWasabi.Fluent.ViewModels.NavBar;
using WalletWasabi.Fluent.ViewModels.Navigation;
using WalletWasabi.Gui.Converters;
using WalletWasabi.Helpers;
using WalletWasabi.Logging;
using WalletWasabi.Models;
using WalletWasabi.Userfacing;

namespace WalletWasabi.Fluent.ViewModels.Wallets.Send
{
	[NavigationMetaData(
		Title = "Send",
		Caption = "",
		IconName = "wallet_action_send",
		NavBarPosition = NavBarPosition.None,
		Searchable = false,
		NavigationTarget = NavigationTarget.DialogScreen)]
	public partial class SendViewModel : NavBarItemViewModel
	{
		private readonly WalletViewModel _owner;
		private readonly TransactionInfo _transactionInfo;
		[AutoNotify] private string _to;
		[AutoNotify] private decimal _amountBtc;
		[AutoNotify] private decimal _exchangeRate;
		[AutoNotify] private bool _isFixedAmount;
		[AutoNotify] private ObservableCollection<string> _priorLabels;
		[AutoNotify] private ObservableCollection<string> _labels;
		[AutoNotify] private bool _isPayJoin;
		[AutoNotify] private double[] _xAxisValues;
		[AutoNotify] private double[] _yAxisValues;
		[AutoNotify] private string[] _xAxisLabels;
		[AutoNotify] private double  _xAxisCurrentValue = 36;
		[AutoNotify] private int  _xAxisCurrentValueIndex;
		[AutoNotify(SetterModifier = AccessModifier.Private)] private int _xAxisMinValue = 0;
		[AutoNotify(SetterModifier = AccessModifier.Private)] private int _xAxisMaxValue = 9;

		private string? _payJoinEndPoint;
		private bool _parsingUrl;
		private bool _updatingCurrentValue;
		private double _lastXAxisCurrentValue;

		public SendViewModel(WalletViewModel walletVm, TransactionBroadcaster broadcaster) : base(NavigationMode.Normal)
		{
			_to = "";
			_owner = walletVm;
			_transactionInfo = new TransactionInfo();
			_labels = new ObservableCollection<string>();
			_lastXAxisCurrentValue = _xAxisCurrentValue;

			ExchangeRate = walletVm.Wallet.Synchronizer.UsdExchangeRate;
			PriorLabels = new();

			this.ValidateProperty(x => x.To, ValidateToField);
			this.ValidateProperty(x => x.AmountBtc, ValidateAmount);

			this.WhenAnyValue(x => x.To)
				.Subscribe(ParseToField);

			this.WhenAnyValue(x => x.AmountBtc)
				.Subscribe(x => _transactionInfo.Amount = new Money(x, MoneyUnit.BTC));

			this.WhenAnyValue(x => x.XAxisCurrentValue)
				.Subscribe(x =>
				{
					if (x > 0)
					{
						_transactionInfo.FeeRate = new FeeRate(GetYAxisValueFromXAxisCurrentValue(x));
						SetXAxisCurrentValueIndex(x);
					}
				});

			this.WhenAnyValue(x => x.XAxisCurrentValueIndex)
				.Subscribe(SetXAxisCurrentValue);

			Labels.ToObservableChangeSet().Subscribe(x =>
			{
				_transactionInfo.Labels = new SmartLabel(_labels.ToArray());
			});

			PasteCommand = ReactiveCommand.CreateFromTask(async () => await OnPaste());

			NextCommand = ReactiveCommand.Create(() => OnNext(broadcaster), this.WhenAnyValue(x=>x.Labels.Count).Any());
		}

		private async Task OnPaste()
		{
			var text = await Application.Current.Clipboard.GetTextAsync();

			_parsingUrl = true;

<<<<<<< HEAD
			if (!TryParseUrl(text))
			{
				To = text;
				// todo validation errors.
			}

			_parsingUrl = false;
		}

		private void OnNext(TransactionBroadcaster broadcaster)
		{
			var transactionInfo = _transactionInfo;
			var wallet = _owner.Wallet;
			var targetAnonymitySet = wallet.ServiceConfiguration.GetMixUntilAnonymitySetValue();
			var mixedCoins = wallet.Coins.Where(x => x.HdPubKey.AnonymitySet >= targetAnonymitySet).ToList();

			if (mixedCoins.Any())
			{
				var intent = new PaymentIntent(
					destination: transactionInfo.Address,
					amount: transactionInfo.Amount,
					subtractFee: false,
					label: transactionInfo.Labels);

				try
				{
					var txRes = wallet.BuildTransaction(
						wallet.Kitchen.SaltSoup(),
						intent,
						FeeStrategy.CreateFromFeeRate(transactionInfo.FeeRate),
						allowUnconfirmed: true,
						mixedCoins.Select(x => x.OutPoint));

					// Private coins are enough.
					Navigate().To(new OptimisePrivacyViewModel(wallet, transactionInfo, broadcaster, txRes));
					return;
=======
			var nextCommandCanExecute =
				this.WhenAnyValue(x => x.Labels, x => x.AmountBtc, x => x.To, x => x.XAxisCurrentValue).Select(_ => Unit.Default)
					.Merge(Observable.FromEventPattern(Labels, nameof(Labels.CollectionChanged)).Select(_ => Unit.Default))
					.Select(_ =>
					{
						var allFilled = !string.IsNullOrEmpty(To) && AmountBtc > 0 && Labels.Any();
						var hasError = Validations.Any;

						return allFilled && !hasError;
					});

			NextCommand = ReactiveCommand.CreateFromTask(async () =>
			{
				var transactionInfo = _transactionInfo;
				var wallet = _owner.Wallet;
				var targetAnonymitySet = wallet.ServiceConfiguration.GetMixUntilAnonymitySetValue();
				var mixedCoins = wallet.Coins.Where(x => x.HdPubKey.AnonymitySet >= targetAnonymitySet).ToList();
				var totalMixedCoinsAmount = Money.FromUnit(mixedCoins.Sum(coin => coin.Amount), MoneyUnit.Satoshi);

				if (transactionInfo.Amount <= totalMixedCoinsAmount)
				{
					try
					{
						try
						{
							var txRes = TransactionHelpers.BuildTransaction(wallet, transactionInfo.Address, transactionInfo.Amount, transactionInfo.Labels, transactionInfo.FeeRate, mixedCoins, subtractFee: false);
							Navigate().To(new OptimisePrivacyViewModel(wallet, transactionInfo, broadcaster, txRes));
							return;
						}
						catch (InsufficientBalanceException)
						{
							var dialog = new InsufficientBalanceDialogViewModel(BalanceType.Private);
							var result = await NavigateDialog(dialog, NavigationTarget.DialogScreen);

							if (result.Result)
							{
								var txRes = TransactionHelpers.BuildTransaction(wallet, transactionInfo.Address, totalMixedCoinsAmount, transactionInfo.Labels, transactionInfo.FeeRate, mixedCoins, subtractFee: true);
								Navigate().To(new OptimisePrivacyViewModel(wallet, transactionInfo, broadcaster, txRes));
								return;
							}
						}
					}
					catch(Exception ex)
					{
						Logger.LogError(ex);
						await ShowErrorAsync("Transaction Building", ex.ToUserFriendlyString(), "Wasabi was unable to create your transaction.");
						return;
					}
>>>>>>> 80c097bf
				}
				catch (InsufficientBalanceException)
				{
					// Do Nothing
				}
			}

<<<<<<< HEAD
			Navigate().To(new PrivacyControlViewModel(wallet, transactionInfo, broadcaster));
=======
				Navigate().To(new PrivacyControlViewModel(wallet, transactionInfo, broadcaster));
			}, nextCommandCanExecute);
		}

		public ICommand PasteCommand { get; }

		private TimeSpan CalculateConfirmationTime(double targetBlock)
		{
			var timeInMinutes = Math.Ceiling(targetBlock) * 10;
			var time = TimeSpan.FromMinutes(timeInMinutes);
			return time;
>>>>>>> 80c097bf
		}

		private void SetXAxisCurrentValueIndex(double xAxisCurrentValue)
		{
			if (!_updatingCurrentValue)
			{
				_updatingCurrentValue = true;
				if (_xAxisValues is not null)
				{
					XAxisCurrentValueIndex = GetCurrentValueIndex(xAxisCurrentValue, _xAxisValues);
				}
				_updatingCurrentValue = false;
			}
		}

		private void SetXAxisCurrentValue(int xAxisCurrentValueIndex)
		{
			if (_xAxisValues is not null)
			{
				if (!_updatingCurrentValue)
				{
					_updatingCurrentValue = true;
					var index = _xAxisValues.Length - xAxisCurrentValueIndex - 1;
					XAxisCurrentValue = _xAxisValues[index];
					_updatingCurrentValue = false;
				}
			}
		}

		private void ValidateAmount(IValidationErrors errors)
		{
			if (AmountBtc > Constants.MaximumNumberOfBitcoins)
			{
				errors.Add(ErrorSeverity.Error, "Amount must be less than the total supply of BTC.");
			}
			else if (AmountBtc > _owner.Wallet.Coins.TotalAmount().ToDecimal(MoneyUnit.BTC))
			{
				errors.Add(ErrorSeverity.Error, "Insufficient funds to cover the amount requested.");
			}
			else if (AmountBtc <= 0)
			{
				errors.Add(ErrorSeverity.Error, "Amount must be more than 0 BTC");
			}
		}

		private void ValidateToField(IValidationErrors errors)
		{
			if (!string.IsNullOrWhiteSpace(To) &&
				!AddressStringParser.TryParse(To, _owner.Wallet.Network, out BitcoinUrlBuilder? url))
			{
				errors.Add(ErrorSeverity.Error, "Input a valid BTC address or URL.");
			}
		}

		private void ParseToField(string s)
		{
			if (_parsingUrl)
			{
				return;
			}

			_parsingUrl = true;

			Dispatcher.UIThread.Post(() =>
			{
				TryParseUrl(s);

				_parsingUrl = false;
			});
		}

		private bool TryParseUrl(string text)
		{
			bool result = false;

			var wallet = _owner.Wallet;

			if (AddressStringParser.TryParse(text, wallet.Network, out BitcoinUrlBuilder? url))
			{
				result = true;
				SmartLabel label = url.Label;

				if (!label.IsEmpty)
				{
					Labels.Clear();

					foreach (var labelString in label.Labels)
					{
						Labels.Add(labelString);
					}
				}

				if (url.Address is { })
				{
					_transactionInfo.Address = url.Address;
					To = url.Address.ToString();
				}

				if (url.Amount is { })
				{
					AmountBtc = url.Amount.ToDecimal(MoneyUnit.BTC);
					IsFixedAmount = true;
				}
				else
				{
					IsFixedAmount = false;
				}

				if (url.UnknowParameters.TryGetValue("pj", out var endPoint))
				{
					if (!wallet.KeyManager.IsHardwareWallet)
					{
						_payJoinEndPoint = endPoint;
					}
					else
					{
						// Validation error... "Payjoin not available! for hw wallets."
					}
				}
				else
				{
					_payJoinEndPoint = null;
				}
			}
			else
			{
				IsFixedAmount = false;
				_payJoinEndPoint = null;
			}

			IsPayJoin = _payJoinEndPoint is { };

			return result;
		}

		protected override void OnNavigatedFrom(bool isInHistory)
		{
			base.OnNavigatedFrom(isInHistory);
			_lastXAxisCurrentValue = XAxisCurrentValue;
			_transactionInfo.ConfirmationTimeSpan = CalculateConfirmationTime(_lastXAxisCurrentValue);
		}

		protected override void OnNavigatedTo(bool inHistory, CompositeDisposable disposables)
		{
			if (!inHistory)
			{
				To = "";
				AmountBtc = 0;
				Labels.Clear();
				ClearValidations();
			}
			else
			{
				XAxisCurrentValue = _lastXAxisCurrentValue;
			}

			_owner.Wallet.Synchronizer.WhenAnyValue(x => x.UsdExchangeRate)
				.ObserveOn(RxApp.MainThreadScheduler)
				.Subscribe(x => ExchangeRate = x)
				.DisposeWith(disposables);

			_owner.Wallet.TransactionProcessor.WhenAnyValue(x => x.Coins)
				.ObserveOn(RxApp.MainThreadScheduler)
				.Subscribe(x =>
				{
					PriorLabels.Clear();
					PriorLabels.AddRange(x.SelectMany(coin => coin.HdPubKey.Label.Labels).Distinct());
				})
				.DisposeWith(disposables);

			_owner.Wallet.Synchronizer.WhenAnyValue(x => x.AllFeeEstimate)
				.Where(x => x is { })
				.Select(x => x!.Estimations)
				.ObserveOn(RxApp.MainThreadScheduler)
				.Subscribe(UpdateFeeEstimates)
				.DisposeWith(disposables);

			if (_owner.Wallet.Synchronizer.AllFeeEstimate is { })
			{
				UpdateFeeEstimates(_owner.Wallet.Synchronizer.AllFeeEstimate.Estimations);
			}

			base.OnNavigatedTo(inHistory, disposables);
		}

		private static readonly string[] TestNetXAxisLabels =
		{
			"1w",
			"3d",
			"1d",
			"12h",
			"6h",
			"3h",
			"1h",
			"30m",
			"20m",
			"fastest"
		};

		private static readonly double[] TestNetXAxisValues =
		{
			1,
			2,
			3,
			6,
			18,
			36,
			72,
			144,
			432,
			1008
		};

		private static readonly double[] TestNetYAxisValues =
		{
			185,
			123,
			123,
			102,
			97,
			57,
			22,
			7,
			4,
			4
		};

		private void UpdateFeeEstimates(Dictionary<int, int> feeEstimates)
		{
			string[] xAxisLabels;
			double[] xAxisValues;
			double[] yAxisValues;

			if (_owner.Wallet.Network != Network.TestNet)
			{
				var labels = feeEstimates.Select(x => x.Key)
					.Select(x => FeeTargetTimeConverter.Convert(x, "m", "h", "h", "d", "d"))
					.Reverse()
					.ToArray();

				var xs = feeEstimates.Select(x => (double)x.Key).ToArray();
				var ys = feeEstimates.Select(x => (double)x.Value).ToArray();
#if true
				// GetSmoothValues(xs, ys, out var ts, out var xts);
				GetSmoothValuesSubdivide(xs, ys, out var ts, out var xts);
				xAxisValues = ts.ToArray();
				yAxisValues = xts.ToArray();
#else
				xAxisValues = xs.Reverse().ToArray();
				yAxisValues = ys.Reverse().ToArray();
#endif
				xAxisLabels = labels;
			}
			else
			{
#if true
				// GetSmoothValues(TestNetXAxisValues, TestNetYAxisValues, out var ts, out var xts);
				GetSmoothValuesSubdivide(TestNetXAxisValues, TestNetYAxisValues, out var ts, out var xts);
				xAxisValues = ts.ToArray();
				yAxisValues = xts.ToArray();
#else
				xAxisValues = xs.Reverse().ToArray();
				yAxisValues = ys.Reverse().ToArray();
#endif
				xAxisLabels = TestNetXAxisLabels;
			}

			_updatingCurrentValue = true;
			XAxisLabels = xAxisLabels;
			XAxisValues = xAxisValues;
			YAxisValues = yAxisValues;
			XAxisMinValue = 0;
			XAxisMaxValue = xAxisValues.Length - 1;
			XAxisCurrentValue = Math.Clamp(XAxisCurrentValue, XAxisMinValue, XAxisMaxValue);
			XAxisCurrentValueIndex = GetCurrentValueIndex(XAxisCurrentValue, XAxisValues);
			_updatingCurrentValue = false;
		}

		private int GetCurrentValueIndex(double xAxisCurrentValue, double[] xAxisValues)
		{
			for (var i = 0; i < xAxisValues.Length; i++)
			{
				if (xAxisValues[i] <= xAxisCurrentValue)
				{
					var index = xAxisValues.Length - i - 1;
					return index;
				}
			}

			return 0;
		}

		private void GetSmoothValuesSubdivide(double[] xs, double[] ys, out List<double> ts, out List<double> xts)
		{
			const int Divisions = 256;

			ts = new List<double>();
			xts = new List<double>();

			if (xs.Length > 2)
			{
				var spline = CubicSpline.InterpolatePchipSorted(xs, ys);

				for (var i = 0; i < xs.Length - 1; i++)
				{
					var a = xs[i];
					var b = xs[i + 1];
					var range = b - a;
					var step = range / Divisions;

					var t0 = xs[i];
					ts.Add(t0);
					var xt0 = spline.Interpolate(xs[i]);
					xts.Add(xt0);

					for (var t = a + step; t < b; t += step)
					{
						var xt = spline.Interpolate(t);
						ts.Add(t);
						xts.Add(xt);
					}
				}

				var tn = xs[^1];
				ts.Add(tn);
				var xtn = spline.Interpolate(xs[^1]);
				xts.Add(xtn);
			}
			else
			{
				for (var i = 0; i < xs.Length; i++)
				{
					ts.Add(xs[i]);
					xts.Add(ys[i]);
				}
			}

			ts.Reverse();
			xts.Reverse();
		}

		private void GetSmoothValues(double[] xs, double[] ys, out List<double> ts, out List<double> xts)
		{
			var min = xs.Min();
			var max = xs.Max();
			var spline = CubicSpline.InterpolatePchipSorted(xs, ys);

			ts = new List<double>();
			xts = new List<double>();

			for (double t = min; t <= max; t += 1)
			{
				var xt = spline.Interpolate(t);
				ts.Add(t);
				xts.Add(xt);
			}

			ts.Reverse();
			xts.Reverse();
		}

		private decimal GetYAxisValueFromXAxisCurrentValue(double xValue)
		{
			if (_xAxisValues is { } && _yAxisValues is { })
			{
				var x = _xAxisValues.Reverse().ToArray();
				var y = _yAxisValues.Reverse().ToArray();
				double t = xValue;
				var spline = CubicSpline.InterpolatePchipSorted(x, y);
				var interpolated = (decimal) spline.Interpolate(t);
				return Math.Clamp(interpolated, (decimal)y[^1], (decimal)y[0]);
			}

			return (decimal)XAxisMaxValue;
		}
	}
}<|MERGE_RESOLUTION|>--- conflicted
+++ resolved
@@ -5,7 +5,6 @@
 using System.Reactive;
 using System.Reactive.Disposables;
 using System.Reactive.Linq;
-using System.Threading.Tasks;
 using System.Windows.Input;
 using Avalonia;
 using Avalonia.Threading;
@@ -101,55 +100,21 @@
 				_transactionInfo.Labels = new SmartLabel(_labels.ToArray());
 			});
 
-			PasteCommand = ReactiveCommand.CreateFromTask(async () => await OnPaste());
-
-			NextCommand = ReactiveCommand.Create(() => OnNext(broadcaster), this.WhenAnyValue(x=>x.Labels.Count).Any());
-		}
-
-		private async Task OnPaste()
-		{
-			var text = await Application.Current.Clipboard.GetTextAsync();
-
-			_parsingUrl = true;
-
-<<<<<<< HEAD
-			if (!TryParseUrl(text))
-			{
-				To = text;
-				// todo validation errors.
-			}
-
-			_parsingUrl = false;
-		}
-
-		private void OnNext(TransactionBroadcaster broadcaster)
-		{
-			var transactionInfo = _transactionInfo;
-			var wallet = _owner.Wallet;
-			var targetAnonymitySet = wallet.ServiceConfiguration.GetMixUntilAnonymitySetValue();
-			var mixedCoins = wallet.Coins.Where(x => x.HdPubKey.AnonymitySet >= targetAnonymitySet).ToList();
-
-			if (mixedCoins.Any())
-			{
-				var intent = new PaymentIntent(
-					destination: transactionInfo.Address,
-					amount: transactionInfo.Amount,
-					subtractFee: false,
-					label: transactionInfo.Labels);
-
-				try
-				{
-					var txRes = wallet.BuildTransaction(
-						wallet.Kitchen.SaltSoup(),
-						intent,
-						FeeStrategy.CreateFromFeeRate(transactionInfo.FeeRate),
-						allowUnconfirmed: true,
-						mixedCoins.Select(x => x.OutPoint));
-
-					// Private coins are enough.
-					Navigate().To(new OptimisePrivacyViewModel(wallet, transactionInfo, broadcaster, txRes));
-					return;
-=======
+			PasteCommand = ReactiveCommand.CreateFromTask(async () =>
+			{
+				var text = await Application.Current.Clipboard.GetTextAsync();
+
+				_parsingUrl = true;
+
+				if (!TryParseUrl(text))
+				{
+					To = text;
+					// todo validation errors.
+				}
+
+				_parsingUrl = false;
+			});
+
 			var nextCommandCanExecute =
 				this.WhenAnyValue(x => x.Labels, x => x.AmountBtc, x => x.To, x => x.XAxisCurrentValue).Select(_ => Unit.Default)
 					.Merge(Observable.FromEventPattern(Labels, nameof(Labels.CollectionChanged)).Select(_ => Unit.Default))
@@ -198,17 +163,8 @@
 						await ShowErrorAsync("Transaction Building", ex.ToUserFriendlyString(), "Wasabi was unable to create your transaction.");
 						return;
 					}
->>>>>>> 80c097bf
-				}
-				catch (InsufficientBalanceException)
-				{
-					// Do Nothing
-				}
-			}
-
-<<<<<<< HEAD
-			Navigate().To(new PrivacyControlViewModel(wallet, transactionInfo, broadcaster));
-=======
+				}
+
 				Navigate().To(new PrivacyControlViewModel(wallet, transactionInfo, broadcaster));
 			}, nextCommandCanExecute);
 		}
@@ -220,7 +176,6 @@
 			var timeInMinutes = Math.Ceiling(targetBlock) * 10;
 			var time = TimeSpan.FromMinutes(timeInMinutes);
 			return time;
->>>>>>> 80c097bf
 		}
 
 		private void SetXAxisCurrentValueIndex(double xAxisCurrentValue)
