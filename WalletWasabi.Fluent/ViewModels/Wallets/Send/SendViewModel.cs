using System;
using System.Collections.Generic;
using System.Collections.ObjectModel;
using System.Linq;
using System.Reactive.Disposables;
using System.Reactive.Linq;
using System.Windows.Input;
using Avalonia;
using Avalonia.Threading;
using DynamicData;
using DynamicData.Binding;
using NBitcoin;
using NBitcoin.Payment;
using ReactiveUI;
using WalletWasabi.Blockchain.Analysis.Clustering;
using WalletWasabi.Blockchain.TransactionBuilding;
using WalletWasabi.Fluent.MathNet;
using WalletWasabi.Fluent.Validation;
using WalletWasabi.Fluent.ViewModels.NavBar;
using WalletWasabi.Gui.Converters;
using WalletWasabi.Helpers;
using WalletWasabi.Models;
using WalletWasabi.Userfacing;

namespace WalletWasabi.Fluent.ViewModels.Wallets.Send
{
	[NavigationMetaData(
		Title = "Send",
		Caption = "",
		IconName = "wallet_action_send",
		NavBarPosition = NavBarPosition.None,
		Searchable = false,
		NavigationTarget = NavigationTarget.HomeScreen)]
	public partial class SendViewModel : NavBarItemViewModel
	{
		private readonly WalletViewModel _owner;
		private readonly TransactionInfo _transactionInfo;
		[AutoNotify] private string _to;
		[AutoNotify] private decimal _amountBtc;
		[AutoNotify] private decimal _exchangeRate;
		[AutoNotify] private bool _isFixedAmount;
		[AutoNotify] private ObservableCollection<string> _priorLabels;
		[AutoNotify] private ObservableCollection<string> _labels;
		[AutoNotify] private bool _isPayJoin;
		[AutoNotify] private double[] _xAxisValues;
		[AutoNotify] private double[] _yAxisValues;
		[AutoNotify] private string[] _xAxisLabels;
		[AutoNotify] private double  _xAxisCurrentValue = 36;

		private string? _payJoinEndPoint;
		private bool _parsingUrl;

		public SendViewModel(WalletViewModel walletVm)
		{
			_to = "";
			_owner = walletVm;
			_transactionInfo = new TransactionInfo();
			_labels = new ObservableCollection<string>();

			ExchangeRate = walletVm.Wallet.Synchronizer.UsdExchangeRate;
			PriorLabels = new();

			this.ValidateProperty(x => x.To, ValidateToField);
			this.ValidateProperty(x => x.AmountBtc, ValidateAmount);

			this.WhenAnyValue(x => x.To)
				.Subscribe(ParseToField);

			this.WhenAnyValue(x => x.AmountBtc)
				.Subscribe(x => _transactionInfo.Amount = new Money(x, MoneyUnit.BTC));

			this.WhenAnyValue(x => x.XAxisCurrentValue)
				.Subscribe(x =>
				{
					if (x > 0)
					{
						_transactionInfo.FeeRate = new FeeRate(GetYAxisValueFromXAxisCurrentValue(x));
					}
				});

			Labels.ToObservableChangeSet().Subscribe(x =>
			{
				_transactionInfo.Labels = new SmartLabel(_labels.ToArray());
			});

			PasteCommand = ReactiveCommand.CreateFromTask(async () =>
			{
				var text = await Application.Current.Clipboard.GetTextAsync();

				_parsingUrl = true;

				if (!TryParseUrl(text))
				{
					To = text;
					// todo validation errors.
				}

				_parsingUrl = false;
			});

			NextCommand = ReactiveCommand.Create(() =>
			{
				var transactionInfo = _transactionInfo;
				var wallet = _owner.Wallet;
				var targetAnonymitySet = wallet.ServiceConfiguration.GetMixUntilAnonymitySetValue();
				var mixedCoins = wallet.Coins.Where(x => x.HdPubKey.AnonymitySet >= targetAnonymitySet).ToList();

<<<<<<< HEAD
				if (false)//(mixedCoins.Any())
=======
				if (mixedCoins.Any())
>>>>>>> 8646e49d
				{
					var intent = new PaymentIntent(
						destination: transactionInfo.Address,
						amount: transactionInfo.Amount,
						subtractFee: false,
						label: transactionInfo.Labels);

					try
					{
						var txRes = wallet.BuildTransaction(
							wallet.Kitchen.SaltSoup(),
							intent,
							FeeStrategy.CreateFromFeeRate(transactionInfo.FeeRate),
							allowUnconfirmed: true,
							mixedCoins.Select(x => x.OutPoint));

						// Private coins are enough.
<<<<<<< HEAD
						Navigate().To(new OptimisePrivacyViewModel(wallet, transactionInfo, txRes));
=======
						Navigate().To(new OptimisePrivacyViewModel(wallet, transactionInfo, walletVm.TransactionBroadcaster, txRes));
>>>>>>> 8646e49d
						return;
					}
					catch (NotEnoughFundsException)
					{
						// Do Nothing
					}
				}

<<<<<<< HEAD
				Navigate().To(new PrivacyControlViewModel(wallet, transactionInfo));
			});
=======
				Navigate().To(new PrivacyControlViewModel());
			}, this.WhenAnyValue(x=>x.Labels.Count).Any());
>>>>>>> 8646e49d
		}

		private void ValidateAmount(IValidationErrors errors)
		{
			if (AmountBtc > Constants.MaximumNumberOfBitcoins)
			{
				errors.Add(ErrorSeverity.Error, "Amount must be less than the total supply of BTC.");
			}
			else if (AmountBtc > _owner.Wallet.Coins.TotalAmount().ToDecimal(MoneyUnit.BTC))
			{
				errors.Add(ErrorSeverity.Error, "Insufficient funds to cover the amount requested.");
			}
			else if (AmountBtc <= 0)
			{
				errors.Add(ErrorSeverity.Error, "Amount must be more than 0 BTC");
			}
		}

		private void ValidateToField(IValidationErrors errors)
		{
			if (!string.IsNullOrWhiteSpace(To) &&
				!AddressStringParser.TryParse(To, _owner.Wallet.Network, out BitcoinUrlBuilder? url))
			{
				errors.Add(ErrorSeverity.Error, "Input a valid BTC address or URL.");
			}
		}

		private void ParseToField(string s)
		{
			if (_parsingUrl)
			{
				return;
			}

			_parsingUrl = true;

			Dispatcher.UIThread.Post(() =>
			{
				TryParseUrl(s);

				_parsingUrl = false;
			});
		}

		private bool TryParseUrl(string text)
		{
			bool result = false;

			var wallet = _owner.Wallet;

			if (AddressStringParser.TryParse(text, wallet.Network, out BitcoinUrlBuilder? url))
			{
				result = true;
				SmartLabel label = url.Label;

				if (!label.IsEmpty)
				{
					Labels.Clear();

					foreach (var labelString in label.Labels)
					{
						Labels.Add(labelString);
					}
				}

				if (url.Address is { })
				{
					_transactionInfo.Address = url.Address;
					To = url.Address.ToString();
				}

				if (url.Amount is { })
				{
					AmountBtc = url.Amount.ToDecimal(MoneyUnit.BTC);
					IsFixedAmount = true;
				}
				else
				{
					IsFixedAmount = false;
				}

				if (url.UnknowParameters.TryGetValue("pj", out var endPoint))
				{
					if (!wallet.KeyManager.IsHardwareWallet)
					{
						_payJoinEndPoint = endPoint;
					}
					else
					{
						// Validation error... "Payjoin not available! for hw wallets."
					}
				}
				else
				{
					_payJoinEndPoint = null;
				}
			}
			else
			{
				IsFixedAmount = false;
				_payJoinEndPoint = null;
			}

			IsPayJoin = _payJoinEndPoint is { };

			return result;
		}

		protected override void OnNavigatedTo(bool inHistory, CompositeDisposable disposables)
		{
			if (!inHistory)
			{
				To = "";
				AmountBtc = 0;
				Labels.Clear();
				ClearValidations();
			}

			_owner.Wallet.Synchronizer.WhenAnyValue(x => x.UsdExchangeRate)
				.ObserveOn(RxApp.MainThreadScheduler)
				.Subscribe(x => ExchangeRate = x)
				.DisposeWith(disposables);

			_owner.Wallet.TransactionProcessor.WhenAnyValue(x => x.Coins)
				.ObserveOn(RxApp.MainThreadScheduler)
				.Subscribe(x =>
				{
					PriorLabels.Clear();
					PriorLabels.AddRange(x.SelectMany(coin => coin.HdPubKey.Label.Labels).Distinct());
				})
				.DisposeWith(disposables);

			_owner.Wallet.Synchronizer.WhenAnyValue(x => x.AllFeeEstimate)
				.Where(x => x is { })
				.Select(x => x!.Estimations)
				.ObserveOn(RxApp.MainThreadScheduler)
				.Subscribe(UpdateFeeEstimates)
				.DisposeWith(disposables);

			if (_owner.Wallet.Synchronizer.AllFeeEstimate is { })
			{
				UpdateFeeEstimates(_owner.Wallet.Synchronizer.AllFeeEstimate.Estimations);
			}

			base.OnNavigatedTo(inHistory, disposables);
		}

		private static readonly string[] TestNetXAxisLabels =
		{
			"1w",
			"3d",
			"1d",
			"12h",
			"6h",
			"3h",
			"1h",
			"30m",
			"20m",
			"fastest"
		};

		private static readonly double[] TestNetXAxisValues =
		{
			1,
			2,
			3,
			6,
			18,
			36,
			72,
			144,
			432,
			1008
		};

		private static readonly double[] TestNetYAxisValues =
		{
			185,
			123,
			123,
			102,
			97,
			57,
			22,
			7,
			4,
			4
		};

		private void UpdateFeeEstimates(Dictionary<int, int> feeEstimates)
		{
			string[] xAxisLabels;
			double[] xAxisValues;
			double[] yAxisValues;

			if (_owner.Wallet.Network != Network.TestNet)
			{
				var labels = feeEstimates.Select(x => x.Key)
					.Select(x => FeeTargetTimeConverter.Convert(x, "m", "h", "h", "d", "d"))
					.Reverse()
					.ToArray();

				var xs = feeEstimates.Select(x => (double)x.Key).ToArray();
				var ys = feeEstimates.Select(x => (double)x.Value).ToArray();
#if true
				// GetSmoothValues(xs, ys, out var ts, out var xts);
				GetSmoothValuesSubdivide(xs, ys, out var ts, out var xts);
				xAxisValues = ts.ToArray();
				yAxisValues = xts.ToArray();
#else
				xAxisValues = xs.Reverse().ToArray();
				yAxisValues = ys.Reverse().ToArray();
#endif
				xAxisLabels = labels;
			}
			else
			{
#if true
				// GetSmoothValues(TestNetXAxisValues, TestNetYAxisValues, out var ts, out var xts);
				GetSmoothValuesSubdivide(TestNetXAxisValues, TestNetYAxisValues, out var ts, out var xts);
				xAxisValues = ts.ToArray();
				yAxisValues = xts.ToArray();
#else
				xAxisValues = xs.Reverse().ToArray();
				yAxisValues = ys.Reverse().ToArray();
#endif
				xAxisLabels = TestNetXAxisLabels;
			}

			XAxisLabels = xAxisLabels;
			XAxisValues = xAxisValues;
			YAxisValues = yAxisValues;
		}

		private void GetSmoothValuesSubdivide(double[] xs, double[] ys, out List<double> ts, out List<double> xts)
		{
			const int Divisions = 256;

			ts = new List<double>();
			xts = new List<double>();

			if (xs.Length > 2)
			{
				var spline = CubicSpline.InterpolatePchipSorted(xs, ys);

				for (var i = 0; i < xs.Length - 1; i++)
				{
					var a = xs[i];
					var b = xs[i + 1];
					var range = b - a;
					var step = range / Divisions;

					var t0 = xs[i];
					ts.Add(t0);
					var xt0 = spline.Interpolate(xs[i]);
					xts.Add(xt0);

					for (var t = a + step; t < b; t += step)
					{
						var xt = spline.Interpolate(t);
						ts.Add(t);
						xts.Add(xt);
					}
				}

				var tn = xs[^1];
				ts.Add(tn);
				var xtn = spline.Interpolate(xs[^1]);
				xts.Add(xtn);
			}
			else
			{
				for (var i = 0; i < xs.Length; i++)
				{
					ts.Add(xs[i]);
					xts.Add(ys[i]);
				}
			}

			ts.Reverse();
			xts.Reverse();
		}

		private void GetSmoothValues(double[] xs, double[] ys, out List<double> ts, out List<double> xts)
		{
			var min = xs.Min();
			var max = xs.Max();
			var spline = CubicSpline.InterpolatePchipSorted(xs, ys);

			ts = new List<double>();
			xts = new List<double>();

			for (double t = min; t <= max; t += 1)
			{
				var xt = spline.Interpolate(t);
				ts.Add(t);
				xts.Add(xt);
			}

			ts.Reverse();
			xts.Reverse();
		}

		private decimal GetYAxisValueFromXAxisCurrentValue(double xValue)
		{
			if (_xAxisValues is { } && _yAxisValues is { })
			{
				var x = _xAxisValues.Reverse().ToArray();
				var y = _yAxisValues.Reverse().ToArray();
				double t = xValue;
				var spline = CubicSpline.InterpolatePchipSorted(x, y);
				var interpolated = (decimal) spline.Interpolate(t);
				return Math.Clamp(interpolated, (decimal)y[^1], (decimal)y[0]);
			}

			return (decimal)XAxisMaxValue;
		}

		public ICommand PasteCommand { get; }

		public double XAxisMinValue { get; set; } = 1;

		public double XAxisMaxValue { get; set; } = 1008;
	}
}<|MERGE_RESOLUTION|>--- conflicted
+++ resolved
@@ -105,11 +105,7 @@
 				var targetAnonymitySet = wallet.ServiceConfiguration.GetMixUntilAnonymitySetValue();
 				var mixedCoins = wallet.Coins.Where(x => x.HdPubKey.AnonymitySet >= targetAnonymitySet).ToList();
 
-<<<<<<< HEAD
-				if (false)//(mixedCoins.Any())
-=======
 				if (mixedCoins.Any())
->>>>>>> 8646e49d
 				{
 					var intent = new PaymentIntent(
 						destination: transactionInfo.Address,
@@ -127,11 +123,7 @@
 							mixedCoins.Select(x => x.OutPoint));
 
 						// Private coins are enough.
-<<<<<<< HEAD
-						Navigate().To(new OptimisePrivacyViewModel(wallet, transactionInfo, txRes));
-=======
 						Navigate().To(new OptimisePrivacyViewModel(wallet, transactionInfo, walletVm.TransactionBroadcaster, txRes));
->>>>>>> 8646e49d
 						return;
 					}
 					catch (NotEnoughFundsException)
@@ -140,13 +132,8 @@
 					}
 				}
 
-<<<<<<< HEAD
 				Navigate().To(new PrivacyControlViewModel(wallet, transactionInfo));
-			});
-=======
-				Navigate().To(new PrivacyControlViewModel());
 			}, this.WhenAnyValue(x=>x.Labels.Count).Any());
->>>>>>> 8646e49d
 		}
 
 		private void ValidateAmount(IValidationErrors errors)
