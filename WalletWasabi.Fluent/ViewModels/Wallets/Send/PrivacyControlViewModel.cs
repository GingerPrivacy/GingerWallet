--- conflicted
+++ resolved
@@ -75,41 +75,19 @@
 				}
 				catch (InsufficientBalanceException)
 				{
-					var dialog = new InsufficientBalanceDialogViewModel(BalanceType.Pocket);
+					var transactionResult = TransactionHelpers.BuildTransaction(_wallet, transactionInfo.Address, transactionInfo.Amount, transactionInfo.Labels, transactionInfo.FeeRate, coins, subtractFee: true);
+					var dialog = new InsufficientBalanceDialogViewModel(BalanceType.Pocket, transactionResult, wallet.Synchronizer.UsdExchangeRate);
 					var result = await NavigateDialog(dialog, NavigationTarget.DialogScreen);
 
 					if (result.Result)
 					{
-<<<<<<< HEAD
-						try
-						{
-							var transactionResult = await Task.Run(() => TransactionHelpers.BuildTransaction(_wallet, transactionInfo.Address, transactionInfo.Amount, transactionInfo.Labels, transactionInfo.FeeRate, coins, subtractFee: false));
-							Navigate().To(new TransactionPreviewViewModel(wallet, transactionInfo, broadcaster, transactionResult));
-						}
-						catch (InsufficientBalanceException)
-						{
-							var transactionResult = TransactionHelpers.BuildTransaction(_wallet, transactionInfo.Address, transactionInfo.Amount, transactionInfo.Labels, transactionInfo.FeeRate, coins, subtractFee: true);
-							var dialog = new InsufficientBalanceDialogViewModel(BalanceType.Pocket, transactionResult, wallet.Synchronizer.UsdExchangeRate);
-							var result = await NavigateDialog(dialog, NavigationTarget.DialogScreen);
-
-							if (result.Result)
-							{
-								Navigate().To(new TransactionPreviewViewModel(wallet, transactionInfo, broadcaster, transactionResult));
-							}
-							else
-							{
-								Navigate().BackTo<SendViewModel>();
-							}
-						}
-=======
-						var transactionResult = await Task.Run(() => TransactionHelpers.BuildTransaction(_wallet, transactionInfo.Address, transactionInfo.Amount, transactionInfo.Labels, transactionInfo.FeeRate, coins, subtractFee: true));
 						Navigate().To(new TransactionPreviewViewModel(wallet, transactionInfo, broadcaster, transactionResult));
->>>>>>> 5b78d9d1
 					}
 					else
 					{
 						Navigate().BackTo<SendViewModel>();
 					}
+				}
 				}
 			}
 			catch (Exception ex)
