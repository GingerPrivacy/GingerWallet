using System;
using System.Collections.ObjectModel;
using System.Linq;
using System.Reactive.Disposables;
using System.Threading.Tasks;
using DynamicData;
using DynamicData.Aggregation;
using NBitcoin;
using ReactiveUI;
using WalletWasabi.Blockchain.TransactionBroadcasting;
using WalletWasabi.Blockchain.TransactionOutputs;
using WalletWasabi.Exceptions;
using WalletWasabi.Fluent.Helpers;
using WalletWasabi.Fluent.Model;
using WalletWasabi.Fluent.ViewModels.Dialogs;
using WalletWasabi.Fluent.ViewModels.Navigation;
using WalletWasabi.Logging;
using WalletWasabi.Wallets;

namespace WalletWasabi.Fluent.ViewModels.Wallets.Send
{
	[NavigationMetaData(Title = "Privacy Control")]
	public partial class PrivacyControlViewModel : RoutableViewModel
	{
		private readonly Wallet _wallet;
		private readonly SourceList<PocketViewModel> _pocketSource;
		private readonly ReadOnlyObservableCollection<PocketViewModel> _pockets;

		[AutoNotify] private decimal _stillNeeded;
		[AutoNotify] private bool _enoughSelected;

		public PrivacyControlViewModel(Wallet wallet, TransactionInfo transactionInfo, TransactionBroadcaster broadcaster)
		{
			_wallet = wallet;

			_pocketSource = new SourceList<PocketViewModel>();

			_pocketSource.Connect()
				.Bind(out _pockets)
				.Subscribe();

			var selected = _pocketSource.Connect()
				.AutoRefresh()
				.Filter(x => x.IsSelected);

			var selectedList = selected.AsObservableList();

			selected.Sum(x => x.TotalBtc)
				.Subscribe(x =>
				{
					StillNeeded = transactionInfo.Amount.ToDecimal(MoneyUnit.BTC) - x;
					EnoughSelected = StillNeeded <= 0;
				});

			StillNeeded = transactionInfo.Amount.ToDecimal(MoneyUnit.BTC);

			EnableCancel = true;

			EnableBack = true;

			NextCommand = ReactiveCommand.CreateFromTask(
				async () => await OnNext(wallet, transactionInfo, broadcaster, selectedList),
				this.WhenAnyValue(x => x.EnoughSelected));

			EnableAutoBusyOn(NextCommand);
		}

		public ReadOnlyObservableCollection<PocketViewModel> Pockets => _pockets;

		private async Task OnNext(Wallet wallet, TransactionInfo transactionInfo, TransactionBroadcaster broadcaster, IObservableList<PocketViewModel> selectedList)
		{
			transactionInfo.Coins = selectedList.Items.SelectMany(x => x.Coins).ToArray();

			try
			{
				if (transactionInfo.PayJoinClient is { })
				{
<<<<<<< HEAD
					await BuildTransactionAsPayJoinAsync(wallet, transactionInfo, broadcaster);
=======
					var transactionResult = await Task.Run(() => TransactionHelpers.BuildTransaction(_wallet, transactionInfo.Address, transactionInfo.Amount, transactionInfo.Labels, transactionInfo.FeeRate, coins, subtractFee: false));
					Navigate().To(new OptimisePrivacyViewModel(wallet, transactionInfo, broadcaster, transactionResult));
>>>>>>> b6bbbd81
				}
				else
				{
<<<<<<< HEAD
					await BuildTransactionAsNormalAsync(wallet, transactionInfo, broadcaster);
=======
					var transactionResult = await Task.Run(() => TransactionHelpers.BuildTransaction(_wallet, transactionInfo.Address, transactionInfo.Amount, transactionInfo.Labels, transactionInfo.FeeRate, coins, subtractFee: true));
					var dialog = new InsufficientBalanceDialogViewModel(BalanceType.Pocket, transactionResult, wallet.Synchronizer.UsdExchangeRate);
					var result = await NavigateDialog(dialog, NavigationTarget.DialogScreen);

					if (result.Result)
					{
						Navigate().To(new OptimisePrivacyViewModel(wallet, transactionInfo, broadcaster, transactionResult));
					}
					else
					{
						Navigate().BackTo<SendViewModel>();
					}
>>>>>>> b6bbbd81
				}
			}
			catch (Exception ex)
			{
				Logger.LogError(ex);
				await ShowErrorAsync("Transaction Building", ex.ToUserFriendlyString(), "Wasabi was unable to create your transaction.");
				Navigate().BackTo<SendViewModel>();
			}
		}

		private async Task BuildTransactionAsNormalAsync(Wallet wallet, TransactionInfo transactionInfo, TransactionBroadcaster broadcaster)
		{
			try
			{
				var transactionResult = await Task.Run(() => TransactionHelpers.BuildTransaction(_wallet, transactionInfo));
				Navigate().To(new TransactionPreviewViewModel(wallet, transactionInfo, broadcaster, transactionResult));
			}
			catch (InsufficientBalanceException)
			{
				var transactionResult = await Task.Run(() => TransactionHelpers.BuildTransaction(_wallet, transactionInfo, subtractFee: true));
				var dialog = new InsufficientBalanceDialogViewModel(BalanceType.Pocket, transactionResult, wallet.Synchronizer.UsdExchangeRate);
				var result = await NavigateDialog(dialog, NavigationTarget.DialogScreen);

				if (result.Result)
				{
					Navigate().To(new TransactionPreviewViewModel(wallet, transactionInfo, broadcaster, transactionResult));
				}
				else
				{
					Navigate().BackTo<SendViewModel>();
				}
			}
		}

		private async Task BuildTransactionAsPayJoinAsync(Wallet wallet, TransactionInfo transactionInfo, TransactionBroadcaster broadcaster)
		{
			try
			{
				// Do not add the PayJoin client yet, it will be added before broadcasting.
				var transactionResult = await Task.Run(() => TransactionHelpers.BuildTransaction(_wallet, transactionInfo));
				Navigate().To(new TransactionPreviewViewModel(wallet, transactionInfo, broadcaster, transactionResult));
			}
			catch (InsufficientBalanceException)
			{
				await ShowErrorAsync("Transaction Building", "There are not enough funds selected to cover the transaction fee.", "Wasabi was unable to create your transaction.");
			}
		}

		protected override void OnNavigatedTo(bool isInHistory, CompositeDisposable disposables)
		{
			base.OnNavigatedTo(isInHistory, disposables);

			if (!isInHistory)
			{
				var pockets = _wallet.Coins.GetPockets(_wallet.ServiceConfiguration.GetMixUntilAnonymitySetValue());

				foreach (var pocket in pockets)
				{
					_pocketSource.Add(new PocketViewModel(pocket));
				}

				if (_pocketSource.Count == 1)
				{
					_pocketSource.Items.First().IsSelected = true;
				}
			}
		}
	}
}<|MERGE_RESOLUTION|>--- conflicted
+++ resolved
@@ -75,31 +75,11 @@
 			{
 				if (transactionInfo.PayJoinClient is { })
 				{
-<<<<<<< HEAD
 					await BuildTransactionAsPayJoinAsync(wallet, transactionInfo, broadcaster);
-=======
-					var transactionResult = await Task.Run(() => TransactionHelpers.BuildTransaction(_wallet, transactionInfo.Address, transactionInfo.Amount, transactionInfo.Labels, transactionInfo.FeeRate, coins, subtractFee: false));
-					Navigate().To(new OptimisePrivacyViewModel(wallet, transactionInfo, broadcaster, transactionResult));
->>>>>>> b6bbbd81
 				}
 				else
 				{
-<<<<<<< HEAD
 					await BuildTransactionAsNormalAsync(wallet, transactionInfo, broadcaster);
-=======
-					var transactionResult = await Task.Run(() => TransactionHelpers.BuildTransaction(_wallet, transactionInfo.Address, transactionInfo.Amount, transactionInfo.Labels, transactionInfo.FeeRate, coins, subtractFee: true));
-					var dialog = new InsufficientBalanceDialogViewModel(BalanceType.Pocket, transactionResult, wallet.Synchronizer.UsdExchangeRate);
-					var result = await NavigateDialog(dialog, NavigationTarget.DialogScreen);
-
-					if (result.Result)
-					{
-						Navigate().To(new OptimisePrivacyViewModel(wallet, transactionInfo, broadcaster, transactionResult));
-					}
-					else
-					{
-						Navigate().BackTo<SendViewModel>();
-					}
->>>>>>> b6bbbd81
 				}
 			}
 			catch (Exception ex)
@@ -115,7 +95,7 @@
 			try
 			{
 				var transactionResult = await Task.Run(() => TransactionHelpers.BuildTransaction(_wallet, transactionInfo));
-				Navigate().To(new TransactionPreviewViewModel(wallet, transactionInfo, broadcaster, transactionResult));
+				Navigate().To(new OptimisePrivacyViewModel(wallet, transactionInfo, broadcaster, transactionResult));
 			}
 			catch (InsufficientBalanceException)
 			{
@@ -125,7 +105,7 @@
 
 				if (result.Result)
 				{
-					Navigate().To(new TransactionPreviewViewModel(wallet, transactionInfo, broadcaster, transactionResult));
+					Navigate().To(new OptimisePrivacyViewModel(wallet, transactionInfo, broadcaster, transactionResult));
 				}
 				else
 				{
