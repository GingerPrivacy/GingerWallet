using System.Collections.Generic;
using System.Linq;
using System.Reactive.Disposables;
using System.Reactive.Linq;
using ReactiveUI;
using WalletWasabi.Blockchain.TransactionOutputs;
using WalletWasabi.Fluent.Helpers;
using WalletWasabi.Fluent.Models;
using WalletWasabi.Fluent.ViewModels.Dialogs.Base;
using WalletWasabi.Wallets;

namespace WalletWasabi.Fluent.ViewModels.Wallets.Send;

[NavigationMetaData(Title = "Privacy Control")]
public partial class PrivacyControlViewModel : DialogViewModelBase<IEnumerable<SmartCoin>>
{
	private readonly Wallet _wallet;
	private readonly TransactionInfo _transactionInfo;
	private readonly bool _isSilent;
	private readonly IEnumerable<SmartCoin>? _usedCoins;

	public PrivacyControlViewModel(Wallet wallet, TransactionInfo transactionInfo, IEnumerable<SmartCoin>? usedCoins, bool isSilent)
	{
		_wallet = wallet;
		_transactionInfo = transactionInfo;
		_isSilent = isSilent;
		_usedCoins = usedCoins;

		LabelSelection = new LabelSelectionViewModel(_transactionInfo.Amount);

		SetupCancel(enableCancel: false, enableCancelOnEscape: true, enableCancelOnPressed: false);
		EnableBack = true;

		NextCommand = ReactiveCommand.Create(() => Complete(LabelSelection.GetUsedPockets()), LabelSelection.WhenAnyValue(x => x.EnoughSelected));
	}

	public LabelSelectionViewModel LabelSelection { get; }

	private void Complete(IEnumerable<Pocket> pockets)
	{
		var coins = pockets.SelectMany(x => x.Coins);

		Close(DialogResultKind.Normal, coins);
	}

	private void InitializeLabels()
	{
		LabelSelection.Reset(_wallet.Coins.GetPockets(_wallet.ServiceConfiguration.MinAnonScoreTarget).Select(x => new Pocket(x)).ToArray());
		LabelSelection.SetUsedLabel(_usedCoins);
	}

	protected override void OnNavigatedTo(bool isInHistory, CompositeDisposable disposables)
	{
		base.OnNavigatedTo(isInHistory, disposables);

		if (!isInHistory)
		{
<<<<<<< HEAD
			InitializeLabels();
=======
			var pockets = _wallet.Coins.GetPockets(_wallet.KeyManager.MinAnonScoreTarget).Select(x => new PocketViewModel(x));

			_pocketSource.AddRange(pockets);
>>>>>>> cf22420b
		}

		Observable
			.FromEventPattern(_wallet.TransactionProcessor, nameof(Wallet.TransactionProcessor.WalletRelevantTransactionProcessed))
			.ObserveOn(RxApp.MainThreadScheduler)
			.Subscribe(_ => InitializeLabels())
			.DisposeWith(disposables);

		if (_isSilent)
		{
			var usedPockets = LabelSelection.GetAllPockets();

			if (usedPockets.FirstOrDefault(x => x.Labels == CoinPocketHelper.PrivateFundsText) is { } privatePocket &&
			    privatePocket.Amount >= _transactionInfo.Amount)
			{
				Complete(usedPockets.Where(x => x.Labels == CoinPocketHelper.PrivateFundsText));
			}
			else if (usedPockets.Where(x => x.Labels != CoinPocketHelper.PrivateFundsText).Sum(x => x.Amount) >= _transactionInfo.Amount)
			{
				Complete(usedPockets.Where(x => x.Labels != CoinPocketHelper.PrivateFundsText));
			}
			else
			{
				Complete(usedPockets);
			}
		}
	}
}<|MERGE_RESOLUTION|>--- conflicted
+++ resolved
@@ -45,7 +45,7 @@
 
 	private void InitializeLabels()
 	{
-		LabelSelection.Reset(_wallet.Coins.GetPockets(_wallet.ServiceConfiguration.MinAnonScoreTarget).Select(x => new Pocket(x)).ToArray());
+		LabelSelection.Reset(_wallet.Coins.GetPockets(_wallet.KeyManager.MinAnonScoreTarget).Select(x => new Pocket(x)).ToArray());
 		LabelSelection.SetUsedLabel(_usedCoins);
 	}
 
@@ -55,13 +55,7 @@
 
 		if (!isInHistory)
 		{
-<<<<<<< HEAD
 			InitializeLabels();
-=======
-			var pockets = _wallet.Coins.GetPockets(_wallet.KeyManager.MinAnonScoreTarget).Select(x => new PocketViewModel(x));
-
-			_pocketSource.AddRange(pockets);
->>>>>>> cf22420b
 		}
 
 		Observable
