--- conflicted
+++ resolved
@@ -51,16 +51,12 @@
 		private void OnAmountChanged()
 		{
 			SubtractFee = default;
-<<<<<<< HEAD
-			FeeRate = FeeRate.Zero;
 			ChangelessCoins = Enumerable.Empty<SmartCoin>();
-=======
 
 			if (!IsCustomFeeUsed)
 			{
 				FeeRate = FeeRate.Zero;
 			}
->>>>>>> 0f5a2213
 
 			if (Coins.Sum(x => x.Amount) < Amount) // Reset coins if the selected cluster is not enough for the new amount
 			{
