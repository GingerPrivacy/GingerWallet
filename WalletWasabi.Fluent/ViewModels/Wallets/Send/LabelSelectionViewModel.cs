using System.Collections.Generic;
using System.Collections.Immutable;
using System.Diagnostics.CodeAnalysis;
using System.Linq;
using NBitcoin;
using ReactiveUI;
using WalletWasabi.Blockchain.Analysis.Clustering;
using WalletWasabi.Blockchain.Keys;
using WalletWasabi.Blockchain.TransactionOutputs;
using WalletWasabi.Fluent.Helpers;
using WalletWasabi.Fluent.Models;

namespace WalletWasabi.Fluent.ViewModels.Wallets.Send;

public partial class LabelSelectionViewModel : ViewModelBase
{
	private readonly KeyManager _keyManager;
	private readonly string _password;
	private readonly TransactionInfo _info;
	private readonly Money _targetAmount;
	private readonly FeeRate _feeRate;
	private readonly SmartLabel _recipient;
	private readonly List<Pocket> _hiddenIncludedPockets = new();

	[AutoNotify] private bool _enoughSelected;

	private Pocket _privatePocket = Pocket.Empty;
	private Pocket _semiPrivatePocket = Pocket.Empty;
	private Pocket[] _allPockets = Array.Empty<Pocket>();

<<<<<<< HEAD
	public LabelSelectionViewModel(Money targetAmount, FeeRate feeRate, SmartLabel recipient)
	{
		_targetAmount = targetAmount;
		_feeRate = feeRate;
		_recipient = recipient;
=======
	public LabelSelectionViewModel(KeyManager keyManager, string password, TransactionInfo info)
	{
		_keyManager = keyManager;
		_password = password;
		_info = info;
		_targetAmount = _info.MinimumRequiredAmount == Money.Zero ? _info.Amount : _info.MinimumRequiredAmount;
		_feeRate = _info.FeeRate;
>>>>>>> e626ffd6
	}

	public Pocket[] NonPrivatePockets { get; set; } = Array.Empty<Pocket>();

	public IEnumerable<LabelViewModel> AllLabelsViewModel { get; set; } = Array.Empty<LabelViewModel>();

	public IEnumerable<LabelViewModel> LabelsWhiteList => AllLabelsViewModel.Where(x => !x.IsBlackListed);

	public IEnumerable<LabelViewModel> LabelsBlackList => AllLabelsViewModel.Where(x => x.IsBlackListed);

<<<<<<< HEAD
	public Pocket[] AutoSelectPockets()
=======
	private bool IsPocketEnough(params Pocket[] pockets)
	{
		var coins = Pocket.Merge(pockets).Coins;
		var allCoins = Pocket.Merge(_allPockets).Coins;

		return TransactionHelpers.TryBuildTransaction(
			keyManager: _keyManager,
			transactionInfo: _info,
			allCoins: new CoinsView(allCoins),
			allowedCoins: coins,
			password: _password,
			minimumAmount: out _);
	}

	public Pocket[] AutoSelectPockets(SmartLabel recipient)
>>>>>>> e626ffd6
	{
		var privateAndSemiPrivatePockets = new[] { _privatePocket, _semiPrivatePocket };

		var knownPockets = NonPrivatePockets.Where(x => x.Labels != CoinPocketHelper.UnlabelledFundsText).ToArray();
		var unknownPockets = NonPrivatePockets.Except(knownPockets).ToArray();

		var privateAndSemiPrivateAndUnknownPockets = privateAndSemiPrivatePockets.Union(unknownPockets).ToArray();
		var privateAndSemiPrivateAndKnownPockets = privateAndSemiPrivatePockets.Union(knownPockets).ToArray();

		var knownByRecipientPockets = knownPockets.Where(pocket => pocket.Labels.Any(label => _recipient.Contains(label, StringComparer.OrdinalIgnoreCase))).ToArray();
		var onlyKnownByRecipientPockets = knownByRecipientPockets.Where(pocket => pocket.Labels.Equals(_recipient, StringComparer.OrdinalIgnoreCase)).ToArray();

		if (IsPocketEnough(onlyKnownByRecipientPockets))
		{
			return onlyKnownByRecipientPockets;
		}

		if (IsPocketEnough(_privatePocket))
		{
			return new[] { _privatePocket };
		}

		if (IsPocketEnough(privateAndSemiPrivatePockets))
		{
			return privateAndSemiPrivatePockets;
		}

		if (TryGetBestKnownByRecipientPocketsWithPrivateAndSemiPrivatePockets(knownByRecipientPockets, privateAndSemiPrivatePockets, _targetAmount, _feeRate, _recipient, out var pockets))
		{
			return pockets;
		}

		if (IsPocketEnough(privateAndSemiPrivateAndKnownPockets))
		{
			return privateAndSemiPrivateAndKnownPockets;
		}

		if (IsPocketEnough(privateAndSemiPrivateAndUnknownPockets))
		{
			return privateAndSemiPrivateAndUnknownPockets;
		}

		return _allPockets.ToArray();
	}

	private bool TryGetBestKnownByRecipientPocketsWithPrivateAndSemiPrivatePockets(Pocket[] knownByRecipientPockets, Pocket[] privateAndSemiPrivatePockets, Money targetAmount, FeeRate feeRate, SmartLabel recipient, [NotNullWhen(true)] out Pocket[]? pockets)
	{
		pockets = null;

		if (!IsPocketEnough(Pocket.Merge(knownByRecipientPockets, privateAndSemiPrivatePockets)))
		{
			return false;
		}

		var privacyRankedPockets =
			knownByRecipientPockets
				.Select(pocket =>
				{
					var containedRecipientLabelsCount = pocket.Labels.Count(label => recipient.Contains(label, StringComparer.OrdinalIgnoreCase));
					var totalPocketLabelsCount = pocket.Labels.Count();
					var totalRecipientLabelsCount = recipient.Count();
					var index = ((double)containedRecipientLabelsCount / totalPocketLabelsCount) + ((double)containedRecipientLabelsCount / totalRecipientLabelsCount);

					return (acceptabilityIndex: index, pocket);
				})
				.OrderByDescending(tup => tup.acceptabilityIndex)
				.ThenBy(tup => tup.pocket.Labels.Count())
				.ThenByDescending(tup => tup.pocket.Amount)
				.Select(tup => tup.pocket)
				.ToArray();

		var bestPockets = new List<Pocket>();
		bestPockets.AddRange(privateAndSemiPrivatePockets);

		// Iterate through the ordered by privacy pockets and add them one by one until the total amount covers the payment.
		// The first one is the best from the privacy point of view, and the last one is the worst.
		foreach (var p in privacyRankedPockets)
		{
			bestPockets.Add(p);

			if (IsPocketEnough(bestPockets.ToArray()))
			{
				break;
			}
		}

		// It can happen that there are unnecessary selected pockets, so remove the ones that are not needed.
		// Use Except to make sure the private and semi private pockets never get removed.
		// Example for an over selection:
		// Privacy ordered pockets: [A - 3 BTC] [B - 1 BTC] [C - 2 BTC] (A is the best for privacy, C is the worst)
		// Target amount is 4.5 BTC so the algorithm will select all because it happened in privacy order.
		// But B is unnecessary because A and C can cover the case, so remove it.
		foreach (var p in bestPockets.Except(privateAndSemiPrivatePockets).OrderBy(x => x.Amount).ThenByDescending(x => x.Labels.Count()).ToImmutableArray())
		{
			if (IsPocketEnough(bestPockets.Except(new[] { p }).ToArray()))
			{
				bestPockets.Remove(p);
			}
			else
			{
				break;
			}
		}

		pockets = bestPockets.ToArray();
		return true;
	}

	public Pocket[] GetUsedPockets() =>
		NonPrivatePockets.Where(x => x.Labels.All(label => LabelsWhiteList.Any(labelViewModel => labelViewModel.Value == label)))
			.Union(_hiddenIncludedPockets)
			.ToArray();

	public void Reset(Pocket[] pockets)
	{
		_allPockets = pockets;

		if (pockets.FirstOrDefault(x => x.Labels == CoinPocketHelper.PrivateFundsText) is { } privatePocket)
		{
			_privatePocket = privatePocket;
		}

		if (pockets.FirstOrDefault(x => x.Labels == CoinPocketHelper.SemiPrivateFundsText) is { } semiPrivatePocket)
		{
			_semiPrivatePocket = semiPrivatePocket;
		}

		NonPrivatePockets = pockets.Where(x => x != _privatePocket && x != _semiPrivatePocket).ToArray();

		var allLabels = SmartLabel.Merge(NonPrivatePockets.Select(x => x.Labels));
		AllLabelsViewModel = allLabels.Select(x => new LabelViewModel(this, x)).ToArray();

		if (AllLabelsViewModel.FirstOrDefault(x => x.Value == CoinPocketHelper.UnlabelledFundsText) is { } unlabelledViewModel)
		{
			unlabelledViewModel.IsDangerous = true;
			unlabelledViewModel.ToolTip = "There is no information about these people, only use it when necessary!";
		}

		OnSelectionChanged();
	}

	public LabelViewModel[] GetAssociatedLabels(LabelViewModel labelViewModel)
	{
		if (labelViewModel.IsBlackListed)
		{
			var associatedPocketLabels = NonPrivatePockets.OrderBy(x => x.Labels.Count()).First(x => x.Labels.Contains(labelViewModel.Value)).Labels;
			return LabelsBlackList.Where(x => associatedPocketLabels.Contains(x.Value)).ToArray();
		}
		else
		{
			var associatedPockets = NonPrivatePockets.Where(x => x.Labels.Contains(labelViewModel.Value));
			var notAssociatedPockets = NonPrivatePockets.Except(associatedPockets);
			var allNotAssociatedLabels = SmartLabel.Merge(notAssociatedPockets.Select(x => x.Labels));
			return LabelsWhiteList.Where(x => !allNotAssociatedLabels.Contains(x.Value)).ToArray();
		}
	}

	public void OnFade(LabelViewModel source)
	{
		foreach (var lvm in source.IsBlackListed ? LabelsBlackList : LabelsWhiteList)
		{
			if (!lvm.IsHighlighted)
			{
				lvm.Fade(source);
			}
		}
	}

	public void OnPointerOver(LabelViewModel labelViewModel)
	{
		var affectedLabelViewModels = GetAssociatedLabels(labelViewModel);

		foreach (var lvm in affectedLabelViewModels)
		{
			lvm.Highlight(triggerSource: labelViewModel);
		}
	}

	public void SwapLabel(LabelViewModel labelViewModel)
	{
		var affectedLabelViewModels = GetAssociatedLabels(labelViewModel);

		foreach (var lvm in affectedLabelViewModels)
		{
			lvm.Swap();
		}

		OnSelectionChanged();
	}

	private void OnSelectionChanged()
	{
		_hiddenIncludedPockets.Clear();

		var (isPrivateNeeded, isSemiPrivateNeeded) = IsPrivateAndSemiPrivatePocketNeeded();

		if (isPrivateNeeded)
		{
			_hiddenIncludedPockets.Add(_privatePocket);
		}

		if (isSemiPrivateNeeded)
		{
			_hiddenIncludedPockets.Add(_semiPrivatePocket);
		}

<<<<<<< HEAD
		EnoughSelected = GetUsedPockets().EffectiveSumValue(_feeRate) >= _targetAmount;
=======
		var allSelectedPocket = Pocket.Merge(whiteListPockets.ToArray(), _hiddenIncludedPockets.ToArray());

		EnoughSelected = IsPocketEnough(allSelectedPocket);
>>>>>>> e626ffd6

		this.RaisePropertyChanged(nameof(LabelsWhiteList));
		this.RaisePropertyChanged(nameof(LabelsBlackList));
	}

	private (bool, bool) IsPrivateAndSemiPrivatePocketNeeded()
	{
<<<<<<< HEAD
		var isPrivateNeeded = false;
		var isSemiPrivateNeeded = false;

		var usedPockets = GetUsedPockets();
		var usedPocketsLabels = new SmartLabel(usedPockets.SelectMany(p => p.Labels));

		if (usedPocketsLabels != _recipient || usedPockets.EffectiveSumValue(_feeRate) < _targetAmount)
		{
			isPrivateNeeded = true;

			if (Pocket.Merge(usedPockets, _privatePocket).EffectiveSumValue(_feeRate) < _targetAmount)
			{
				isSemiPrivateNeeded = true;
			}
		}
=======
		var isNonPrivateNotEnough = !IsPocketEnough(NonPrivatePockets);
		var isPrivateAndSemiPrivateNotEnough = !IsPocketEnough(Pocket.Merge(_privatePocket, _semiPrivatePocket));
		var isNonPrivateAndPrivateEnough = IsPocketEnough(Pocket.Merge(NonPrivatePockets, _privatePocket));

		var isPrivateNeededBesideNonPrivate = isNonPrivateNotEnough && isPrivateAndSemiPrivateNotEnough && isNonPrivateAndPrivateEnough;
		var isOnlyPrivateNeeded = LabelsWhiteList.IsEmpty() && IsPocketEnough(_privatePocket);

		return isPrivateNeededBesideNonPrivate || isOnlyPrivateNeeded;
	}

	private bool IsPrivateAndSemiPrivatePocketNeeded()
	{
		var isNonPrivateAndPrivateNotEnough = !IsPocketEnough(Pocket.Merge(NonPrivatePockets, _privatePocket));
		var isNonPrivateAndPrivateAndSemiPrivateEnough = IsPocketEnough(Pocket.Merge(NonPrivatePockets, _privatePocket, _semiPrivatePocket));
		var isPrivateAndSemiPrivateNeededBesideNonPrivate = isNonPrivateAndPrivateNotEnough && isNonPrivateAndPrivateAndSemiPrivateEnough;

		var isPrivateNotEnough = !IsPocketEnough(_privatePocket);
		var isPrivateAndSemiPrivateEnough = IsPocketEnough(Pocket.Merge(_privatePocket, _semiPrivatePocket));
		var isOnlyPrivateAndSemiPrivateNeeded = LabelsWhiteList.IsEmpty() &&  isPrivateNotEnough && isPrivateAndSemiPrivateEnough;
>>>>>>> e626ffd6

		return (isPrivateNeeded, isSemiPrivateNeeded);
	}

	public void SetUsedLabel(IEnumerable<SmartCoin>? usedCoins, int privateThreshold)
	{
		if (usedCoins is null)
		{
			return;
		}

		usedCoins = usedCoins.ToImmutableArray();

		var usedLabels = SmartLabel.Merge(usedCoins.Select(x => x.GetLabels(privateThreshold)));
		var usedLabelViewModels = AllLabelsViewModel.Where(x => usedLabels.Contains(x.Value, StringComparer.OrdinalIgnoreCase)).ToArray();
		var notUsedLabelViewModels = AllLabelsViewModel.Except(usedLabelViewModels);

		foreach (LabelViewModel label in notUsedLabelViewModels)
		{
			label.Swap();
		}

		OnSelectionChanged();
	}

	public bool IsOtherSelectionPossible(IEnumerable<SmartCoin> usedCoins, SmartLabel recipient)
	{
		var usedPockets = _allPockets.Where(pocket => pocket.Coins.Any(usedCoins.Contains)).ToImmutableArray();
		var remainingUsablePockets = _allPockets.Except(usedPockets).ToList();

		// They are handled silently, do not take them into account as manually selectable pockets.
		remainingUsablePockets.Remove(_privatePocket);
		remainingUsablePockets.Remove(_semiPrivatePocket);

		if (usedPockets.Length == 1 && usedPockets.First() == _privatePocket)
		{
			return false;
		}

		if (usedPockets.Length == 1 && usedPockets.First() == _semiPrivatePocket)
		{
			return false;
		}

		if (usedPockets.Length == 2 && usedPockets.Contains(_privatePocket) && usedPockets.Contains(_semiPrivatePocket))
		{
			return false;
		}

		if (!remainingUsablePockets.Any())
		{
			return false;
		}

		var labels = SmartLabel.Merge(usedPockets.Select(x => x.Labels));
		if (labels.Equals(recipient, StringComparer.OrdinalIgnoreCase))
		{
			return false;
		}

		return true;
	}
}<|MERGE_RESOLUTION|>--- conflicted
+++ resolved
@@ -19,7 +19,6 @@
 	private readonly TransactionInfo _info;
 	private readonly Money _targetAmount;
 	private readonly FeeRate _feeRate;
-	private readonly SmartLabel _recipient;
 	private readonly List<Pocket> _hiddenIncludedPockets = new();
 
 	[AutoNotify] private bool _enoughSelected;
@@ -28,13 +27,6 @@
 	private Pocket _semiPrivatePocket = Pocket.Empty;
 	private Pocket[] _allPockets = Array.Empty<Pocket>();
 
-<<<<<<< HEAD
-	public LabelSelectionViewModel(Money targetAmount, FeeRate feeRate, SmartLabel recipient)
-	{
-		_targetAmount = targetAmount;
-		_feeRate = feeRate;
-		_recipient = recipient;
-=======
 	public LabelSelectionViewModel(KeyManager keyManager, string password, TransactionInfo info)
 	{
 		_keyManager = keyManager;
@@ -42,7 +34,6 @@
 		_info = info;
 		_targetAmount = _info.MinimumRequiredAmount == Money.Zero ? _info.Amount : _info.MinimumRequiredAmount;
 		_feeRate = _info.FeeRate;
->>>>>>> e626ffd6
 	}
 
 	public Pocket[] NonPrivatePockets { get; set; } = Array.Empty<Pocket>();
@@ -53,9 +44,6 @@
 
 	public IEnumerable<LabelViewModel> LabelsBlackList => AllLabelsViewModel.Where(x => x.IsBlackListed);
 
-<<<<<<< HEAD
-	public Pocket[] AutoSelectPockets()
-=======
 	private bool IsPocketEnough(params Pocket[] pockets)
 	{
 		var coins = Pocket.Merge(pockets).Coins;
@@ -70,8 +58,7 @@
 			minimumAmount: out _);
 	}
 
-	public Pocket[] AutoSelectPockets(SmartLabel recipient)
->>>>>>> e626ffd6
+	public Pocket[] AutoSelectPockets()
 	{
 		var privateAndSemiPrivatePockets = new[] { _privatePocket, _semiPrivatePocket };
 
@@ -81,8 +68,8 @@
 		var privateAndSemiPrivateAndUnknownPockets = privateAndSemiPrivatePockets.Union(unknownPockets).ToArray();
 		var privateAndSemiPrivateAndKnownPockets = privateAndSemiPrivatePockets.Union(knownPockets).ToArray();
 
-		var knownByRecipientPockets = knownPockets.Where(pocket => pocket.Labels.Any(label => _recipient.Contains(label, StringComparer.OrdinalIgnoreCase))).ToArray();
-		var onlyKnownByRecipientPockets = knownByRecipientPockets.Where(pocket => pocket.Labels.Equals(_recipient, StringComparer.OrdinalIgnoreCase)).ToArray();
+		var knownByRecipientPockets = knownPockets.Where(pocket => pocket.Labels.Any(label => _info.UserLabels.Contains(label, StringComparer.OrdinalIgnoreCase))).ToArray();
+		var onlyKnownByRecipientPockets = knownByRecipientPockets.Where(pocket => pocket.Labels.Equals(_info.UserLabels, StringComparer.OrdinalIgnoreCase)).ToArray();
 
 		if (IsPocketEnough(onlyKnownByRecipientPockets))
 		{
@@ -99,7 +86,7 @@
 			return privateAndSemiPrivatePockets;
 		}
 
-		if (TryGetBestKnownByRecipientPocketsWithPrivateAndSemiPrivatePockets(knownByRecipientPockets, privateAndSemiPrivatePockets, _targetAmount, _feeRate, _recipient, out var pockets))
+		if (TryGetBestKnownByRecipientPocketsWithPrivateAndSemiPrivatePockets(knownByRecipientPockets, privateAndSemiPrivatePockets, _targetAmount, _feeRate, _info.UserLabels, out var pockets))
 		{
 			return pockets;
 		}
@@ -278,13 +265,7 @@
 			_hiddenIncludedPockets.Add(_semiPrivatePocket);
 		}
 
-<<<<<<< HEAD
-		EnoughSelected = GetUsedPockets().EffectiveSumValue(_feeRate) >= _targetAmount;
-=======
-		var allSelectedPocket = Pocket.Merge(whiteListPockets.ToArray(), _hiddenIncludedPockets.ToArray());
-
-		EnoughSelected = IsPocketEnough(allSelectedPocket);
->>>>>>> e626ffd6
+		EnoughSelected = IsPocketEnough(GetUsedPockets());
 
 		this.RaisePropertyChanged(nameof(LabelsWhiteList));
 		this.RaisePropertyChanged(nameof(LabelsBlackList));
@@ -292,43 +273,21 @@
 
 	private (bool, bool) IsPrivateAndSemiPrivatePocketNeeded()
 	{
-<<<<<<< HEAD
 		var isPrivateNeeded = false;
 		var isSemiPrivateNeeded = false;
 
 		var usedPockets = GetUsedPockets();
 		var usedPocketsLabels = new SmartLabel(usedPockets.SelectMany(p => p.Labels));
 
-		if (usedPocketsLabels != _recipient || usedPockets.EffectiveSumValue(_feeRate) < _targetAmount)
+		if (usedPocketsLabels != _info.UserLabels || !IsPocketEnough(usedPockets))
 		{
 			isPrivateNeeded = true;
 
-			if (Pocket.Merge(usedPockets, _privatePocket).EffectiveSumValue(_feeRate) < _targetAmount)
+			if (!IsPocketEnough(Pocket.Merge(usedPockets, _privatePocket)))
 			{
 				isSemiPrivateNeeded = true;
 			}
 		}
-=======
-		var isNonPrivateNotEnough = !IsPocketEnough(NonPrivatePockets);
-		var isPrivateAndSemiPrivateNotEnough = !IsPocketEnough(Pocket.Merge(_privatePocket, _semiPrivatePocket));
-		var isNonPrivateAndPrivateEnough = IsPocketEnough(Pocket.Merge(NonPrivatePockets, _privatePocket));
-
-		var isPrivateNeededBesideNonPrivate = isNonPrivateNotEnough && isPrivateAndSemiPrivateNotEnough && isNonPrivateAndPrivateEnough;
-		var isOnlyPrivateNeeded = LabelsWhiteList.IsEmpty() && IsPocketEnough(_privatePocket);
-
-		return isPrivateNeededBesideNonPrivate || isOnlyPrivateNeeded;
-	}
-
-	private bool IsPrivateAndSemiPrivatePocketNeeded()
-	{
-		var isNonPrivateAndPrivateNotEnough = !IsPocketEnough(Pocket.Merge(NonPrivatePockets, _privatePocket));
-		var isNonPrivateAndPrivateAndSemiPrivateEnough = IsPocketEnough(Pocket.Merge(NonPrivatePockets, _privatePocket, _semiPrivatePocket));
-		var isPrivateAndSemiPrivateNeededBesideNonPrivate = isNonPrivateAndPrivateNotEnough && isNonPrivateAndPrivateAndSemiPrivateEnough;
-
-		var isPrivateNotEnough = !IsPocketEnough(_privatePocket);
-		var isPrivateAndSemiPrivateEnough = IsPocketEnough(Pocket.Merge(_privatePocket, _semiPrivatePocket));
-		var isOnlyPrivateAndSemiPrivateNeeded = LabelsWhiteList.IsEmpty() &&  isPrivateNotEnough && isPrivateAndSemiPrivateEnough;
->>>>>>> e626ffd6
 
 		return (isPrivateNeeded, isSemiPrivateNeeded);
 	}
