--- conflicted
+++ resolved
@@ -132,14 +132,10 @@
 
 	private void OnSelectionChanged()
 	{
-<<<<<<< HEAD
-		Money sumOfWhiteList = AllPockets.Where(x => LabelsWhiteList.Any(y => x.Labels.Contains(y.Value))).Sum(x => x.Amount);
-=======
 		Money sumOfWhiteList =
-			AllPocket
+			AllPockets
 				.Where(pocket => pocket.Labels.All(pocketLabel => LabelsWhiteList.Any(labelViewModel => pocketLabel == labelViewModel.Value)))
 				.Sum(x => x.Amount);
->>>>>>> f5fceaed
 
 		if (sumOfWhiteList >= _targetAmount)
 		{
