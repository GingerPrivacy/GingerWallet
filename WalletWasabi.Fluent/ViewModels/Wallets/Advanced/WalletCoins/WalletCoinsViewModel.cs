using System.Collections.Immutable;
using DynamicData;
using ReactiveUI;
using System.Linq;
using System.Reactive;
using System.Reactive.Disposables;
using System.Reactive.Linq;
using System.Threading.Tasks;
using Avalonia.Controls;
using Avalonia.Controls.Models.TreeDataGrid;
using Avalonia.Controls.Templates;
using DynamicData.Binding;
using NBitcoin;
using WalletWasabi.Blockchain.TransactionOutputs;
using WalletWasabi.Fluent.Extensions;
using WalletWasabi.Fluent.ViewModels.Dialogs;
using WalletWasabi.Fluent.ViewModels.Navigation;
using WalletWasabi.Fluent.ViewModels.Wallets.Send;
using WalletWasabi.Fluent.Views.Wallets.Advanced.WalletCoins.Columns;

namespace WalletWasabi.Fluent.ViewModels.Wallets.Advanced.WalletCoins;

[NavigationMetaData(Title = "Wallet Coins (UTXOs)")]
public partial class WalletCoinsViewModel : RoutableViewModel
{
	private readonly WalletViewModel _walletViewModel;
	private readonly IObservable<Unit> _balanceChanged;
	private readonly ObservableCollectionExtended<WalletCoinViewModel> _coins;
	private readonly SourceList<WalletCoinViewModel> _coinsSourceList = new();
	[AutoNotify] private FlatTreeDataGridSource<WalletCoinViewModel>? _source;
	[AutoNotify] private bool _anySelected;

	public WalletCoinsViewModel(WalletViewModel walletViewModel, IObservable<Unit> balanceChanged)
	{
		SetupCancel(false, true, true);
		NextCommand = CancelCommand;
		_walletViewModel = walletViewModel;
		_balanceChanged = balanceChanged;
		_coins = new ObservableCollectionExtended<WalletCoinViewModel>();

		SkipCommand = ReactiveCommand.CreateFromTask(OnSendCoins);
	}

	private async Task OnSendCoins()
	{
		var wallet = _walletViewModel.Wallet;
		var selectedSmartCoins = _coins.Where(x => x.IsSelected).Select(x => x.Coin).ToImmutableArray();
		var info = new TransactionInfo(wallet.KeyManager.AnonScoreTarget);

		var addressDialog = new AddressEntryDialogViewModel(wallet.Network, info);
		var addressResult = await NavigateDialogAsync(addressDialog, NavigationTarget.CompactDialogScreen);
		if (addressResult.Result is not { } address)
		{
			return;
		}

		var labelDialog = new LabelEntryDialogViewModel(wallet, info);
		var result = await NavigateDialogAsync(labelDialog, NavigationTarget.CompactDialogScreen);
		if (result.Result is not { } label)
		{
			return;
		}

		info.Coins = selectedSmartCoins;
		info.Amount = selectedSmartCoins.Sum(x => x.Amount);
		info.SubtractFee = true;
		info.UserLabels = label;
		info.IsSelectedCoinModificationEnabled = false;

		Navigate().To(new TransactionPreviewViewModel(wallet, info, address, isFixedAmount: true));
	}

	private IObservable<Unit> CoinsUpdated => _balanceChanged
		.ToSignal()
		.Merge(_walletViewModel
			.WhenAnyValue(w => w.IsCoinJoining)
			.ToSignal());

	protected override void OnNavigatedTo(bool isInHistory, CompositeDisposable disposables)
	{
		base.OnNavigatedTo(isInHistory, disposables);

		_coinsSourceList
			.Connect()
			.ObserveOn(RxApp.MainThreadScheduler)
			.Bind(_coins)
			.DisposeMany()
			.Subscribe()
			.DisposeWith(disposables);

<<<<<<< HEAD
		_coinsSourceList
			.Connect()
			.ObserveOn(RxApp.MainThreadScheduler)
			.WhenValueChanged(x => x.IsSelected)
			.Select(_ => _coinsSourceList.Items.Any(x => x.IsSelected))
			.Subscribe(anySelected => AnySelected = anySelected)
=======
		Observable.Timer(TimeSpan.FromSeconds(30))
			.Subscribe(_ =>
			{
				foreach (var coin in GetCoins())
				{
					coin.RefreshAndGetIsBanned();
				}
			})
>>>>>>> 89f0fc45
			.DisposeWith(disposables);

		// [Column]			[View]					[Header]	[Width]		[MinWidth]		[MaxWidth]	[CanUserSort]
		// Selection		SelectionColumnView		-			Auto		-				-			false
		// Indicators		IndicatorsColumnView	-			Auto		-				-			false
		// Amount			AmountColumnView		Amount		Auto		-				-			true
		// AnonymityScore	AnonymityColumnView		<custom>	50			-				-			true
		// Labels			LabelsColumnView		Labels		*			-				490			true

		Source = new FlatTreeDataGridSource<WalletCoinViewModel>(_coins)
		{
			Columns =
			{
				// Selection
				new TemplateColumn<WalletCoinViewModel>(
					null,
					new FuncDataTemplate<WalletCoinViewModel>((node, ns) => new SelectionColumnView(), true),
					options: new ColumnOptions<WalletCoinViewModel>
					{
						CanUserResizeColumn = false,
						CanUserSortColumn = false
					},
					width: new GridLength(0, GridUnitType.Auto)),

				// Indicators
				new TemplateColumn<WalletCoinViewModel>(
					null,
					new FuncDataTemplate<WalletCoinViewModel>((node, ns) => new IndicatorsColumnView(), true),
					options: new ColumnOptions<WalletCoinViewModel>
					{
						CanUserResizeColumn = false,
						CanUserSortColumn = false
					},
					width: new GridLength(0, GridUnitType.Auto)),

				// Amount
				new TemplateColumn<WalletCoinViewModel>(
					"Amount",
					new FuncDataTemplate<WalletCoinViewModel>((node, ns) => new AmountColumnView(), true),
					options: new ColumnOptions<WalletCoinViewModel>
					{
						CanUserResizeColumn = false,
						CanUserSortColumn = true,
						CompareAscending = WalletCoinViewModel.SortAscending(x => x.Amount),
						CompareDescending = WalletCoinViewModel.SortDescending(x => x.Amount)
					},
					width: new GridLength(0, GridUnitType.Auto)),

				// AnonymityScore
				new TemplateColumn<WalletCoinViewModel>(
					new AnonymitySetHeaderView(),
					new FuncDataTemplate<WalletCoinViewModel>((node, ns) => new AnonymitySetColumnView(), true),
					options: new ColumnOptions<WalletCoinViewModel>
					{
						CanUserResizeColumn = false,
						CanUserSortColumn = true,
						CompareAscending = WalletCoinViewModel.SortAscending(x => x.AnonymitySet),
						CompareDescending = WalletCoinViewModel.SortDescending(x => x.AnonymitySet)
					},
					width: new GridLength(50, GridUnitType.Pixel)),

				// Labels
				new TemplateColumn<WalletCoinViewModel>(
					"Labels",
					new FuncDataTemplate<WalletCoinViewModel>((node, ns) => new LabelsColumnView(), true),
					options: new ColumnOptions<WalletCoinViewModel>
					{
						CanUserResizeColumn = false,
						CanUserSortColumn = true,
						CompareAscending = WalletCoinViewModel.SortAscending(x => x.SmartLabel),
						CompareDescending = WalletCoinViewModel.SortDescending(x => x.SmartLabel),
						MaxWidth = new GridLength(490, GridUnitType.Pixel)
					},
					width: new GridLength(1, GridUnitType.Star)),
			}
		};

		disposables.Add(Disposable.Create(() => _coins.Clear()));

		Source.DisposeWith(disposables);

		Source.RowSelection!.SingleSelect = true;

		CoinsUpdated
			.Select(_ => GetCoins())
			.Subscribe(RefreshCoinsList)
			.DisposeWith(disposables);
	}

	private ICoinsView GetCoins()
	{
		return _walletViewModel.Wallet.Coins;
	}

	private void RefreshCoinsList(ICoinsView items)
	{
		_coinsSourceList.Edit(x =>
		{
			x.Clear();
			x.AddRange(items.Select(coin => new WalletCoinViewModel(coin)));
		});
	}
}<|MERGE_RESOLUTION|>--- conflicted
+++ resolved
@@ -88,14 +88,14 @@
 			.Subscribe()
 			.DisposeWith(disposables);
 
-<<<<<<< HEAD
 		_coinsSourceList
 			.Connect()
 			.ObserveOn(RxApp.MainThreadScheduler)
 			.WhenValueChanged(x => x.IsSelected)
 			.Select(_ => _coinsSourceList.Items.Any(x => x.IsSelected))
 			.Subscribe(anySelected => AnySelected = anySelected)
-=======
+			.DisposeWith(disposables);
+
 		Observable.Timer(TimeSpan.FromSeconds(30))
 			.Subscribe(_ =>
 			{
@@ -104,7 +104,6 @@
 					coin.RefreshAndGetIsBanned();
 				}
 			})
->>>>>>> 89f0fc45
 			.DisposeWith(disposables);
 
 		// [Column]			[View]					[Header]	[Width]		[MinWidth]		[MaxWidth]	[CanUserSort]
