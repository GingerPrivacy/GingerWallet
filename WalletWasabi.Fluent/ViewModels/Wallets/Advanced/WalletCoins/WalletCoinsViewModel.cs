using System.Collections.Immutable;
using DynamicData;
using ReactiveUI;
using System.Linq;
using System.Reactive;
using System.Reactive.Disposables;
using System.Reactive.Linq;
using System.Threading.Tasks;
using Avalonia.Controls;
using Avalonia.Controls.Models.TreeDataGrid;
using Avalonia.Controls.Templates;
using DynamicData.Binding;
using NBitcoin;
using WalletWasabi.Blockchain.TransactionOutputs;
using WalletWasabi.Fluent.Extensions;
using WalletWasabi.Fluent.ViewModels.Dialogs;
using WalletWasabi.Fluent.ViewModels.Navigation;
using WalletWasabi.Fluent.ViewModels.Wallets.Send;
using WalletWasabi.Fluent.Views.Wallets.Advanced.WalletCoins.Columns;

namespace WalletWasabi.Fluent.ViewModels.Wallets.Advanced.WalletCoins;

[NavigationMetaData(Title = "Wallet Coins (UTXOs)")]
public partial class WalletCoinsViewModel : RoutableViewModel
{
	private readonly WalletViewModel _walletViewModel;
	private readonly IObservable<Unit> _balanceChanged;
	private readonly ObservableCollectionExtended<WalletCoinViewModel> _coins;
	private readonly SourceList<WalletCoinViewModel> _coinsSourceList = new();
	[AutoNotify] private FlatTreeDataGridSource<WalletCoinViewModel>? _source;
	[AutoNotify] private bool _anySelected;

	public WalletCoinsViewModel(WalletViewModel walletViewModel, IObservable<Unit> balanceChanged)
	{
		SetupCancel(false, true, true);
		NextCommand = CancelCommand;
		_walletViewModel = walletViewModel;
		_balanceChanged = balanceChanged;
		_coins = new ObservableCollectionExtended<WalletCoinViewModel>();

		SkipCommand = ReactiveCommand.CreateFromTask(OnSendCoins);
	}

	private async Task OnSendCoins()
	{
		var wallet = _walletViewModel.Wallet;
		var selectedSmartCoins = _coins.Where(x => x.IsSelected).Select(x => x.Coin).ToImmutableArray();
		var info = new TransactionInfo(wallet.KeyManager.AnonScoreTarget);

		var addressDialog = new AddressEntryDialogViewModel(wallet.Network, info);
		var addressResult = await NavigateDialogAsync(addressDialog, NavigationTarget.CompactDialogScreen);
		if (addressResult.Result is not { } address)
		{
			return;
		}

		var labelDialog = new LabelEntryDialogViewModel(wallet, info);
		var result = await NavigateDialogAsync(labelDialog, NavigationTarget.CompactDialogScreen);
		if (result.Result is not { } label)
		{
			return;
		}

		info.Coins = selectedSmartCoins;
		info.Amount = selectedSmartCoins.Sum(x => x.Amount);
		info.SubtractFee = true;
		info.UserLabels = label;
		info.IsSelectedCoinModificationEnabled = false;

		Navigate().To(new TransactionPreviewViewModel(wallet, info, address, isFixedAmount: true));
	}

	private IObservable<Unit> CoinsUpdated => _balanceChanged
		.ToSignal()
		.Merge(_walletViewModel
			.WhenAnyValue(w => w.IsCoinJoining)
			.ToSignal());

	protected override void OnNavigatedTo(bool isInHistory, CompositeDisposable disposables)
	{
		base.OnNavigatedTo(isInHistory, disposables);

		_coinsSourceList
			.Connect()
			.ObserveOn(RxApp.MainThreadScheduler)
			.Bind(_coins)
			.DisposeMany()
			.Subscribe()
			.DisposeWith(disposables);

		_coinsSourceList
			.Connect()
			.ObserveOn(RxApp.MainThreadScheduler)
			.WhenValueChanged(x => x.IsSelected)
			.Select(_ => _coinsSourceList.Items.Any(x => x.IsSelected))
			.Subscribe(anySelected => AnySelected = anySelected)
			.DisposeWith(disposables);

		Observable.Timer(TimeSpan.FromSeconds(30))
			.Subscribe(_ =>
			{
				foreach (var coin in GetCoins())
				{
					coin.RefreshAndGetIsBanned();
				}
			})
			.DisposeWith(disposables);

		// [Column]			[View]					[Header]	[Width]		[MinWidth]		[MaxWidth]	[CanUserSort]
<<<<<<< HEAD
		// Selection		SelectionColumnView		-			Auto		-				-			false
		// Indicators		IndicatorsColumnView	-			Auto		-				-			false
=======
		// Indicators		IndicatorsColumnView	-			Auto		-				-			true
>>>>>>> 929ee5b1
		// Amount			AmountColumnView		Amount		Auto		-				-			true
		// AnonymityScore	AnonymityColumnView		<custom>	50			-				-			true
		// Labels			LabelsColumnView		Labels		*			-				490			true

		Source = new FlatTreeDataGridSource<WalletCoinViewModel>(_coins)
		{
			Columns =
			{
				// Selection
				new TemplateColumn<WalletCoinViewModel>(
					null,
					new FuncDataTemplate<WalletCoinViewModel>((node, ns) => new SelectionColumnView(), true),
					options: new ColumnOptions<WalletCoinViewModel>
					{
						CanUserResizeColumn = false,
						CanUserSortColumn = false
					},
					width: new GridLength(0, GridUnitType.Auto)),

				// Indicators
				new TemplateColumn<WalletCoinViewModel>(
					null,
					new FuncDataTemplate<WalletCoinViewModel>((node, ns) => new IndicatorsColumnView(), true),
					options: new ColumnOptions<WalletCoinViewModel>
					{
						CanUserResizeColumn = false,
						CanUserSortColumn = true,
						CompareAscending = WalletCoinViewModel.SortAscending(x => x.CoinJoinInProgress),
						CompareDescending = WalletCoinViewModel.SortDescending(x => x.CoinJoinInProgress),
					},
					width: new GridLength(0, GridUnitType.Auto)),

				// Amount
				new TemplateColumn<WalletCoinViewModel>(
					"Amount",
					new FuncDataTemplate<WalletCoinViewModel>((node, ns) => new AmountColumnView(), true),
					options: new ColumnOptions<WalletCoinViewModel>
					{
						CanUserResizeColumn = false,
						CanUserSortColumn = true,
						CompareAscending = WalletCoinViewModel.SortAscending(x => x.Amount),
						CompareDescending = WalletCoinViewModel.SortDescending(x => x.Amount)
					},
					width: new GridLength(0, GridUnitType.Auto)),

				// AnonymityScore
				new TemplateColumn<WalletCoinViewModel>(
					new AnonymitySetHeaderView(),
					new FuncDataTemplate<WalletCoinViewModel>((node, ns) => new AnonymitySetColumnView(), true),
					options: new ColumnOptions<WalletCoinViewModel>
					{
						CanUserResizeColumn = false,
						CanUserSortColumn = true,
						CompareAscending = WalletCoinViewModel.SortAscending(x => x.AnonymitySet),
						CompareDescending = WalletCoinViewModel.SortDescending(x => x.AnonymitySet)
					},
					width: new GridLength(50, GridUnitType.Pixel)),

				// Labels
				new TemplateColumn<WalletCoinViewModel>(
					"Labels",
					new FuncDataTemplate<WalletCoinViewModel>((node, ns) => new LabelsColumnView(), true),
					options: new ColumnOptions<WalletCoinViewModel>
					{
						CanUserResizeColumn = false,
						CanUserSortColumn = true,
						CompareAscending = WalletCoinViewModel.SortAscending(x => x.SmartLabel),
						CompareDescending = WalletCoinViewModel.SortDescending(x => x.SmartLabel),
						MaxWidth = new GridLength(490, GridUnitType.Pixel)
					},
					width: new GridLength(1, GridUnitType.Star)),
			}
		};

		disposables.Add(Disposable.Create(() => _coins.Clear()));

		Source.DisposeWith(disposables);

		Source.RowSelection!.SingleSelect = true;

		CoinsUpdated
			.Select(_ => GetCoins())
			.Subscribe(RefreshCoinsList)
			.DisposeWith(disposables);
	}

	private ICoinsView GetCoins()
	{
		return _walletViewModel.Wallet.Coins;
	}

	private void RefreshCoinsList(ICoinsView items)
	{
		_coinsSourceList.Edit(x =>
		{
			x.Clear();
			x.AddRange(items.Select(coin => new WalletCoinViewModel(coin)));
		});
	}
}<|MERGE_RESOLUTION|>--- conflicted
+++ resolved
@@ -107,12 +107,8 @@
 			.DisposeWith(disposables);
 
 		// [Column]			[View]					[Header]	[Width]		[MinWidth]		[MaxWidth]	[CanUserSort]
-<<<<<<< HEAD
 		// Selection		SelectionColumnView		-			Auto		-				-			false
-		// Indicators		IndicatorsColumnView	-			Auto		-				-			false
-=======
 		// Indicators		IndicatorsColumnView	-			Auto		-				-			true
->>>>>>> 929ee5b1
 		// Amount			AmountColumnView		Amount		Auto		-				-			true
 		// AnonymityScore	AnonymityColumnView		<custom>	50			-				-			true
 		// Labels			LabelsColumnView		Labels		*			-				490			true
