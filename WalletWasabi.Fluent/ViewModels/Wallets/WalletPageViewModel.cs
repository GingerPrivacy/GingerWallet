--- conflicted
+++ resolved
@@ -55,29 +55,14 @@
 			.Do(x => UiContext.Navigate().To(x, NavigationTarget.HomeScreen, NavigationMode.Clear))
 			.Subscribe();
 
+        this.WhenAnyValue(x => x.WalletModel.Name).BindTo(this, x => x.Title);
+
 		SetIcon();
-<<<<<<< HEAD
-
-		SearchItems = CreateSearchItems();
-
-		this.WhenAnyValue(x => x.IsSelected, x => x.IsLoggedIn, (selected, loggedIn) => selected && loggedIn)
-			.Do(AddOrRemoveSearchItems)
-			.Subscribe();
-
-		this.WhenAnyValue(x => x.WalletModel.Name).BindTo(this, x => x.Title);
-=======
->>>>>>> 7558eb72
 	}
 
 	public IWalletModel WalletModel { get; }
 
 	public Wallet Wallet { get; }
-
-<<<<<<< HEAD
-	private ISearchItem[] SearchItems { get; }
-=======
-	public string Title => WalletModel.Name;
->>>>>>> 7558eb72
 
 	private void ShowLogin()
 	{
