--- conflicted
+++ resolved
@@ -521,15 +521,8 @@
 		switch (coinJoinProgress)
 		{
 			case RoundEnded roundEnded:
-<<<<<<< HEAD
-				CurrentStatus = roundEnded.LastRoundState.EndRoundState == EndRoundState.TransactionBroadcasted
-					? _roundSucceedMessage
-					: _roundFailedMessage;
-				StopCountDown();
-=======
 				_lastStatusMessage = roundEnded;
 				_stateMachine.Fire(Trigger.RoundEndedMessage);
->>>>>>> cea0249f
 				break;
 
 			case EnteringOutputRegistrationPhase enteringOutputRegistrationPhase:
@@ -579,7 +572,9 @@
 			{
 				if (_lastStatusMessage is RoundEnded roundEnded)
 				{
-					CurrentStatus = roundEnded.LastRoundState.WasTransactionBroadcast ? _roundSucceedMessage : _roundFailedMessage;
+					CurrentStatus = roundEnded.LastRoundState.EndRoundState == EndRoundState.TransactionBroadcasted
+						? _roundSucceedMessage
+						: _roundFailedMessage;
 					StopCountDown();
 				}
 			})
