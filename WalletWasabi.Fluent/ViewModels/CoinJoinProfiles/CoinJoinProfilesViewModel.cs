using ReactiveUI;
using System.Collections.Generic;
using System.Linq;
using System.Reactive.Disposables;
using System.Threading.Tasks;
using System.Windows.Input;
using WalletWasabi.Fluent.Models.Wallets;
using WalletWasabi.Fluent.ViewModels.Dialogs.Base;

namespace WalletWasabi.Fluent.ViewModels.CoinJoinProfiles;

[NavigationMetaData(Title = "Coinjoin Strategy")]
public partial class CoinJoinProfilesViewModel : DialogViewModelBase<bool>
{
	[AutoNotify] private CoinJoinProfileViewModelBase? _selectedProfile;

	private CoinJoinProfilesViewModel(IWalletSettingsModel walletSettings)
	{
		NextCommand = ReactiveCommand.Create(() => OnNext(walletSettings));
		EnableBack = true;

		Profiles = DefaultProfiles.ToList();

		ManualSetupCommand = ReactiveCommand.CreateFromTask(OnManualSetupAsync);

		_selectedProfile = walletSettings.IsNewWallet ? Profiles[1] : IdentifySelectedProfile(walletSettings);
	}

	private static CoinJoinProfileViewModelBase[] DefaultProfiles { get; } = new CoinJoinProfileViewModelBase[]
	{
			new EconomicCoinJoinProfileViewModel(),
			new SpeedyCoinJoinProfileViewModel(),
			new PrivateCoinJoinProfileViewModel()
	};

	public static CoinJoinProfileViewModelBase IdentifySelectedProfile(IWalletSettingsModel walletSettings)
	{
		var currentProfile = new ManualCoinJoinProfileViewModel(walletSettings);
		var result = DefaultProfiles.FirstOrDefault(x => x == currentProfile) ?? currentProfile;

		// Edge case: Update the PrivateCJProfile anonscore target, otherwise the randomly selected value will be displayed all time.
		if (result is PrivateCoinJoinProfileViewModel)
		{
			result = new PrivateCoinJoinProfileViewModel(walletSettings.AnonScoreTarget);
		}

		return result;
	}

	public ICommand ManualSetupCommand { get; }

	public List<CoinJoinProfileViewModelBase> Profiles { get; }

	public ManualCoinJoinProfileViewModel? SelectedManualProfile { get; private set; }

	private async Task OnManualSetupAsync()
	{
		var current = SelectedProfile ?? SelectedManualProfile ?? Profiles.First();
		var result = await Navigate().To().ManualCoinJoinProfileDialog(current).GetResultAsync();

		if (result is { } && result.Profile != current)
		{
			SelectedProfile = null;
			SelectedManualProfile = result.Profile;
		}
	}

	private void OnNext(IWalletSettingsModel walletSettings)
	{
		var selected = SelectedProfile ?? SelectedManualProfile ?? Profiles.First();
		var isNewWallet = walletSettings.IsNewWallet;

		walletSettings.RedCoinIsolation = selected.RedCoinIsolation;
		walletSettings.AnonScoreTarget = selected.AnonScoreTarget;
		walletSettings.FeeRateMedianTimeFrameHours = selected.FeeRateMedianTimeFrameHours;
		walletSettings.IsCoinjoinProfileSelected = true;

<<<<<<< HEAD
		var wallet = UiContext.WalletRepository.SaveWallet(walletSettings);

=======
>>>>>>> 651b6b73
		if (isNewWallet)
		{
			Navigate().To().AddedWalletPage(walletSettings);
		}
		else
		{
			walletSettings.Save();
			Close(DialogResultKind.Normal, true);
		}
	}

	protected override void OnNavigatedTo(bool isInHistory, CompositeDisposable disposables)
	{
		base.OnNavigatedTo(isInHistory, disposables);

		var enableCancel = UiContext.WalletRepository.HasWallet;
		SetupCancel(enableCancel: false, enableCancelOnEscape: enableCancel, enableCancelOnPressed: false, escapeGoesBack: true);
	}
}<|MERGE_RESOLUTION|>--- conflicted
+++ resolved
@@ -75,11 +75,6 @@
 		walletSettings.FeeRateMedianTimeFrameHours = selected.FeeRateMedianTimeFrameHours;
 		walletSettings.IsCoinjoinProfileSelected = true;
 
-<<<<<<< HEAD
-		var wallet = UiContext.WalletRepository.SaveWallet(walletSettings);
-
-=======
->>>>>>> 651b6b73
 		if (isNewWallet)
 		{
 			Navigate().To().AddedWalletPage(walletSettings);
