using ReactiveUI;
using System.Reactive.Linq;
<<<<<<< HEAD
using WalletWasabi.Fluent.Models.UI;
=======
using System.Threading.Tasks;
using WalletWasabi.Fluent.Models.UI;
using WalletWasabi.Fluent.ViewModels.Dialogs.Base;
>>>>>>> c5d2a1a9

namespace WalletWasabi.Fluent.ViewModels.Navigation;

public class NavigationState : ReactiveObject, INavigate
{
	public NavigationState(
<<<<<<< HEAD
		UIContext uiContext,
=======
		UiContext uiContext,
>>>>>>> c5d2a1a9
		INavigationStack<RoutableViewModel> homeScreenNavigation,
		INavigationStack<RoutableViewModel> dialogScreenNavigation,
		INavigationStack<RoutableViewModel> fullScreenNavigation,
		INavigationStack<RoutableViewModel> compactDialogScreenNavigation)
	{
		UIContext = uiContext;
		HomeScreenNavigation = homeScreenNavigation;
		DialogScreenNavigation = dialogScreenNavigation;
		FullScreenNavigation = fullScreenNavigation;
		CompactDialogScreenNavigation = compactDialogScreenNavigation;

		this.WhenAnyValue(
				x => x.DialogScreenNavigation.CurrentPage,
				x => x.CompactDialogScreenNavigation.CurrentPage,
				x => x.FullScreenNavigation.CurrentPage,
				x => x.HomeScreenNavigation.CurrentPage,
				(dialog, compactDialog, fullScreenDialog, mainScreen) => compactDialog ?? dialog ?? fullScreenDialog ?? mainScreen)
			.WhereNotNull()
			.ObserveOn(RxApp.MainThreadScheduler)
			.Do(OnCurrentPageChanged)
			.Subscribe();
	}

<<<<<<< HEAD
	public UIContext UIContext { get; }
=======
	public UiContext UIContext { get; }
>>>>>>> c5d2a1a9

	public INavigationStack<RoutableViewModel> HomeScreenNavigation { get; }

	public INavigationStack<RoutableViewModel> DialogScreenNavigation { get; }

	public INavigationStack<RoutableViewModel> FullScreenNavigation { get; }

	public INavigationStack<RoutableViewModel> CompactDialogScreenNavigation { get; }

	public INavigationStack<RoutableViewModel> Navigate(NavigationTarget currentTarget)
	{
		return currentTarget switch
		{
			NavigationTarget.HomeScreen => HomeScreenNavigation,
			NavigationTarget.DialogScreen => DialogScreenNavigation,
			NavigationTarget.FullScreen => FullScreenNavigation,
			NavigationTarget.CompactDialogScreen => CompactDialogScreenNavigation,
			_ => throw new NotSupportedException(),
		};
	}

	public FluentNavigate To()
	{
		return new FluentNavigate(UIContext);
	}

	private void OnCurrentPageChanged(RoutableViewModel page)
<<<<<<< HEAD
	{
		if (HomeScreenNavigation.CurrentPage is { } homeScreen)
		{
			homeScreen.IsActive = false;
		}

		if (DialogScreenNavigation.CurrentPage is { } dialogScreen)
		{
			dialogScreen.IsActive = false;
		}

		if (FullScreenNavigation.CurrentPage is { } fullScreen)
		{
			fullScreen.IsActive = false;
		}

		if (CompactDialogScreenNavigation.CurrentPage is { } compactDialogScreen)
		{
			compactDialogScreen.IsActive = false;
		}

		page.IsActive = true;
=======
	{
		if (HomeScreenNavigation.CurrentPage is { } homeScreen)
		{
			homeScreen.IsActive = false;
		}

		if (DialogScreenNavigation.CurrentPage is { } dialogScreen)
		{
			dialogScreen.IsActive = false;
		}

		if (FullScreenNavigation.CurrentPage is { } fullScreen)
		{
			fullScreen.IsActive = false;
		}

		if (CompactDialogScreenNavigation.CurrentPage is { } compactDialogScreen)
		{
			compactDialogScreen.IsActive = false;
		}

		page.IsActive = true;
	}

	public async Task<DialogResult<TResult>> NavigateDialogAsync<TResult>(DialogViewModelBase<TResult> dialog, NavigationTarget target = NavigationTarget.Default, NavigationMode navigationMode = NavigationMode.Normal)
	{
		target = NavigationExtensions.GetTarget(dialog, target);
		return await Navigate(target).NavigateDialogAsync(dialog, navigationMode);
>>>>>>> c5d2a1a9
	}
}<|MERGE_RESOLUTION|>--- conflicted
+++ resolved
@@ -1,23 +1,15 @@
 using ReactiveUI;
 using System.Reactive.Linq;
-<<<<<<< HEAD
-using WalletWasabi.Fluent.Models.UI;
-=======
 using System.Threading.Tasks;
 using WalletWasabi.Fluent.Models.UI;
 using WalletWasabi.Fluent.ViewModels.Dialogs.Base;
->>>>>>> c5d2a1a9
 
 namespace WalletWasabi.Fluent.ViewModels.Navigation;
 
 public class NavigationState : ReactiveObject, INavigate
 {
 	public NavigationState(
-<<<<<<< HEAD
-		UIContext uiContext,
-=======
 		UiContext uiContext,
->>>>>>> c5d2a1a9
 		INavigationStack<RoutableViewModel> homeScreenNavigation,
 		INavigationStack<RoutableViewModel> dialogScreenNavigation,
 		INavigationStack<RoutableViewModel> fullScreenNavigation,
@@ -41,11 +33,7 @@
 			.Subscribe();
 	}
 
-<<<<<<< HEAD
-	public UIContext UIContext { get; }
-=======
 	public UiContext UIContext { get; }
->>>>>>> c5d2a1a9
 
 	public INavigationStack<RoutableViewModel> HomeScreenNavigation { get; }
 
@@ -73,30 +61,6 @@
 	}
 
 	private void OnCurrentPageChanged(RoutableViewModel page)
-<<<<<<< HEAD
-	{
-		if (HomeScreenNavigation.CurrentPage is { } homeScreen)
-		{
-			homeScreen.IsActive = false;
-		}
-
-		if (DialogScreenNavigation.CurrentPage is { } dialogScreen)
-		{
-			dialogScreen.IsActive = false;
-		}
-
-		if (FullScreenNavigation.CurrentPage is { } fullScreen)
-		{
-			fullScreen.IsActive = false;
-		}
-
-		if (CompactDialogScreenNavigation.CurrentPage is { } compactDialogScreen)
-		{
-			compactDialogScreen.IsActive = false;
-		}
-
-		page.IsActive = true;
-=======
 	{
 		if (HomeScreenNavigation.CurrentPage is { } homeScreen)
 		{
@@ -125,6 +89,5 @@
 	{
 		target = NavigationExtensions.GetTarget(dialog, target);
 		return await Navigate(target).NavigateDialogAsync(dialog, navigationMode);
->>>>>>> c5d2a1a9
 	}
 }