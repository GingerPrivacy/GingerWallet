using ReactiveUI;
using System;
using System.Collections.ObjectModel;
using System.Linq;
using System.Reactive;
using System.Reactive.Linq;
using WalletWasabi.Gui.ViewModels;
using DynamicData;
using DynamicData.Binding;

namespace WalletWasabi.Fluent.ViewModels
{
	/// <summary>
	/// The ViewModel that represents the structure of the sidebar.
	/// </summary>
	public class NavBarViewModel : ViewModelBase
	{
		private ObservableCollection<NavBarItemViewModel> _topItems;
		private ObservableCollection<NavBarItemViewModel> _bottomItems;
		private NavBarItemViewModel _selectedItem;
		private readonly WalletManagerViewModel _walletManager;
		private bool _isBackButtonVisible;
<<<<<<< HEAD
		private NavigationStateViewModel _navigationState;
=======
>>>>>>> 9dea0157
		private bool _isNavigating;
		private bool _isOpen;
		private Action _toggleAction;
		private Action _collapseOnClickAction;

<<<<<<< HEAD
		public NavBarViewModel(NavigationStateViewModel navigationState, RoutingState router, WalletManager walletManager, UiConfig uiConfig)
		{
			_navigationState = navigationState;
=======

		public NavBarViewModel(IScreen screen, RoutingState router, WalletManagerViewModel walletManager)
		{
>>>>>>> 9dea0157
			Router = router;
			_walletManager = walletManager;
			_topItems = new ObservableCollection<NavBarItemViewModel>();
			_bottomItems = new ObservableCollection<NavBarItemViewModel>();

<<<<<<< HEAD
			_walletDictionary = new Dictionary<Wallet, WalletViewModelBase>();

			SelectedItem = new HomePageViewModel(_navigationState);
			_topItems.Add(_selectedItem);
			_bottomItems.Add(new AddWalletPageViewModel(_navigationState));
			_bottomItems.Add(new SettingsPageViewModel(_navigationState));
=======
			var addWalletPage = new AddWalletPageViewModel(screen);
			SelectedItem = new HomePageViewModel(screen, walletManager, addWalletPage);
			_topItems.Add(_selectedItem);
			_bottomItems.Add(addWalletPage);
			_bottomItems.Add(new SettingsPageViewModel(screen));
>>>>>>> 9dea0157

			Router.CurrentViewModel
				.OfType<NavBarItemViewModel>()
				.Subscribe(x =>
				{
					if (walletManager.Items.Contains(x) || _topItems.Contains(x) || _bottomItems.Contains(x))
					{
						if (!_isNavigating)
						{
							_isNavigating = true;
							SelectedItem = x;
							_isNavigating = false;
						}
					}
				});

			this.WhenAnyValue(x => x.SelectedItem)
				.OfType<IRoutableViewModel>()
				.Subscribe(x =>
				{
					if (!_isNavigating)
					{
						_isNavigating = true;
						Router.NavigateAndReset.Execute(x);
						CollapseOnClickAction?.Invoke();

						_isNavigating = false;
					}
				});

			Observable.FromEventPattern(Router.NavigationStack, nameof(Router.NavigationStack.CollectionChanged))
				.ObserveOn(RxApp.MainThreadScheduler)
				.Subscribe(_ => IsBackButtonVisible = Router.NavigationStack.Count > 1);

<<<<<<< HEAD
			Observable
				.FromEventPattern<WalletState>(walletManager, nameof(WalletManager.WalletStateChanged))
				.ObserveOn(RxApp.MainThreadScheduler)
				.Subscribe(x =>
				{
					var wallet = x.Sender as Wallet;

					if (wallet is { } && _walletDictionary.ContainsKey(wallet))
					{
						if (wallet.State == WalletState.Stopping)
						{
							RemoveWallet(_walletDictionary[wallet]);
						}
						else if (_walletDictionary[wallet] is ClosedWalletViewModel cwvm && wallet.State == WalletState.Started)
						{
							OpenClosedWallet(walletManager, uiConfig, cwvm);
						}
					}

					AnyWalletStarted = Items.OfType<WalletViewModelBase>().Any(x => x.WalletState == WalletState.Started);
				});

			Observable
				.FromEventPattern<Wallet>(walletManager, nameof(WalletManager.WalletAdded))
				.Select(x => x.EventArgs)
				.Where(x => x is { })
				.ObserveOn(RxApp.MainThreadScheduler)
				.Subscribe(wallet =>
				{
					WalletViewModelBase vm = (wallet.State <= WalletState.Starting)
						? ClosedWalletViewModel.Create(_navigationState, walletManager, wallet)
						: WalletViewModel.Create(_navigationState, uiConfig, wallet);

					InsertWallet(vm);
				});

=======
>>>>>>> 9dea0157
			this.WhenAnyValue(x => x.IsOpen)
				.Subscribe(x => SelectedItem.IsExpanded = x);
		}

		public ReactiveCommand<Unit, IRoutableViewModel> GoNext { get; }

		public ReactiveCommand<Unit, Unit> GoBack => Router.NavigateBack;

		public ObservableCollection<NavBarItemViewModel> TopItems
		{
			get => _topItems;
			set => this.RaiseAndSetIfChanged(ref _topItems, value);
		}

		public ObservableCollection<WalletViewModelBase> Items => _walletManager.Items;

		public ObservableCollection<NavBarItemViewModel> BottomItems
		{
			get => _bottomItems;
			set => this.RaiseAndSetIfChanged(ref _bottomItems, value);
		}

		public NavBarItemViewModel SelectedItem
		{
			get => _selectedItem;
			set
			{
				if (_selectedItem != value)
				{
					if (_selectedItem is { })
					{
						_selectedItem.IsSelected = false;
						_selectedItem.IsExpanded = false;

						if (_selectedItem.Parent is { })
						{
							_selectedItem.Parent.IsSelected = false;
							_selectedItem.Parent.IsExpanded = false;
						}
					}

					_selectedItem = null;

					this.RaisePropertyChanged();

					_selectedItem = value;

					this.RaisePropertyChanged();

					if (_selectedItem is { })
					{
						_selectedItem.IsSelected = true;
						_selectedItem.IsExpanded = IsOpen;

						if (_selectedItem.Parent is { })
						{
							_selectedItem.Parent.IsSelected = true;
							_selectedItem.Parent.IsExpanded = true;
						}
					}
				}
			}
		}

		public Action ToggleAction
		{
			get => _toggleAction;
			set => this.RaiseAndSetIfChanged(ref _toggleAction, value);
		}

		public Action CollapseOnClickAction
		{
			get => _collapseOnClickAction;
			set => this.RaiseAndSetIfChanged(ref _collapseOnClickAction, value);
		}

		public bool IsBackButtonVisible
		{
			get => _isBackButtonVisible;
			set => this.RaiseAndSetIfChanged(ref _isBackButtonVisible, value);
		}

		public bool IsOpen
		{
			get => _isOpen;
			set => this.RaiseAndSetIfChanged(ref _isOpen, value);
		}

		public RoutingState Router { get; }

		public void DoToggleAction()
		{
			ToggleAction?.Invoke();
		}
<<<<<<< HEAD

		private void LoadWallets(WalletManager walletManager)
		{
			foreach (var wallet in walletManager.GetWallets())
			{
				InsertWallet(ClosedWalletViewModel.Create(_navigationState, walletManager, wallet));
			}
		}

		private void OpenClosedWallet(WalletManager walletManager, UiConfig uiConfig, ClosedWalletViewModel closedWalletViewModel)
		{
			var select = SelectedItem == closedWalletViewModel;

			RemoveWallet(closedWalletViewModel);

			var walletViewModel = OpenWallet(walletManager, uiConfig, closedWalletViewModel.Wallet);

			if (select)
			{
				SelectedItem = walletViewModel;
			}
		}

		private WalletViewModelBase OpenWallet(WalletManager walletManager, UiConfig uiConfig, Wallet wallet)
		{
			if (_items.OfType<WalletViewModel>().Any(x => x.Title == wallet.WalletName))
			{
				throw new Exception("Wallet already opened.");
			}

			var walletViewModel = WalletViewModel.Create(_navigationState, uiConfig, wallet);

			InsertWallet(walletViewModel);

			if (!walletManager.AnyWallet(x => x.State >= WalletState.Started && x != walletViewModel.Wallet))
			{
				walletViewModel.OpenWalletTabs();
			}

			walletViewModel.IsExpanded = true;

			return walletViewModel;
		}

		private void InsertWallet(WalletViewModelBase walletVM)
		{
			Items.InsertSorted(walletVM);
			_walletDictionary.Add(walletVM.Wallet, walletVM);
		}

		internal void RemoveWallet(WalletViewModelBase walletVM)
		{
			walletVM.Dispose();

			_items.Remove(walletVM);
			_walletDictionary.Remove(walletVM.Wallet);
		}
=======
>>>>>>> 9dea0157
	}
}<|MERGE_RESOLUTION|>--- conflicted
+++ resolved
@@ -20,43 +20,25 @@
 		private NavBarItemViewModel _selectedItem;
 		private readonly WalletManagerViewModel _walletManager;
 		private bool _isBackButtonVisible;
-<<<<<<< HEAD
 		private NavigationStateViewModel _navigationState;
-=======
->>>>>>> 9dea0157
 		private bool _isNavigating;
 		private bool _isOpen;
 		private Action _toggleAction;
 		private Action _collapseOnClickAction;
 
-<<<<<<< HEAD
-		public NavBarViewModel(NavigationStateViewModel navigationState, RoutingState router, WalletManager walletManager, UiConfig uiConfig)
+		public NavBarViewModel(NavigationStateViewModel navigationState, RoutingState router, WalletManagerViewModel walletManager)
 		{
 			_navigationState = navigationState;
-=======
-
-		public NavBarViewModel(IScreen screen, RoutingState router, WalletManagerViewModel walletManager)
-		{
->>>>>>> 9dea0157
 			Router = router;
 			_walletManager = walletManager;
 			_topItems = new ObservableCollection<NavBarItemViewModel>();
 			_bottomItems = new ObservableCollection<NavBarItemViewModel>();
 
-<<<<<<< HEAD
-			_walletDictionary = new Dictionary<Wallet, WalletViewModelBase>();
-
-			SelectedItem = new HomePageViewModel(_navigationState);
-			_topItems.Add(_selectedItem);
-			_bottomItems.Add(new AddWalletPageViewModel(_navigationState));
-			_bottomItems.Add(new SettingsPageViewModel(_navigationState));
-=======
-			var addWalletPage = new AddWalletPageViewModel(screen);
-			SelectedItem = new HomePageViewModel(screen, walletManager, addWalletPage);
+			var addWalletPage = new AddWalletPageViewModel(_navigationState);
+			SelectedItem = new HomePageViewModel(_navigationState, walletManager, addWalletPage);
 			_topItems.Add(_selectedItem);
 			_bottomItems.Add(addWalletPage);
-			_bottomItems.Add(new SettingsPageViewModel(screen));
->>>>>>> 9dea0157
+			_bottomItems.Add(new SettingsPageViewModel(_navigationState));
 
 			Router.CurrentViewModel
 				.OfType<NavBarItemViewModel>()
@@ -91,45 +73,6 @@
 				.ObserveOn(RxApp.MainThreadScheduler)
 				.Subscribe(_ => IsBackButtonVisible = Router.NavigationStack.Count > 1);
 
-<<<<<<< HEAD
-			Observable
-				.FromEventPattern<WalletState>(walletManager, nameof(WalletManager.WalletStateChanged))
-				.ObserveOn(RxApp.MainThreadScheduler)
-				.Subscribe(x =>
-				{
-					var wallet = x.Sender as Wallet;
-
-					if (wallet is { } && _walletDictionary.ContainsKey(wallet))
-					{
-						if (wallet.State == WalletState.Stopping)
-						{
-							RemoveWallet(_walletDictionary[wallet]);
-						}
-						else if (_walletDictionary[wallet] is ClosedWalletViewModel cwvm && wallet.State == WalletState.Started)
-						{
-							OpenClosedWallet(walletManager, uiConfig, cwvm);
-						}
-					}
-
-					AnyWalletStarted = Items.OfType<WalletViewModelBase>().Any(x => x.WalletState == WalletState.Started);
-				});
-
-			Observable
-				.FromEventPattern<Wallet>(walletManager, nameof(WalletManager.WalletAdded))
-				.Select(x => x.EventArgs)
-				.Where(x => x is { })
-				.ObserveOn(RxApp.MainThreadScheduler)
-				.Subscribe(wallet =>
-				{
-					WalletViewModelBase vm = (wallet.State <= WalletState.Starting)
-						? ClosedWalletViewModel.Create(_navigationState, walletManager, wallet)
-						: WalletViewModel.Create(_navigationState, uiConfig, wallet);
-
-					InsertWallet(vm);
-				});
-
-=======
->>>>>>> 9dea0157
 			this.WhenAnyValue(x => x.IsOpen)
 				.Subscribe(x => SelectedItem.IsExpanded = x);
 		}
@@ -224,65 +167,5 @@
 		{
 			ToggleAction?.Invoke();
 		}
-<<<<<<< HEAD
-
-		private void LoadWallets(WalletManager walletManager)
-		{
-			foreach (var wallet in walletManager.GetWallets())
-			{
-				InsertWallet(ClosedWalletViewModel.Create(_navigationState, walletManager, wallet));
-			}
-		}
-
-		private void OpenClosedWallet(WalletManager walletManager, UiConfig uiConfig, ClosedWalletViewModel closedWalletViewModel)
-		{
-			var select = SelectedItem == closedWalletViewModel;
-
-			RemoveWallet(closedWalletViewModel);
-
-			var walletViewModel = OpenWallet(walletManager, uiConfig, closedWalletViewModel.Wallet);
-
-			if (select)
-			{
-				SelectedItem = walletViewModel;
-			}
-		}
-
-		private WalletViewModelBase OpenWallet(WalletManager walletManager, UiConfig uiConfig, Wallet wallet)
-		{
-			if (_items.OfType<WalletViewModel>().Any(x => x.Title == wallet.WalletName))
-			{
-				throw new Exception("Wallet already opened.");
-			}
-
-			var walletViewModel = WalletViewModel.Create(_navigationState, uiConfig, wallet);
-
-			InsertWallet(walletViewModel);
-
-			if (!walletManager.AnyWallet(x => x.State >= WalletState.Started && x != walletViewModel.Wallet))
-			{
-				walletViewModel.OpenWalletTabs();
-			}
-
-			walletViewModel.IsExpanded = true;
-
-			return walletViewModel;
-		}
-
-		private void InsertWallet(WalletViewModelBase walletVM)
-		{
-			Items.InsertSorted(walletVM);
-			_walletDictionary.Add(walletVM.Wallet, walletVM);
-		}
-
-		internal void RemoveWallet(WalletViewModelBase walletVM)
-		{
-			walletVM.Dispose();
-
-			_items.Remove(walletVM);
-			_walletDictionary.Remove(walletVM.Wallet);
-		}
-=======
->>>>>>> 9dea0157
 	}
 }