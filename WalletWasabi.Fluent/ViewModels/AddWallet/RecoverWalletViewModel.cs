using System;
using System.Collections.Generic;
using System.Collections.ObjectModel;
using System.Linq;
using System.Reactive;
using System.Reactive.Linq;
using System.Reactive.Threading.Tasks;
using System.Threading.Tasks;
using System.Windows.Input;
using DynamicData;
using DynamicData.Binding;
using NBitcoin;
using ReactiveUI;
using WalletWasabi.Blockchain.Keys;
using WalletWasabi.Fluent.ViewModels.Dialogs;
using WalletWasabi.Fluent.ViewModels.Navigation;
using WalletWasabi.Fluent.Validation;
using WalletWasabi.Logging;
using WalletWasabi.Models;
using WalletWasabi.Wallets;

namespace WalletWasabi.Fluent.ViewModels.AddWallet
{
	[NavigationMetaData (Title = "Enter recovery words")]
	public partial class RecoverWalletViewModel : RoutableViewModel
	{
		[AutoNotify] private string? _selectedTag;
		[AutoNotify] private IEnumerable<string>? _suggestions;
		[AutoNotify] private Mnemonic? _currentMnemonics;

		public RecoverWalletViewModel(
			string walletName,
			WalletManagerViewModel walletManagerViewModel)
		{
			Suggestions = new Mnemonic(Wordlist.English, WordCount.Twelve).WordList.GetWords();
			var walletManager = walletManagerViewModel.Model;
			var network = walletManager.Network;

			Mnemonics.ToObservableChangeSet().ToCollection()
				.Select(x => x.Count == 12 ? new Mnemonic(GetTagsAsConcatString().ToLowerInvariant()) : default)
				.Subscribe(x => CurrentMnemonics = x);

			this.WhenAnyValue(x => x.SelectedTag)
				.Where(x => !string.IsNullOrEmpty(x))
				.Subscribe(AddMnemonic);

			this.WhenAnyValue(x => x.CurrentMnemonics)
				.Subscribe(_ => this.RaisePropertyChanged(nameof(Mnemonics)));

			this.ValidateProperty(x => x.Mnemonics, ValidateMnemonics);

			FinishCommandCanExecute =
				this.WhenAnyValue(x => x.CurrentMnemonics)
					.Select(currentMnemonics => currentMnemonics is { } && !Validations.Any);

			NextCommand = ReactiveCommand.CreateFromTask(
				async () => await OnNext(walletManager, network, walletName),
				FinishCommandCanExecute);

			AdvancedOptionsInteraction = new Interaction<(KeyPath, int), (KeyPath?, int?)>();
			AdvancedOptionsInteraction.RegisterHandler(
				async interaction =>
					interaction.SetOutput(
						(await new AdvancedRecoveryOptionsViewModel(interaction.Input).ShowDialogAsync()).Result));

			AdvancedRecoveryOptionsDialogCommand = ReactiveCommand.CreateFromTask(
				async () =>
				{
					var (accountKeyPathIn, minGapLimitIn) = await AdvancedOptionsInteraction
						.Handle((AccountKeyPath, MinGapLimit)).ToTask();

					if (accountKeyPathIn is { } && minGapLimitIn is { })
					{
						AccountKeyPath = accountKeyPathIn;
						MinGapLimit = (int)minGapLimitIn;
					}
				});

			EnableAutoBusyOn(NextCommand);
		}

		private async Task OnNext(
			WalletManager walletManager,
			Network network,
			string? walletName)
		{
			var dialogResult = await NavigateDialog(
				new EnterPasswordViewModel(
					"Type the password of the wallet to be able to recover and click Continue."));

			if (dialogResult.Result is { } password)
			{
				try
				{
					var keyManager = await Task.Run(
						() =>
						{
							var walletFilePath = walletManager.WalletDirectories.GetWalletFilePaths(walletName!)
								.walletFilePath;

							var result = KeyManager.Recover(
								CurrentMnemonics!,
								password!,
								walletFilePath,
								AccountKeyPath,
								MinGapLimit);

							result.SetNetwork(network);

							return result;
						});

					Navigate().To(new AddedWalletPageViewModel(walletManager, keyManager));

					return;
				}
				catch (Exception ex)
				{
					// TODO navigate to error dialog.
					Logger.LogError(ex);
				}
			}

			if (dialogResult.Kind == DialogResultKind.Cancel)
			{
				Navigate().Clear();
			}
		}

		public IObservable<bool> FinishCommandCanExecute { get; }

		public ICommand AdvancedRecoveryOptionsDialogCommand { get; }

		private KeyPath AccountKeyPath { get; set; } = KeyPath.Parse("m/84'/0'/0'");

		private int MinGapLimit { get; set; } = 63;

		private Interaction<(KeyPath, int), (KeyPath?, int?)> AdvancedOptionsInteraction { get; }

		public ObservableCollection<string> Mnemonics { get; } = new();

		private void ValidateMnemonics(IValidationErrors errors)
		{
			if (CurrentMnemonics is { } && !CurrentMnemonics.IsValidChecksum)
			{
				errors.Add(ErrorSeverity.Error, "Recovery words are not valid.");
			}
		}

		private void AddMnemonic(string? tagString)
		{
			if (!string.IsNullOrWhiteSpace(tagString) && Mnemonics.Count + 1 <= 12)
			{
<<<<<<< HEAD
				Mnemonics.Add(tagString);
=======
				Mnemonics.Add( tagString);
>>>>>>> f76653aa
			}

			SelectedTag = string.Empty;
		}

		private string GetTagsAsConcatString()
		{
			return string.Join(' ', Mnemonics);
		}
	}
}<|MERGE_RESOLUTION|>--- conflicted
+++ resolved
@@ -151,11 +151,7 @@
 		{
 			if (!string.IsNullOrWhiteSpace(tagString) && Mnemonics.Count + 1 <= 12)
 			{
-<<<<<<< HEAD
 				Mnemonics.Add(tagString);
-=======
-				Mnemonics.Add( tagString);
->>>>>>> f76653aa
 			}
 
 			SelectedTag = string.Empty;
