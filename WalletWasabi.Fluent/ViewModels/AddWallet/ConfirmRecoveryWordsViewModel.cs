using System;
using System.Collections.Generic;
using System.Collections.ObjectModel;
using System.Linq;
using System.Reactive.Linq;
using DynamicData;
using DynamicData.Binding;
using ReactiveUI;
using WalletWasabi.Blockchain.Keys;
using WalletWasabi.Fluent.ViewModels.Navigation;
using WalletWasabi.Wallets;

namespace WalletWasabi.Fluent.ViewModels.AddWallet
{
	public class ConfirmRecoveryWordsViewModel : RoutableViewModel
	{
		private readonly ReadOnlyObservableCollection<RecoveryWordViewModel> _confirmationWords;

		public ConfirmRecoveryWordsViewModel(List<RecoveryWordViewModel> mnemonicWords, KeyManager keyManager, WalletManager walletManager)
		{
			var confirmationWordsSourceList = new SourceList<RecoveryWordViewModel>();

			var finishCommandCanExecute =
				confirmationWordsSourceList
				.Connect()
				.ObserveOn(RxApp.MainThreadScheduler)
				.WhenValueChanged(x => x.IsConfirmed)
				.Select(_ => confirmationWordsSourceList.Items.All(x => x.IsConfirmed));

			NextCommand = ReactiveCommand.Create(
				() =>
				{
					walletManager.AddWallet(keyManager);
<<<<<<< HEAD

					NavigateTo(new AddedWalletPageViewModel(keyManager.WalletName, WalletType.Normal));
=======
					Navigate().Clear();
>>>>>>> 7e52c4ef
				},
				finishCommandCanExecute);

			CancelCommand = ReactiveCommand.Create(() => Navigate().Clear());

			confirmationWordsSourceList
				.Connect()
				.ObserveOn(RxApp.MainThreadScheduler)
				.OnItemAdded(x => x.Reset())
				.Sort(SortExpressionComparer<RecoveryWordViewModel>.Ascending(x => x.Index))
				.Bind(out _confirmationWords)
				.Subscribe();

			// Select 4 random words to confirm.
			confirmationWordsSourceList.AddRange(mnemonicWords.OrderBy(_ => new Random().NextDouble()).Take(4));
		}

		public ReadOnlyObservableCollection<RecoveryWordViewModel> ConfirmationWords => _confirmationWords;
	}
}<|MERGE_RESOLUTION|>--- conflicted
+++ resolved
@@ -31,12 +31,8 @@
 				() =>
 				{
 					walletManager.AddWallet(keyManager);
-<<<<<<< HEAD
 
-					NavigateTo(new AddedWalletPageViewModel(keyManager.WalletName, WalletType.Normal));
-=======
-					Navigate().Clear();
->>>>>>> 7e52c4ef
+					Navigate().To(new AddedWalletPageViewModel(keyManager.WalletName, WalletType.Normal));
 				},
 				finishCommandCanExecute);
 
