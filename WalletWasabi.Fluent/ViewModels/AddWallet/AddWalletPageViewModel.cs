using ReactiveUI;
using System;
using System.IO;
using System.Reactive.Disposables;
using System.Windows.Input;
using System.Reactive.Linq;
using WalletWasabi.Blockchain.Keys;
using WalletWasabi.Wallets;
using WalletWasabi.Stores;
using NBitcoin;
using WalletWasabi.Fluent.ViewModels.Dialogs;
using System.Threading.Tasks;
using WalletWasabi.Fluent.Helpers;
using WalletWasabi.Fluent.ViewModels.AddWallet.Create;
using WalletWasabi.Fluent.ViewModels.AddWallet.HardwareWallet;
using WalletWasabi.Gui.Validation;
using WalletWasabi.Models;
using WalletWasabi.Fluent.ViewModels.NavBar;
using WalletWasabi.Helpers;
using WalletWasabi.Legal;
using WalletWasabi.Logging;

namespace WalletWasabi.Fluent.ViewModels.AddWallet
{
	[NavigationMetaData(
		Title = "Add Wallet",
		Caption = "Create, recover or import wallet",
		Order = 2,
		Category = "General",
		Keywords = new[] { "Wallet", "Add", "Create", "Recover", "Import", "Connect", "Hardware", "ColdCard", "Trezor", "Ledger" },
		IconName = "add_circle_regular",
<<<<<<< HEAD
		NavigationTarget = NavigationTarget.DialogScreen,
=======
		NavigationTarget = NavigationTarget.FullScreen,
>>>>>>> 056b78b2
		NavBarPosition = NavBarPosition.Bottom)]
	public partial class AddWalletPageViewModel : NavBarItemViewModel
	{
		[AutoNotify] private string _walletName = "";
		[AutoNotify] private bool _optionsEnabled;
		[AutoNotify] private bool _enableBack;

		private readonly LegalDocuments _legalDocuments;

		public AddWalletPageViewModel(
			LegalDocuments legalDocuments,
			WalletManager walletManager,
			BitcoinStore store,
			Network network)
		{
			Title = "Add Wallet";
			SelectionMode = NavBarItemSelectionMode.Button;
			_legalDocuments = legalDocuments;

			var enableBack = default(IDisposable);

			this.WhenAnyValue(x => x.CurrentTarget)
				.ObserveOn(RxApp.MainThreadScheduler)
				.Subscribe(x =>
				{
					enableBack?.Dispose();
					enableBack = Navigate()
						.WhenAnyValue(y => y.CanNavigateBack)
						.Subscribe(y => EnableBack = y);
				});

			this.WhenAnyValue(x => x.WalletName)
				.ObserveOn(RxApp.MainThreadScheduler)
				.Select(x => !string.IsNullOrWhiteSpace(x))
				.Subscribe(x => OptionsEnabled = x && !Validations.Any);

			RecoverWalletCommand = ReactiveCommand.Create(
				() => { Navigate().To(new RecoverWalletViewModel(WalletName, network, walletManager)); });

			ImportWalletCommand = ReactiveCommand.CreateFromTask(async () =>
			{
				try
				{
					var filePath = await FileDialogHelper.ShowOpenFileDialogAsync("Import wallet file", new[] { "json" });

					if (filePath is null)
					{
						return;
					}

					var (isColdCardJson, keyManager) = await ImportWalletHelper.ImportWalletAsync(walletManager, WalletName, filePath);

					// TODO: get the type from the wallet file
					Navigate().To(new AddedWalletPageViewModel(walletManager, keyManager, isColdCardJson ? WalletType.Coldcard : WalletType.Normal));
				}
				catch (Exception ex)
				{
					Logger.LogError(ex);
					await ShowErrorAsync(ex.ToUserFriendlyString(), "The wallet file was not valid or compatible with Wasabi.");
				}
			});

			ConnectHardwareWalletCommand = ReactiveCommand.Create(() =>
			{
				Navigate().To(new ConnectHardwareWalletViewModel(WalletName, network, walletManager));
			});

			CreateWalletCommand = ReactiveCommand.CreateFromTask(
				async () =>
				{
					var dialogResult = await NavigateDialog(
						new EnterPasswordViewModel("Type the password of the wallet and click Continue."));

					if (dialogResult.Result is { } password)
					{
						IsBusy = true;

						var (km, mnemonic) = await Task.Run(
							() =>
							{
								var walletGenerator = new WalletGenerator(
									walletManager.WalletDirectories.WalletsDir,
									network)
								{
									TipHeight = store.SmartHeaderChain.TipHeight
								};
								return walletGenerator.GenerateWallet(WalletName, password);
							});

						Navigate().To(new RecoveryWordsViewModel(km, mnemonic, walletManager));

						IsBusy = false;
					}
				});

			this.ValidateProperty(x => x.WalletName, errors => ValidateWalletName(errors, walletManager, WalletName));
		}

		protected override void OnNavigatedTo(bool inStack, CompositeDisposable disposable)
		{
			base.OnNavigatedTo(inStack, disposable);

			this.RaisePropertyChanged(WalletName);

			if (!inStack)
			{
				WalletName = "";

				var termsAndConditions = new TermsAndConditionsViewModel(_legalDocuments, this);

				Navigate().To(termsAndConditions);
			}
		}

		private void ValidateWalletName(IValidationErrors errors, WalletManager walletManager, string walletName)
		{
			string walletFilePath = Path.Combine(walletManager.WalletDirectories.WalletsDir, $"{walletName}.json");

			if (string.IsNullOrEmpty(walletName))
			{
				return;
			}

			if (walletName.IsTrimmable())
			{
				errors.Add(ErrorSeverity.Error, "Leading and trailing white spaces are not allowed!");
				return;
			}

			if (File.Exists(walletFilePath))
			{
				errors.Add(
					ErrorSeverity.Error,
					$"A wallet named {walletName} already exists. Please try a different name.");
				return;
			}

			if (!WalletGenerator.ValidateWalletName(walletName))
			{
				errors.Add(ErrorSeverity.Error, "Selected Wallet is not valid. Please try a different name.");
			}
		}

		public ICommand CreateWalletCommand { get; }
		public ICommand RecoverWalletCommand { get; }
		public ICommand ImportWalletCommand { get; }
		public ICommand ConnectHardwareWalletCommand { get; }
	}
}<|MERGE_RESOLUTION|>--- conflicted
+++ resolved
@@ -29,11 +29,7 @@
 		Category = "General",
 		Keywords = new[] { "Wallet", "Add", "Create", "Recover", "Import", "Connect", "Hardware", "ColdCard", "Trezor", "Ledger" },
 		IconName = "add_circle_regular",
-<<<<<<< HEAD
-		NavigationTarget = NavigationTarget.DialogScreen,
-=======
 		NavigationTarget = NavigationTarget.FullScreen,
->>>>>>> 056b78b2
 		NavBarPosition = NavBarPosition.Bottom)]
 	public partial class AddWalletPageViewModel : NavBarItemViewModel
 	{
