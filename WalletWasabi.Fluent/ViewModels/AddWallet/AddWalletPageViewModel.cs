--- conflicted
+++ resolved
@@ -63,19 +63,11 @@
 
 			RecoverWalletCommand = ReactiveCommand.Create(() => OnRecoverWallet(walletManagerViewModel));
 
-<<<<<<< HEAD
-			ImportWalletCommand = ReactiveCommand.CreateFromTask(async () => await OnImportWallet(_walletManager));
+			ImportWalletCommand = ReactiveCommand.CreateFromTask(async () => await OnImportWalletAsync(_walletManager));
 
 			ConnectHardwareWalletCommand = ReactiveCommand.Create(() => OnConnectHardwareWallet(walletManagerViewModel));
 
-			CreateWalletCommand = ReactiveCommand.CreateFromTask(async () => await OnCreateWallet(_walletManager, store, network));
-=======
-			ImportWalletCommand = ReactiveCommand.CreateFromTask(async () => await OnImportWalletAsync(walletManager));
-
-			ConnectHardwareWalletCommand = ReactiveCommand.Create(() => OnConnectHardwareWallet(walletManagerViewModel));
-
-			CreateWalletCommand = ReactiveCommand.CreateFromTask(async () => await OnCreateWalletAsync(walletManager, store, network));
->>>>>>> 6044d8ae
+			CreateWalletCommand = ReactiveCommand.CreateFromTask(async () => await OnCreateWalletAsync(_walletManager, store, network));
 
 			this.ValidateProperty(x => x.WalletName, errors => ValidateWalletName(errors, _walletManager, WalletName));
 
@@ -154,13 +146,8 @@
 
 		private async Task OnCreateWalletAsync(WalletManager walletManager, BitcoinStore store, Network network)
 		{
-<<<<<<< HEAD
-			var dialogResult = await NavigateDialog(
+			var dialogResult = await NavigateDialogAsync(
 				new CreatePasswordDialogViewModel("Type the password of the wallet and click Continue.", enableEmpty: true, enableCancel: _walletManager.HasWallet()));
-=======
-			var dialogResult = await NavigateDialogAsync(
-				new CreatePasswordDialogViewModel("Type the password of the wallet and click Continue."));
->>>>>>> 6044d8ae
 
 			if (dialogResult.Result is { } password)
 			{
