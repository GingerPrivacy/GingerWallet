--- conflicted
+++ resolved
@@ -69,11 +69,7 @@
 
 			var walletName = Path.GetFileNameWithoutExtension(filePath);
 
-<<<<<<< HEAD
-			var options = new WalletCreationOptions.ImportWallet(filePath, walletName);
-=======
 			var options = new WalletCreationOptions.ImportWallet(walletName, filePath);
->>>>>>> b7549a51
 
 			var validationError = UiContext.WalletRepository.ValidateWalletName(walletName);
 			if (validationError is { })
