--- conflicted
+++ resolved
@@ -54,21 +54,9 @@
 	{
 		try
 		{
-<<<<<<< HEAD
 			var walletSettings = await UiContext.WalletRepository.NewWalletAsync(options, CancelCts.Token);
-			var wallet = UiContext.WalletRepository.SaveWallet(walletSettings);
-
-			Navigate().To().AddedWalletPage(wallet);
-=======
-			var walletFilePath = Services.WalletManager.WalletDirectories.GetWalletFilePaths(WalletName).walletFilePath;
-			var km = await HardwareWalletOperationHelpers.GenerateWalletAsync(device, walletFilePath, Services.WalletManager.Network, CancelCts.Token);
-			km.SetIcon(Type);
-
-			// TODO: remove this after current ViewModel has been decoupled
-			var walletSettings = new WalletSettingsModel(km, true);
 
 			Navigate().To().AddedWalletPage(walletSettings);
->>>>>>> 9cb26f32
 		}
 		catch (Exception ex)
 		{
