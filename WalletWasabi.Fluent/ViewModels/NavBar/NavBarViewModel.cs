using System.Collections.ObjectModel;
using System.Linq;
using System.Reactive.Linq;
using System.Threading.Tasks;
using DynamicData;
using DynamicData.Binding;
using WalletWasabi.Fluent.ViewModels.Navigation;
using WalletWasabi.Fluent.ViewModels.Wallets;

namespace WalletWasabi.Fluent.ViewModels.NavBar;

/// <summary>
/// The ViewModel that represents the structure of the sidebar.
/// </summary>
public class NavBarViewModel : ViewModelBase
{
	public NavBarViewModel()
	{
		TopItems = new ObservableCollection<NavBarItemViewModel>();
		BottomItems = new ObservableCollection<NavBarItemViewModel>();

<<<<<<< HEAD
=======
		SetDefaultSelection();

>>>>>>> 2b5c761e
		Observable.Amb(
				Wallets.ToObservableChangeSet().Transform(x => x as NavBarItemViewModel),
				TopItems.ToObservableChangeSet(),
				BottomItems.ToObservableChangeSet())
			.WhenPropertyChanged(x => x.IsSelected)
			.Where(x => x.Value)
			.Select(x => x.Sender)
			.Buffer(2, 1)
			.Select(buffer => (OldValue: buffer[0], NewValue: buffer[1]))
			.Subscribe(x =>
			{
				if (x.OldValue is { } old)
				{
					old.IsSelected = false;
				}

				if (x.NewValue is WalletViewModelBase wallet)
				{
					Services.UiConfig.LastSelectedWallet = wallet.WalletName;
				}
			});
	}

	public ObservableCollection<NavBarItemViewModel> TopItems { get; }

	public ObservableCollection<NavBarItemViewModel> BottomItems { get; }

	public ObservableCollection<WalletViewModelBase> Wallets => UiServices.WalletManager.Wallets;

<<<<<<< HEAD
=======
	private void SetDefaultSelection()
	{
		var walletToSelect = Wallets.FirstOrDefault(item => item.WalletName == Services.UiConfig.LastSelectedWallet) ?? Wallets.FirstOrDefault();

		if (walletToSelect is { } && walletToSelect.OpenCommand.CanExecute(default))
		{
			walletToSelect.OpenCommand.Execute(default);
		}
	}

>>>>>>> 2b5c761e
	public async Task InitialiseAsync()
	{
		var topItems = NavigationManager.MetaData.Where(x => x.NavBarPosition == NavBarPosition.Top);

		var bottomItems = NavigationManager.MetaData.Where(x => x.NavBarPosition == NavBarPosition.Bottom);

		foreach (var item in topItems)
		{
			var viewModel = await NavigationManager.MaterialiseViewModelAsync(item);

			if (viewModel is NavBarItemViewModel navBarItem)
			{
				TopItems.Add(navBarItem);
			}
		}

		foreach (var item in bottomItems)
		{
			var viewModel = await NavigationManager.MaterialiseViewModelAsync(item);

			if (viewModel is NavBarItemViewModel navBarItem)
			{
				BottomItems.Add(navBarItem);
			}
		}
	}
}<|MERGE_RESOLUTION|>--- conflicted
+++ resolved
@@ -19,11 +19,8 @@
 		TopItems = new ObservableCollection<NavBarItemViewModel>();
 		BottomItems = new ObservableCollection<NavBarItemViewModel>();
 
-<<<<<<< HEAD
-=======
 		SetDefaultSelection();
 
->>>>>>> 2b5c761e
 		Observable.Amb(
 				Wallets.ToObservableChangeSet().Transform(x => x as NavBarItemViewModel),
 				TopItems.ToObservableChangeSet(),
@@ -53,8 +50,6 @@
 
 	public ObservableCollection<WalletViewModelBase> Wallets => UiServices.WalletManager.Wallets;
 
-<<<<<<< HEAD
-=======
 	private void SetDefaultSelection()
 	{
 		var walletToSelect = Wallets.FirstOrDefault(item => item.WalletName == Services.UiConfig.LastSelectedWallet) ?? Wallets.FirstOrDefault();
@@ -65,7 +60,6 @@
 		}
 	}
 
->>>>>>> 2b5c761e
 	public async Task InitialiseAsync()
 	{
 		var topItems = NavigationManager.MetaData.Where(x => x.NavBarPosition == NavBarPosition.Top);
