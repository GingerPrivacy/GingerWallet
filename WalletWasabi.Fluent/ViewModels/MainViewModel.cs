--- conflicted
+++ resolved
@@ -126,11 +126,6 @@
 	public SettingsPageViewModel SettingsPage { get; }
 	public PrivacyModeViewModel PrivacyMode { get; }
 	public WalletNotificationsViewModel Notifications { get; }
-<<<<<<< HEAD
-
-	public static MainViewModel Instance { get; private set; }
-=======
->>>>>>> f2b43033
 
 	public static MainViewModel Instance { get; private set; }
 
