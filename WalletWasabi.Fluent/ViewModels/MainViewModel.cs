using System;
using NBitcoin;
using ReactiveUI;
using System.Reactive;
using System.Reactive.Linq;
using WalletWasabi.Fluent.ViewModels.AddWallet;
using WalletWasabi.Gui.ViewModels;
using WalletWasabi.Fluent.ViewModels.Dialogs;
using Global = WalletWasabi.Gui.Global;
using WalletWasabi.Fluent.ViewModels.NavBar;
using WalletWasabi.Fluent.ViewModels.Navigation;

namespace WalletWasabi.Fluent.ViewModels
{
	public class MainViewModel : ViewModelBase, IScreen, IDialogHost
	{
		private readonly Global _global;
		private StatusBarViewModel _statusBar;
		private string _title = "Wasabi Wallet";
		private DialogViewModelBase? _currentDialog;
		private DialogScreenViewModel? _dialogScreen;
		private NavBarViewModel _navBar;
		private bool _isMainContentEnabled;
		private bool _isDialogScreenEnabled;

		public MainViewModel(Global global)
		{
			_global = global;

			_dialogScreen = new DialogScreenViewModel();

			NavigationState.Register(() => this, () => _dialogScreen, () => this);

			Network = global.Network;

			_currentDialog = null;

			_isMainContentEnabled = true;
			_isDialogScreenEnabled = true;

			_statusBar = new StatusBarViewModel(global.DataDir, global.Network, global.Config, global.HostedServices, global.BitcoinStore.SmartHeaderChain, global.Synchronizer, global.LegalDocuments);

			var walletManager = new WalletManagerViewModel(global.WalletManager, global.UiConfig);

			var addWalletPage = new AddWalletPageViewModel(global.LegalDocuments, global.WalletManager, global.BitcoinStore, global.Network);

<<<<<<< HEAD
			_navBar = new NavBarViewModel(navigationState, Router, walletManager, addWalletPage, _global);
=======
			_navBar = new NavBarViewModel(Router, walletManager, addWalletPage);
>>>>>>> 9f554cb8

			this.WhenAnyValue(x => x.DialogScreen!.IsDialogOpen)
				.ObserveOn(RxApp.MainThreadScheduler)
				.Subscribe(x => IsMainContentEnabled = !x);

			this.WhenAnyValue(x => x.CurrentDialog!.IsDialogOpen)
				.ObserveOn(RxApp.MainThreadScheduler)
				.Subscribe(x => IsDialogScreenEnabled = !x);
		}

		public bool IsMainContentEnabled
		{
			get => _isMainContentEnabled;
			set => this.RaiseAndSetIfChanged(ref _isMainContentEnabled, value);
		}

		public bool IsDialogScreenEnabled
		{
			get => _isDialogScreenEnabled;
			set => this.RaiseAndSetIfChanged(ref _isDialogScreenEnabled, value);
		}

		public static MainViewModel? Instance { get; internal set; }

		public RoutingState Router { get; } = new RoutingState();

		public ReactiveCommand<Unit, Unit> GoBack => Router.NavigateBack;

		private Network Network { get; }

		public DialogScreenViewModel? DialogScreen
		{
			get => _dialogScreen;
			set => this.RaiseAndSetIfChanged(ref _dialogScreen, value);
		}

		public DialogViewModelBase? CurrentDialog
		{
			get => _currentDialog;
			set => this.RaiseAndSetIfChanged(ref _currentDialog, value);
		}

		public NavBarViewModel NavBar
		{
			get => _navBar;
			set => this.RaiseAndSetIfChanged(ref _navBar, value);
		}

		public StatusBarViewModel StatusBar
		{
			get => _statusBar;
			set => this.RaiseAndSetIfChanged(ref _statusBar, value);
		}

		public string Title
		{
			get => _title;
			internal set => this.RaiseAndSetIfChanged(ref _title, value);
		}

		public void Initialize()
		{
			// Temporary to keep things running without VM modifications.
			MainWindowViewModel.Instance = new MainWindowViewModel(_global.Network, _global.UiConfig, _global.WalletManager, null!, null!, false);

			StatusBar.Initialize(_global.Nodes.ConnectedNodes);

			if (Network != Network.Main)
			{
				Title += $" - {Network}";
			}
		}
	}
}<|MERGE_RESOLUTION|>--- conflicted
+++ resolved
@@ -44,11 +44,7 @@
 
 			var addWalletPage = new AddWalletPageViewModel(global.LegalDocuments, global.WalletManager, global.BitcoinStore, global.Network);
 
-<<<<<<< HEAD
-			_navBar = new NavBarViewModel(navigationState, Router, walletManager, addWalletPage, _global);
-=======
-			_navBar = new NavBarViewModel(Router, walletManager, addWalletPage);
->>>>>>> 9f554cb8
+			_navBar = new NavBarViewModel(Router, walletManager, addWalletPage, _global);
 
 			this.WhenAnyValue(x => x.DialogScreen!.IsDialogOpen)
 				.ObserveOn(RxApp.MainThreadScheduler)
