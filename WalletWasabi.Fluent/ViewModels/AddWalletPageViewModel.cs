using System;
<<<<<<< HEAD
=======
using System.IO;
using System.Windows.Input;
>>>>>>> 8e3cd9db
using System.Reactive.Linq;
using System.Reactive.Threading.Tasks;
using System.Threading.Tasks;
using System.Windows.Input;
using NBitcoin;
using ReactiveUI;
using WalletWasabi.Blockchain.Keys;
using WalletWasabi.Fluent.ViewModels.AddWallet;
<<<<<<< HEAD
using WalletWasabi.Fluent.ViewModels.Dialogs;
using WalletWasabi.Fluent.ViewModels.RecoverWallet;
using WalletWasabi.Stores;
using WalletWasabi.Wallets;
=======
using System.Threading.Tasks;
using WalletWasabi.Gui.Validation;
using WalletWasabi.Models;
using WalletWasabi.Userfacing;
>>>>>>> 8e3cd9db

namespace WalletWasabi.Fluent.ViewModels
{
	public class AddWalletPageViewModel : NavBarItemViewModel
	{
		private bool _optionsEnabled;
		private string _walletName = "";

		public AddWalletPageViewModel(IScreen screen, WalletManager walletManager, BitcoinStore store, Network network)
			: base(screen)
		{
			Title = "Add Wallet";

			this.WhenAnyValue(x => x.WalletName)
				.Select(x => !string.IsNullOrWhiteSpace(x))
				.Subscribe(x => OptionsEnabled = x && !Validations.Any);

			RecoverWalletCommand = ReactiveCommand.Create(
				async () =>
				{
					await screen.Router.Navigate.Execute(
						new RecoverWalletViewModel(screen, WalletName, network, walletManager));
				});

			CreateWalletCommand = ReactiveCommand.CreateFromTask(
				async () =>
				{
					var result = await PasswordInteraction
						.Handle("Type your new wallet's password below and click Continue.").ToTask();

					if (result is { } password)
					{
						var (km, mnemonic) = await Task.Run(
							() =>
							{
<<<<<<< HEAD
								var walletGenerator =
									new WalletGenerator(walletManager.WalletDirectories.WalletsDir, network)
									{
										TipHeight = store.SmartHeaderChain.TipHeight
									};
=======
								var walletGenerator = new WalletGenerator(
									walletManager.WalletDirectories.WalletsDir,
									network)
								{
									TipHeight = store.SmartHeaderChain.TipHeight
								};
>>>>>>> 8e3cd9db
								return walletGenerator.GenerateWallet(WalletName, password);
							});

						await screen.Router.Navigate.Execute(
							new RecoveryWordsViewModel(screen, km, mnemonic, walletManager));
					}
				});

			PasswordInteraction = new Interaction<string, string?>();

			PasswordInteraction.RegisterHandler(
<<<<<<< HEAD
				async interaction =>
					interaction.SetOutput(await new EnterPasswordViewModel(interaction.Input).ShowDialogAsync()));
=======
				async interaction => interaction.SetOutput(await new EnterPasswordViewModel().ShowDialogAsync()));

			this.ValidateProperty(x => x.WalletName, errors => ValidateWalletName(errors, walletManager, WalletName));
		}

		private void ValidateWalletName(IValidationErrors errors, WalletManager walletManager, string walletName)
		{
			string walletFilePath = Path.Combine(walletManager.WalletDirectories.WalletsDir, $"{walletName}.json");

			if (string.IsNullOrEmpty(walletName))
			{
				return;
			}

			if (PasswordHelper.IsTrimable(walletName, out _))
			{
				errors.Add(ErrorSeverity.Error, "Leading and trailing white spaces are not allowed!");
				return;
			}

			if (File.Exists(walletFilePath))
			{
				errors.Add(ErrorSeverity.Error, $"A wallet named {walletName} already exists. Please try a different name.");
				return;
			}

			if (!WalletGenerator.ValidateWalletName(walletName))
			{
				errors.Add(ErrorSeverity.Error, "Selected Wallet is not valid. Please try a different name.");
			}
>>>>>>> 8e3cd9db
		}

		public override string IconName => "add_circle_regular";

		public string WalletName
		{
			get => _walletName;
			set => this.RaiseAndSetIfChanged(ref _walletName, value);
		}

		public bool OptionsEnabled
		{
			get => _optionsEnabled;
			set => this.RaiseAndSetIfChanged(ref _optionsEnabled, value);
		}

		private Interaction<string, string?> PasswordInteraction { get; }

		public ICommand CreateWalletCommand { get; }

		public ICommand RecoverWalletCommand { get; }
	}
}<|MERGE_RESOLUTION|>--- conflicted
+++ resolved
@@ -1,38 +1,29 @@
+using ReactiveUI;
 using System;
-<<<<<<< HEAD
-=======
 using System.IO;
 using System.Windows.Input;
->>>>>>> 8e3cd9db
 using System.Reactive.Linq;
 using System.Reactive.Threading.Tasks;
+using WalletWasabi.Blockchain.Keys;
+using WalletWasabi.Wallets;
+using WalletWasabi.Stores;
+using NBitcoin;
+using WalletWasabi.Fluent.ViewModels.Dialogs;
+using WalletWasabi.Fluent.ViewModels.AddWallet;
 using System.Threading.Tasks;
-using System.Windows.Input;
-using NBitcoin;
-using ReactiveUI;
-using WalletWasabi.Blockchain.Keys;
-using WalletWasabi.Fluent.ViewModels.AddWallet;
-<<<<<<< HEAD
-using WalletWasabi.Fluent.ViewModels.Dialogs;
 using WalletWasabi.Fluent.ViewModels.RecoverWallet;
-using WalletWasabi.Stores;
-using WalletWasabi.Wallets;
-=======
-using System.Threading.Tasks;
 using WalletWasabi.Gui.Validation;
 using WalletWasabi.Models;
 using WalletWasabi.Userfacing;
->>>>>>> 8e3cd9db
 
 namespace WalletWasabi.Fluent.ViewModels
 {
 	public class AddWalletPageViewModel : NavBarItemViewModel
 	{
+		private string _walletName = "";
 		private bool _optionsEnabled;
-		private string _walletName = "";
 
-		public AddWalletPageViewModel(IScreen screen, WalletManager walletManager, BitcoinStore store, Network network)
-			: base(screen)
+		public AddWalletPageViewModel(IScreen screen, WalletManager walletManager, BitcoinStore store, Network network) : base(screen)
 		{
 			Title = "Add Wallet";
 
@@ -50,28 +41,19 @@
 			CreateWalletCommand = ReactiveCommand.CreateFromTask(
 				async () =>
 				{
-					var result = await PasswordInteraction
-						.Handle("Type your new wallet's password below and click Continue.").ToTask();
+					var result = await PasswordInteraction.Handle("Type your new wallet's password below and click Continue.").ToTask();
 
 					if (result is { } password)
 					{
 						var (km, mnemonic) = await Task.Run(
 							() =>
 							{
-<<<<<<< HEAD
-								var walletGenerator =
-									new WalletGenerator(walletManager.WalletDirectories.WalletsDir, network)
-									{
-										TipHeight = store.SmartHeaderChain.TipHeight
-									};
-=======
 								var walletGenerator = new WalletGenerator(
 									walletManager.WalletDirectories.WalletsDir,
 									network)
 								{
 									TipHeight = store.SmartHeaderChain.TipHeight
 								};
->>>>>>> 8e3cd9db
 								return walletGenerator.GenerateWallet(WalletName, password);
 							});
 
@@ -81,13 +63,8 @@
 				});
 
 			PasswordInteraction = new Interaction<string, string?>();
-
 			PasswordInteraction.RegisterHandler(
-<<<<<<< HEAD
-				async interaction =>
-					interaction.SetOutput(await new EnterPasswordViewModel(interaction.Input).ShowDialogAsync()));
-=======
-				async interaction => interaction.SetOutput(await new EnterPasswordViewModel().ShowDialogAsync()));
+				async interaction => interaction.SetOutput(await new EnterPasswordViewModel(interaction.Input).ShowDialogAsync()));
 
 			this.ValidateProperty(x => x.WalletName, errors => ValidateWalletName(errors, walletManager, WalletName));
 		}
@@ -117,7 +94,6 @@
 			{
 				errors.Add(ErrorSeverity.Error, "Selected Wallet is not valid. Please try a different name.");
 			}
->>>>>>> 8e3cd9db
 		}
 
 		public override string IconName => "add_circle_regular";
@@ -137,7 +113,6 @@
 		private Interaction<string, string?> PasswordInteraction { get; }
 
 		public ICommand CreateWalletCommand { get; }
-
 		public ICommand RecoverWalletCommand { get; }
 	}
 }