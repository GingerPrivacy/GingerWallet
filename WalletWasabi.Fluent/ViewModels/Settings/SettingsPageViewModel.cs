using System.Reactive.Disposables;
using ReactiveUI;
using Splat;
using WalletWasabi.Fluent.Model;
using WalletWasabi.Fluent.ViewModels.NavBar;
using WalletWasabi.Fluent.ViewModels.Navigation;
using WalletWasabi.Gui;

namespace WalletWasabi.Fluent.ViewModels.Settings
{
	public class SettingsPageViewModel : NavBarItemViewModel
	{
		private bool _isModified;
		private int _selectedTab;

		public SettingsPageViewModel(Config config, UiConfig uiConfig)
		{
			Title = "Settings";

			_selectedTab = 0;

<<<<<<< HEAD
			GeneralTab = new GeneralTabTabViewModel(config, uiConfig);
			PrivacyTab = new PrivacyTabTabViewModel(config, uiConfig);
			NetworkTab = new NetworkTabTabViewModel(config, uiConfig);
			BitcoinTab = new BitcoinTabTabViewModel(config, uiConfig);
=======
			GeneralTab = new GeneralTabViewModel(global);
			PrivacyTab = new PrivacyTabViewModel(global);
			NetworkTab = new NetworkTabViewModel(global);
			BitcoinTab = new BitcoinTabViewModel(global);
>>>>>>> 82e6d912
		}

		protected override void OnNavigatedTo(bool inStack, CompositeDisposable disposable)
		{
			base.OnNavigatedTo(inStack, disposable);

			SettingsTabViewModelBase.RestartNeeded += OnRestartNeeded;

			disposable.Add(Disposable.Create(() =>
			{
				SettingsTabViewModelBase.RestartNeeded -= OnRestartNeeded;
			}));
		}

		public GeneralTabViewModel GeneralTab { get; }
		public PrivacyTabViewModel PrivacyTab { get; }
		public NetworkTabViewModel NetworkTab { get; }
		public BitcoinTabViewModel BitcoinTab { get; }

		public bool IsModified
		{
			get => _isModified;
			set => this.RaiseAndSetIfChanged(ref _isModified, value);
		}

		public int SelectedTab
		{
			get => _selectedTab;
			set => this.RaiseAndSetIfChanged(ref _selectedTab, value);
		}

		public override string IconName => "settings_regular";

		private void OnRestartNeeded(object? sender, RestartNeededEventArgs e)
		{
			IsModified = e.IsRestartNeeded;
		}
	}
}<|MERGE_RESOLUTION|>--- conflicted
+++ resolved
@@ -19,17 +19,10 @@
 
 			_selectedTab = 0;
 
-<<<<<<< HEAD
 			GeneralTab = new GeneralTabTabViewModel(config, uiConfig);
 			PrivacyTab = new PrivacyTabTabViewModel(config, uiConfig);
 			NetworkTab = new NetworkTabTabViewModel(config, uiConfig);
 			BitcoinTab = new BitcoinTabTabViewModel(config, uiConfig);
-=======
-			GeneralTab = new GeneralTabViewModel(global);
-			PrivacyTab = new PrivacyTabViewModel(global);
-			NetworkTab = new NetworkTabViewModel(global);
-			BitcoinTab = new BitcoinTabViewModel(global);
->>>>>>> 82e6d912
 		}
 
 		protected override void OnNavigatedTo(bool inStack, CompositeDisposable disposable)
