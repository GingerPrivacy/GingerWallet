using System.Collections.Generic;
using System.Linq;
using System.Reactive.Linq;
using ReactiveUI;
using WalletWasabi.Fluent.Helpers;
using WalletWasabi.Fluent.Models;
using WalletWasabi.Logging;
using System.Windows.Input;

namespace WalletWasabi.Fluent.ViewModels.Settings;

[NavigationMetaData(
	Title = "General",
	Caption = "Manage general settings",
	Order = 0,
	Category = "Settings",
	Keywords = new[]
	{
			"Settings", "General", "Bitcoin", "Dark", "Mode", "Run", "Wasabi", "Computer", "System", "Start", "Background", "Close",
			"Auto", "Copy", "Paste", "Addresses", "Custom", "Change", "Address", "Fee", "Display", "Format", "BTC", "sats", "Enable", "GPU"
	},
	IconName = "settings_general_regular")]
public partial class GeneralSettingsTabViewModel : SettingsTabViewModelBase
{
	[AutoNotify] private bool _darkModeEnabled;
	[AutoNotify] private bool _enableGpu;
	[AutoNotify] private bool _autoCopy;
	[AutoNotify] private bool _autoPaste;
	[AutoNotify] private bool _customChangeAddress;
	[AutoNotify] private FeeDisplayUnit _selectedFeeDisplayUnit;
	[AutoNotify] private bool _runOnSystemStartup;
	[AutoNotify] private bool _hideOnClose;
	[AutoNotify] private bool _useTor;
	[AutoNotify] private bool _terminateTorOnExit;
	[AutoNotify] private bool _downloadNewVersion;

	public GeneralSettingsTabViewModel()
	{
		_darkModeEnabled = Services.UiConfig.DarkModeEnabled;
		_enableGpu = Services.Config.EnableGpu;
		_autoCopy = Services.UiConfig.Autocopy;
		_autoPaste = Services.UiConfig.AutoPaste;
		_customChangeAddress = Services.UiConfig.IsCustomChangeAddress;
		_runOnSystemStartup = Services.UiConfig.RunOnSystemStartup;
		_hideOnClose = Services.UiConfig.HideOnClose;
		_selectedFeeDisplayUnit = Enum.IsDefined(typeof(FeeDisplayUnit), Services.UiConfig.FeeDisplayUnit)
			? (FeeDisplayUnit)Services.UiConfig.FeeDisplayUnit
			: FeeDisplayUnit.Satoshis;
		_useTor = Services.Config.UseTor;
		_terminateTorOnExit = Services.Config.TerminateTorOnExit;
		_downloadNewVersion = Services.Config.DownloadNewVersion;

		this.WhenAnyValue(x => x.DarkModeEnabled)
			.Skip(1)
			.Subscribe(
				x =>
				{
					Services.UiConfig.DarkModeEnabled = x;
					Navigate(NavigationTarget.CompactDialogScreen).To(new ThemeChangeViewModel(x ? Theme.Dark : Theme.Light));
				});

		this.WhenAnyValue(x => x.AutoCopy)
			.ObserveOn(RxApp.TaskpoolScheduler)
			.Skip(1)
			.Subscribe(x => Services.UiConfig.Autocopy = x);

		this.WhenAnyValue(x => x.AutoPaste)
			.ObserveOn(RxApp.TaskpoolScheduler)
			.Skip(1)
			.Subscribe(x => Services.UiConfig.AutoPaste = x);

		StartupCommand = ReactiveCommand.Create(async () =>
		{
			try
			{
				await StartupHelper.ModifyStartupSettingAsync(RunOnSystemStartup);
				Services.UiConfig.RunOnSystemStartup = RunOnSystemStartup;
			}
			catch (Exception ex)
			{
				Logger.LogError(ex);
				RunOnSystemStartup = !RunOnSystemStartup;
				await ShowErrorAsync(Title, "Couldn't save your change, please see the logs for further information.", "Error occurred.");
			}
		});

		this.WhenAnyValue(x => x.CustomChangeAddress)
			.ObserveOn(RxApp.TaskpoolScheduler)
			.Skip(1)
			.Subscribe(x => Services.UiConfig.IsCustomChangeAddress = x);

		this.WhenAnyValue(x => x.SelectedFeeDisplayUnit)
			.ObserveOn(RxApp.MainThreadScheduler)
			.Skip(1)
			.Subscribe(x => Services.UiConfig.FeeDisplayUnit = (int)x);

		this.WhenAnyValue(x => x.HideOnClose)
			.ObserveOn(RxApp.TaskpoolScheduler)
			.Skip(1)
			.Subscribe(x => Services.UiConfig.HideOnClose = x);

		this.WhenAnyValue(
				x => x.UseTor,
				x => x.TerminateTorOnExit,
<<<<<<< HEAD
				x => x.EnableGpu)
=======
				x => x.DownloadNewVersion)
>>>>>>> cd23766d
			.ObserveOn(RxApp.TaskpoolScheduler)
			.Throttle(TimeSpan.FromMilliseconds(ThrottleTime))
			.Skip(1)
			.Subscribe(_ => Save());
	}

	public ICommand StartupCommand { get; }

	public IEnumerable<FeeDisplayUnit> FeeDisplayUnits =>
		Enum.GetValues(typeof(FeeDisplayUnit)).Cast<FeeDisplayUnit>();

	protected override void EditConfigOnSave(Config config)
	{
		config.UseTor = UseTor;
		config.TerminateTorOnExit = TerminateTorOnExit;
<<<<<<< HEAD
		config.EnableGpu = EnableGpu;
=======
		config.DownloadNewVersion = DownloadNewVersion;
>>>>>>> cd23766d
	}
}<|MERGE_RESOLUTION|>--- conflicted
+++ resolved
@@ -102,11 +102,8 @@
 		this.WhenAnyValue(
 				x => x.UseTor,
 				x => x.TerminateTorOnExit,
-<<<<<<< HEAD
-				x => x.EnableGpu)
-=======
+				x => x.EnableGpu,
 				x => x.DownloadNewVersion)
->>>>>>> cd23766d
 			.ObserveOn(RxApp.TaskpoolScheduler)
 			.Throttle(TimeSpan.FromMilliseconds(ThrottleTime))
 			.Skip(1)
@@ -122,10 +119,7 @@
 	{
 		config.UseTor = UseTor;
 		config.TerminateTorOnExit = TerminateTorOnExit;
-<<<<<<< HEAD
 		config.EnableGpu = EnableGpu;
-=======
 		config.DownloadNewVersion = DownloadNewVersion;
->>>>>>> cd23766d
 	}
 }