--- conflicted
+++ resolved
@@ -14,31 +14,6 @@
 
 public static class Capture
 {
-<<<<<<< HEAD
-	// TODO: Re-enable this code with new renderer code.
-	// private class CanvasRenderTarget : RenderTarget
-	// {
-	// 	private readonly SKCanvas _canvas;
-	// 	private readonly double _dpi;
-	//
-	// 	public CanvasRenderTarget(SKCanvas canvas, double dpi)
-	// 	{
-	// 		_canvas = canvas;
-	// 		_dpi = dpi;
-	// 	}
-	//
-	// 	public IDrawingContextImpl CreateDrawingContext(VisualBrushRenderer? visualBrushRenderer)
-	// 	{
-	// 		return DrawingContextHelper.WrapSkiaCanvas(_canvas, new Vector(_dpi, _dpi), visualBrushRenderer);
-	// 	}
-	//
-	// 	public void Dispose()
-	// 	{
-	// 	}
-	// }
-
-=======
->>>>>>> 840d29f7
 	public static void AttachCapture(this TopLevel root)
 	{
 		AttachCapture(root, new(Key.F6));
@@ -153,24 +128,25 @@
 		}
 	}
 
-	private class CanvasRenderTarget : IRenderTarget
-	{
-		private readonly SKCanvas _canvas;
-		private readonly double _dpi;
-
-		public CanvasRenderTarget(SKCanvas canvas, double dpi)
-		{
-			_canvas = canvas;
-			_dpi = dpi;
-		}
-
-		public IDrawingContextImpl CreateDrawingContext(IVisualBrushRenderer? visualBrushRenderer)
-		{
-			return DrawingContextHelper.WrapSkiaCanvas(_canvas, new Vector(_dpi, _dpi), visualBrushRenderer);
-		}
-
-		public void Dispose()
-		{
-		}
-	}
+	// TODO: Re-enable this code with new renderer code.
+	// private class CanvasRenderTarget : RenderTarget
+	// {
+	// 	private readonly SKCanvas _canvas;
+	// 	private readonly double _dpi;
+	//
+	// 	public CanvasRenderTarget(SKCanvas canvas, double dpi)
+	// 	{
+	// 		_canvas = canvas;
+	// 		_dpi = dpi;
+	// 	}
+	//
+	// 	public IDrawingContextImpl CreateDrawingContext(VisualBrushRenderer? visualBrushRenderer)
+	// 	{
+	// 		return DrawingContextHelper.WrapSkiaCanvas(_canvas, new Vector(_dpi, _dpi), visualBrushRenderer);
+	// 	}
+	//
+	// 	public void Dispose()
+	// 	{
+	// 	}
+	// }
 }