<UserControl xmlns="https://github.com/avaloniaui"
             xmlns:x="http://schemas.microsoft.com/winfx/2006/xaml"
             xmlns:d="http://schemas.microsoft.com/expression/blend/2008"
             xmlns:mc="http://schemas.openxmlformats.org/markup-compatibility/2006"
             xmlns:wallets="clr-namespace:WalletWasabi.Fluent.ViewModels.Wallets"
             xmlns:controls="clr-namespace:WalletWasabi.Fluent.Controls"
             x:DataType="wallets:MusicControlsViewModel"
             x:CompileBindings="True"
             mc:Ignorable="d" d:DesignWidth="800" d:DesignHeight="64"
             x:Class="WalletWasabi.Fluent.Views.Wallets.MusicControlsView">
  <UserControl.Styles>
    <Style Selector=":is(TextBlock)">
      <Setter Property="VerticalAlignment" Value="Center" />
    </Style>

    <Style Selector="Border#PART_MainBorder">
      <Setter Property="Transitions">
        <Transitions>
          <TransformOperationsTransition Property="RenderTransform"
                                         Delay="0:0:0.25"
                                         Duration="0:0:1.25"
                                         Easing="{StaticResource FluentEasing}" />
        </Transitions>
      </Setter>
    </Style>
    <Style Selector="Border#PART_MainBorder.IsActive">
      <Setter Property="RenderTransform" Value="translateY(0)" />
    </Style>
    <Style Selector="Border#PART_MainBorder:not(.IsActive)">
      <Setter Property="RenderTransform" Value="translateY(120px)" />
    </Style>

  </UserControl.Styles>
  <Border Name="PART_MainBorder" Margin="3 3 3 0"
          Classes.IsActive="{Binding IsActive, FallbackValue=false}"
          TextBlock.FontFamily="{StaticResource MonospacedFont}"
          BoxShadow="0 0 5 0 #7F000000"
          CornerRadius="4 4 0 0">
    <Border ClipToBounds="True" CornerRadius="4 4 0 0">
      <Panel DataContext="{Binding CurrentWallet.CoinJoinStateViewModel}">
        <ExperimentalAcrylicBorder IsHitTestVisible="False">
          <ExperimentalAcrylicBorder.Material>
            <ExperimentalAcrylicMaterial BackgroundSource="Digger"
                                         TintColor="{DynamicResource TileRegionColor}"
                                         TintOpacity="1"
                                         FallbackColor="{DynamicResource TileRegionColor}"
                                         MaterialOpacity="0.7" />
          </ExperimentalAcrylicBorder.Material>
        </ExperimentalAcrylicBorder>
        <StackPanel Margin="10 5" Orientation="Horizontal" Spacing="20">
          <Image Height="35" Width="35" VerticalAlignment="Center" HorizontalAlignment="Center" Source="{DynamicResource wasabi_logo_dynamic}" />
          <StackPanel Spacing="5">
            <TransitioningContentControl MinWidth="350" MaxWidth="350" MinHeight="18" Content="{Binding CurrentStatus}">
              <TransitioningContentControl.PageTransition>
                <CrossFade Duration="0:0:0.125" FadeInEasing="0.4,0,0.6,1" FadeOutEasing="0.4,0,0.6,1" />
              </TransitioningContentControl.PageTransition>
              <TransitioningContentControl.DataTemplates>
                <DataTemplate DataType="wallets:MusicStatusMessageViewModel">
                  <TextBlock Text="{Binding Message}">
                    <TextBlock.OpacityMask>
                      <LinearGradientBrush StartPoint="100%,0%" EndPoint="90%,0%">
                        <LinearGradientBrush.GradientStops>
                          <GradientStop Color="#00FFFFFF" Offset="0.1" />
                          <GradientStop Color="#FFFFFFFF" Offset="1" />
                        </LinearGradientBrush.GradientStops>
                      </LinearGradientBrush>
                    </TextBlock.OpacityMask>
                  </TextBlock>
                </DataTemplate>
              </TransitioningContentControl.DataTemplates>
            </TransitioningContentControl>

            <ProgressBar Minimum="0" Maximum="100" Value="{Binding ProgressValue}" Foreground="White" />

            <DockPanel LastChildFill="False">
              <TextBlock Text="{Binding ElapsedTime}" />
              <controls:PrivacyContentControl
                Content="{Binding RemainingTime}"
                DockPanel.Dock="Right"
                ForceShow="{Binding IsAutoWaiting}" />
            </DockPanel>
          </StackPanel>

          <Separator Classes="vertical" />

<<<<<<< HEAD
          <Button Classes="plain"
                  IsVisible="{Binding PlayVisible}"
                  Command="{Binding PlayCommand}">
            <PathIcon Data="{StaticResource play_regular}" />
          </Button>
=======
          <DockPanel LastChildFill="False">
            <TextBlock Text="{Binding ElapsedTime}" />
            <controls:PrivacyContentControl
              Content="{Binding RemainingTime}"
              DockPanel.Dock="Right"
              ForceShow="{Binding !IsBalanceDisplayed}" />
          </DockPanel>
        </StackPanel>

        <Separator Classes="vertical" />
>>>>>>> d4aa0a3e

          <Button Classes="plain"
                  IsVisible="{Binding PauseVisible}"
                  Command="{Binding PauseCommand}">
            <PathIcon Data="{StaticResource pause_regular}" />
          </Button>

          <Button Classes="plain"
                  IsVisible="{Binding StopVisible}"
                  Command="{Binding StopCommand}">
            <PathIcon Data="{StaticResource stop_regular}" />
          </Button>

          <Ellipse Height="12" Width="12"
                   Classes.disabled="{Binding !IsAuto}"
                   Classes.waiting="{Binding IsAutoWaiting}">
            <Ellipse.Styles>
              <Style Selector="Ellipse">
                <Setter Property="Fill" Value="{DynamicResource SystemAccentColor}" />
                <Setter Property="ToolTip.Tip" Value="Automatic Coinjoin Enabled" />
              </Style>
              <Style Selector="Ellipse.waiting">
                <Setter Property="Fill" Value="Orange" />
                <Setter Property="ToolTip.Tip"
                        Value="Automatic Coinjoin Enabled. Press Play to start immediately." />
              </Style>
              <Style Selector="Ellipse.disabled">
                <Setter Property="Fill" Value="#7FFFFFFF" />
                <Setter Property="ToolTip.Tip" Value="Automatic Coinjoin Disabled" />
              </Style>
            </Ellipse.Styles>
          </Ellipse>
        </StackPanel>
      </Panel>
    </Border>
  </Border>
</UserControl><|MERGE_RESOLUTION|>--- conflicted
+++ resolved
@@ -72,24 +72,6 @@
 
             <ProgressBar Minimum="0" Maximum="100" Value="{Binding ProgressValue}" Foreground="White" />
 
-            <DockPanel LastChildFill="False">
-              <TextBlock Text="{Binding ElapsedTime}" />
-              <controls:PrivacyContentControl
-                Content="{Binding RemainingTime}"
-                DockPanel.Dock="Right"
-                ForceShow="{Binding IsAutoWaiting}" />
-            </DockPanel>
-          </StackPanel>
-
-          <Separator Classes="vertical" />
-
-<<<<<<< HEAD
-          <Button Classes="plain"
-                  IsVisible="{Binding PlayVisible}"
-                  Command="{Binding PlayCommand}">
-            <PathIcon Data="{StaticResource play_regular}" />
-          </Button>
-=======
           <DockPanel LastChildFill="False">
             <TextBlock Text="{Binding ElapsedTime}" />
             <controls:PrivacyContentControl
@@ -100,7 +82,12 @@
         </StackPanel>
 
         <Separator Classes="vertical" />
->>>>>>> d4aa0a3e
+ 
+          <Button Classes="plain"
+                  IsVisible="{Binding PlayVisible}"
+                  Command="{Binding PlayCommand}">
+            <PathIcon Data="{StaticResource play_regular}" />
+          </Button> 
 
           <Button Classes="plain"
                   IsVisible="{Binding PauseVisible}"
