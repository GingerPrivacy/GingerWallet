--- conflicted
+++ resolved
@@ -21,13 +21,7 @@
       <Separator />
       <c:PreviewItem Text="Unconfirmed Balance"
                      CopyParameter="{Binding UnconfirmedBalance}">
-<<<<<<< HEAD
-        <c:PrivacyContentControl Classes="monoSpaced"
-                                 NumberOfPrivacyChars="11"
-                                 Content="{Binding UnconfirmedBalance}" />
-=======
         <c:PrivacyContentControl NumberOfPrivacyChars="11" Content="{Binding UnconfirmedBalance, StringFormat={}{0} ₿, Mode=OneWay}" Classes="monoSpaced" />
->>>>>>> d2d0446b
       </c:PreviewItem>
       <Separator />
       <c:PreviewItem Text="Confirmed Balance"
@@ -37,13 +31,7 @@
       <Separator />
       <c:PreviewItem Text="Total Balance"
                      CopyParameter="{Binding Balance}">
-<<<<<<< HEAD
-        <c:PrivacyContentControl Classes="monoSpaced"
-                                 NumberOfPrivacyChars="11"
-                                 Content="{Binding Balance}" />
-=======
         <c:PrivacyContentControl NumberOfPrivacyChars="11" Content="{Binding Balance, StringFormat={}{0} ₿, Mode=OneWay}" Classes="monoSpaced" />
->>>>>>> d2d0446b
       </c:PreviewItem>
     </StackPanel>
   </c:ContentArea>
