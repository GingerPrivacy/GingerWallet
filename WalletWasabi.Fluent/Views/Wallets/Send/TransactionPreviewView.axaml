--- conflicted
+++ resolved
@@ -103,12 +103,8 @@
 
         <StackPanel Spacing="10">
           <c:PreviewItem Icon="{StaticResource timer_regular}"
-<<<<<<< HEAD
-                          Text="Bitcoin miners will work hard to confirm your transaction within"
-                          IsVisible="{Binding !IsCustomFeeUsed}">
-=======
-                         Text="miners will work hard to confirm your transaction within">
->>>>>>> 4a14af3f
+                         Text="miners will work hard to confirm your transaction within"
+                         IsVisible="{Binding !IsCustomFeeUsed}">
             <TextBox Classes="selectableTextBlock" Text="{Binding ConfirmationTimeText, FallbackValue=~20 minutes }" />
           </c:PreviewItem>
           <c:PreviewItem Icon="{StaticResource paper_cash_regular}"
