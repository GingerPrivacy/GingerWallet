--- conflicted
+++ resolved
@@ -11,11 +11,7 @@
              x:DataType="vm:OptimisePrivacyViewModel"
              x:CompileBindings="True"
              x:Class="WalletWasabi.Fluent.Views.Wallets.Send.OptimisePrivacyView">
-<<<<<<< HEAD
-    <c:ContentArea Title="Optimise your Privacy" Caption="Often a bitcoin transaction will create change leaving a trace. If you’re willing to adjust your payment amount, you can improve your privacy and reduce your transaction costs."
-=======
     <c:ContentArea Title="Optimise your Privacy" Caption="Often a Bitcoin transaction will create change leaving a trace. If you’re willing to adjust your payment amount, you can improve your privacy and reduce your transaction costs."
->>>>>>> 8646e49d
                    HorizontalAlignment="Left"
                    EnableCancel="False"
                    EnableBack="True"
@@ -23,14 +19,10 @@
                    NextContent="Continue"
                    ScrollViewer.VerticalScrollBarVisibility="Disabled">
         <DockPanel>
-<<<<<<< HEAD
-            <ListBox DockPanel.Dock="Top" Background="Transparent" HorizontalAlignment="Center" Items="{Binding PrivacySuggestions}" SelectedItem="{Binding SelectedPrivacySuggestion}">
-=======
             <Panel DockPanel.Dock="Bottom" Margin="0 30 0 0" MinHeight="22">
                 <c:InfoMessage  IsVisible="{Binding ExactAmountWarningVisible}" VerticalAlignment="Bottom" HorizontalAlignment="Center" Content="Some services only accept the exact amount that was requested." Foreground="{DynamicResource PrivacyOptimisationLevelStandardBrush}" />
             </Panel>
             <ListBox DockPanel.Dock="Top" Background="Transparent" VerticalAlignment="Center" HorizontalAlignment="Center" Items="{Binding PrivacySuggestions}" SelectedItem="{Binding SelectedPrivacySuggestion}">
->>>>>>> 8646e49d
                 <ListBox.Styles>
                     <Style Selector="ListBoxItem">
                         <Setter Property="Cursor" Value="Hand" />
@@ -54,13 +46,6 @@
                     </DataTemplate>
                 </ListBox.ItemTemplate>
             </ListBox>
-<<<<<<< HEAD
-            <StackPanel Margin="0 30 0 0" Orientation="Horizontal" Spacing="5" DockPanel.Dock="Bottom" VerticalAlignment="Bottom" HorizontalAlignment="Center">
-                <PathIcon Data="{StaticResource info_tip}" Foreground="{DynamicResource WarningMessageForeground}" />
-                <TextBlock Text="Some services only accept the exact amount that was requested." Foreground="{DynamicResource WarningMessageForeground}" />
-            </StackPanel>
-=======
->>>>>>> 8646e49d
         </DockPanel>
     </c:ContentArea>
 </UserControl>