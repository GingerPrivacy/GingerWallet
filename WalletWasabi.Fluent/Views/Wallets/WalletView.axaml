--- conflicted
+++ resolved
@@ -5,24 +5,6 @@
              xmlns:c="clr-namespace:WalletWasabi.Fluent.Controls"
              xmlns:tiles="using:WalletWasabi.Fluent.Views.Wallets.Home.Tiles"
              xmlns:wallets="clr-namespace:WalletWasabi.Fluent.ViewModels.Wallets"
-<<<<<<< HEAD
-             xmlns:history="clr-namespace:WalletWasabi.Fluent.Views.Wallets.History"
-             mc:Ignorable="d" d:DesignWidth="800" d:DesignHeight="800"
-             x:DataType="wallets:WalletViewModel"
-             x:CompileBindings="True"
-             x:Class="WalletWasabi.Fluent.Views.Wallets.WalletView">
-    <c:ContentArea Title="{Binding Title}">
-        <DockPanel>
-            <Grid ColumnDefinitions="*,*,*,*,*,*" RowDefinitions="*,*, *" DockPanel.Dock="Top">
-                <tiles:WalletBalanceTileView Grid.ColumnSpan="3" HorizontalAlignment="Left"
-                    DataContext="{Binding BalanceTile}" Width="310" Height="150" />
-                <tiles:WalletBalanceChartTileView Grid.Column="3" Grid.ColumnSpan="3" Grid.RowSpan="2" Height="310" />
-            </Grid>
-            <history:HistoryTable DataContext="{Binding History}" MaxWidth="1000"
-                                  HorizontalAlignment="Stretch" VerticalAlignment="Top" />
-        </DockPanel>
-    </c:ContentArea>
-=======
              xmlns:views="using:WalletWasabi.Fluent.Views.ResponsivePanelDemo"
              mc:Ignorable="d" d:DesignWidth="800" d:DesignHeight="450"
              x:DataType="wallets:WalletViewModel"
@@ -32,5 +14,4 @@
                           Caption="Wallet Home Page, currently under construction.">
         <views:ResponsivePanelDemoView/>
     </controls:ContentArea>
->>>>>>> 803a0daa
 </UserControl>