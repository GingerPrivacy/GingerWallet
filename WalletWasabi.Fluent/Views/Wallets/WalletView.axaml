<UserControl xmlns="https://github.com/avaloniaui"
             xmlns:x="http://schemas.microsoft.com/winfx/2006/xaml"
             xmlns:d="http://schemas.microsoft.com/expression/blend/2008"
             xmlns:mc="http://schemas.openxmlformats.org/markup-compatibility/2006"
             xmlns:i="clr-namespace:Avalonia.Xaml.Interactivity;assembly=Avalonia.Xaml.Interactivity"
             xmlns:behaviors="using:WalletWasabi.Fluent.Behaviors"
             xmlns:c="clr-namespace:WalletWasabi.Fluent.Controls"
             xmlns:wallets="clr-namespace:WalletWasabi.Fluent.ViewModels.Wallets"
             xmlns:home="using:WalletWasabi.Fluent.Views.Wallets.Home"
             xmlns:history="using:WalletWasabi.Fluent.Views.Wallets.Home.History"
             xmlns:f="clr-namespace:WalletWasabi.Fluent"
             mc:Ignorable="d" d:DesignWidth="800" d:DesignHeight="850"
             x:DataType="wallets:WalletViewModel"
             x:CompileBindings="True"
             ClipToBounds="False"
             x:Class="WalletWasabi.Fluent.Views.Wallets.WalletView">
  <UserControl.Resources>
    <SolidColorBrush x:Key="UnreadBadgeColor" Color="#DCA63E" />
  </UserControl.Resources>

  <UserControl.Styles>
    <Style Selector="FlyoutPresenter.Bubble">
      <Setter Property="Background" Value="{DynamicResource ChatInputBackground}" />
      <Setter Property="TextBlock.Foreground" Value="{DynamicResource TextControlForeground}" />
      <Setter Property="Template">
        <Setter.Value>
          <ControlTemplate>
            <DockPanel Margin="0 40 0 0">
              <Border Background="{DynamicResource ChatInputBackground}" Padding="10" CornerRadius="10" MaxWidth="400"
                      BorderThickness="1" BorderBrush="{DynamicResource SystemAccentColor}" DockPanel.Dock="Bottom">
                <ContentPresenter Content="{TemplateBinding Content}" />
              </Border>
              <Panel HorizontalAlignment="Center" VerticalAlignment="Top" Margin="150 0 0 -1" DockPanel.Dock="Top">
                <Polygon Points="10,-1 0,9 21,10" Fill="{DynamicResource SystemAccentColor}" />
                <Polygon Points="10,0 0,10 20,10" Fill="{DynamicResource ChatInputBackground}" />
              </Panel>
            </DockPanel>
          </ControlTemplate>
        </Setter.Value>
      </Setter>
    </Style>
  </UserControl.Styles>

  <i:Interaction.Behaviors>
    <behaviors:ShowWalletCoinsOnKeyCombinationBehavior Wallet="{Binding}" Key1="LeftCtrl" Key2="D" Key3="C" />
  </i:Interaction.Behaviors>
  <c:ContentArea ScrollViewer.VerticalScrollBarVisibility="Disabled" ClipToBounds="False">
    <c:ContentArea.Title>
      <StackPanel>
        <DockPanel>
          <StackPanel HorizontalAlignment="Right" Margin="0 -5 0 0" DockPanel.Dock="Right" Orientation="Horizontal" Spacing="10">
            <Button Classes="function"
                    Command="{Binding BroadcastPsbtCommand}">
              <Button.IsVisible>
                <MultiBinding Converter="{x:Static BoolConverters.And}">
                  <Binding Path="PreferPsbtWorkflow" />
                  <Binding Path="IsWalletBalanceZero" Converter="{x:Static BoolConverters.Not}" />
                </MultiBinding>
              </Button.IsVisible>
              <StackPanel Orientation="Horizontal" Spacing="15">
                <PathIcon Data="{StaticResource live_regular}" />
                <TextBlock Text="Broadcast" />
              </StackPanel>
            </Button>
<<<<<<< HEAD
            <Button Classes="function"
                    IsVisible="{Binding CanBuy^}"
                    Command="{Binding BuyCommand}">
              <StackPanel Orientation="Horizontal" Spacing="15">
                <PathIcon Data="{StaticResource wallet_action_buy}" />
                <TextBlock Text="Buy Anything" />
              </StackPanel>
              <FlyoutBase.AttachedFlyout>
                <Flyout ShowMode="Transient" Placement="Bottom" FlyoutPresenterClasses="Bubble">
                  <StackPanel Spacing="6">
                    <TextBlock FontWeight="SemiBold" TextAlignment="Left">Your Bitcoin wallet is now an Anything wallet!</TextBlock>
                    <TextBlock Opacity="0.6">Everything you need can be purchased directly with Bitcoin, no exchange required. Whether it's flights, electronics, cars, or other exotic items, your personal concierge will find what you want and send it to you, privately.</TextBlock>
                  </StackPanel>
                </Flyout>
              </FlyoutBase.AttachedFlyout>
              <Interaction.Behaviors>
                <f:AttachedFlyoutBehaviorDisplayBehavior IsVisible="{Binding IsBuyInfoDisplayed^}" />
                <f:AttachedFlyoutDismissedTriggerBehavior>
                  <InvokeCommandAction Command="{Binding DismissBuyInfoCommand}"></InvokeCommandAction>
                </f:AttachedFlyoutDismissedTriggerBehavior>
              </Interaction.Behaviors>
            </Button>
=======
            <Panel>
              <Button Classes="function"
                      IsVisible="{Binding CanBuy^}"
                      Command="{Binding BuyCommand}">
                <StackPanel Orientation="Horizontal" Spacing="15">
                  <PathIcon Data="{StaticResource wallet_action_buy}" />
                  <TextBlock Text="Buy Anything" />
                </StackPanel>
                <FlyoutBase.AttachedFlyout>
                  <Flyout ShowMode="Transient" Placement="Left" FlyoutPresenterClasses="Bubble">
                    <StackPanel Spacing="6">
                      <TextBlock FontWeight="SemiBold" TextAlignment="Center">Your Bitcoin wallet is now an Anything wallet!</TextBlock>
                      <TextBlock>Everything you need can be purchased directly with Bitcoin, no exchange required. Whether it's flights, electronics, cars, or other exotic items, your personal concierge will find what you want and send it to you, privately.</TextBlock>
                    </StackPanel>
                  </Flyout>
                </FlyoutBase.AttachedFlyout>
                <Interaction.Behaviors>
                  <f:AttachedFlyoutBehaviorDisplayBehavior IsVisible="{Binding IsBuyInfoDisplayed^}" />
                  <f:AttachedFlyoutDismissedTriggerBehavior>
                    <InvokeCommandAction Command="{Binding DismissBuyInfoCommand}" />
                  </f:AttachedFlyoutDismissedTriggerBehavior>
                </Interaction.Behaviors>
              </Button>
              <Ellipse IsHitTestVisible="False" IsVisible="{Binding HasUnreadConversations^}" VerticalAlignment="Top" Margin="0 5 5 0" HorizontalAlignment="Right" Width="8" Height="8" Fill="{StaticResource UnreadBadgeColor}" />
            </Panel>
>>>>>>> 15b23d5f
            <Button Classes="function"
                    IsVisible="{Binding IsSendButtonVisible}"
                    Command="{Binding SendCommand}">
              <StackPanel Orientation="Horizontal" Spacing="15">
                <PathIcon Data="{StaticResource wallet_action_send}" />
                <TextBlock Text="Send" />
              </StackPanel>
            </Button>
            <Button Classes="function"
                    Command="{Binding ReceiveCommand}">
              <StackPanel Orientation="Horizontal" Spacing="15">
                <PathIcon Data="{StaticResource wallet_action_receive}" />
                <TextBlock Text="Receive" />
              </StackPanel>
            </Button>
            <Button Classes="function">
              <Button.Flyout>
                <MenuFlyout Placement="Bottom">
                  <MenuItem Header="Coinjoin Settings" Command="{Binding CoinJoinSettingsCommand}" IsVisible="{Binding !IsWatchOnly}">
                    <MenuItem.Icon>
                      <PathIcon Data="{StaticResource wallet_action_coinjoin}" />
                    </MenuItem.Icon>
                  </MenuItem>
                  <MenuItem Header="Wallet Settings" Command="{Binding WalletSettingsCommand}">
                    <MenuItem.Icon>
                      <PathIcon Data="{StaticResource settings_wallet_regular}" />
                    </MenuItem.Icon>
                  </MenuItem>
                  <MenuItem Header="Wallet Stats" Command="{Binding WalletStatsCommand}">
                    <MenuItem.Icon>
                      <PathIcon Data="{StaticResource stats_wallet_regular}" />
                    </MenuItem.Icon>
                  </MenuItem>
                  <MenuItem Header="Wallet Info" Command="{Binding WalletInfoCommand}">
                    <MenuItem.Icon>
                      <PathIcon Data="{StaticResource info_regular}" />
                    </MenuItem.Icon>
                  </MenuItem>
                </MenuFlyout>
              </Button.Flyout>
              <PathIcon Data="{StaticResource more_regular}" Foreground="{DynamicResource TextForegroundColor}" />
            </Button>
          </StackPanel>
          <TextBlock TextWrapping="NoWrap" TextTrimming="CharacterEllipsis" Text="{Binding WalletName, FallbackValue=My Wallet with a very long name}" />
        </DockPanel>
        <Separator DockPanel.Dock="Bottom" Margin="-200 13 -200 0" HorizontalAlignment="Stretch" />
      </StackPanel>
    </c:ContentArea.Title>
    <DockPanel Name="Panel" VerticalAlignment="Stretch" HorizontalAlignment="Stretch">
      <home:WalletTiles DataContext="{Binding Tiles}" Margin="0 10 0 20" DockPanel.Dock="Top" />
      <history:HistoryTable Name="HistoryTable"
                            DataContext="{Binding History}"
                            HorizontalAlignment="Stretch" VerticalAlignment="Stretch" />
    </DockPanel>
  </c:ContentArea>
</UserControl><|MERGE_RESOLUTION|>--- conflicted
+++ resolved
@@ -62,30 +62,6 @@
                 <TextBlock Text="Broadcast" />
               </StackPanel>
             </Button>
-<<<<<<< HEAD
-            <Button Classes="function"
-                    IsVisible="{Binding CanBuy^}"
-                    Command="{Binding BuyCommand}">
-              <StackPanel Orientation="Horizontal" Spacing="15">
-                <PathIcon Data="{StaticResource wallet_action_buy}" />
-                <TextBlock Text="Buy Anything" />
-              </StackPanel>
-              <FlyoutBase.AttachedFlyout>
-                <Flyout ShowMode="Transient" Placement="Bottom" FlyoutPresenterClasses="Bubble">
-                  <StackPanel Spacing="6">
-                    <TextBlock FontWeight="SemiBold" TextAlignment="Left">Your Bitcoin wallet is now an Anything wallet!</TextBlock>
-                    <TextBlock Opacity="0.6">Everything you need can be purchased directly with Bitcoin, no exchange required. Whether it's flights, electronics, cars, or other exotic items, your personal concierge will find what you want and send it to you, privately.</TextBlock>
-                  </StackPanel>
-                </Flyout>
-              </FlyoutBase.AttachedFlyout>
-              <Interaction.Behaviors>
-                <f:AttachedFlyoutBehaviorDisplayBehavior IsVisible="{Binding IsBuyInfoDisplayed^}" />
-                <f:AttachedFlyoutDismissedTriggerBehavior>
-                  <InvokeCommandAction Command="{Binding DismissBuyInfoCommand}"></InvokeCommandAction>
-                </f:AttachedFlyoutDismissedTriggerBehavior>
-              </Interaction.Behaviors>
-            </Button>
-=======
             <Panel>
               <Button Classes="function"
                       IsVisible="{Binding CanBuy^}"
@@ -95,10 +71,10 @@
                   <TextBlock Text="Buy Anything" />
                 </StackPanel>
                 <FlyoutBase.AttachedFlyout>
-                  <Flyout ShowMode="Transient" Placement="Left" FlyoutPresenterClasses="Bubble">
+                  <Flyout ShowMode="Transient" Placement="Bottom" FlyoutPresenterClasses="Bubble">
                     <StackPanel Spacing="6">
-                      <TextBlock FontWeight="SemiBold" TextAlignment="Center">Your Bitcoin wallet is now an Anything wallet!</TextBlock>
-                      <TextBlock>Everything you need can be purchased directly with Bitcoin, no exchange required. Whether it's flights, electronics, cars, or other exotic items, your personal concierge will find what you want and send it to you, privately.</TextBlock>
+                      <TextBlock FontWeight="SemiBold" TextAlignment="Left">Your Bitcoin wallet is now an Anything wallet!</TextBlock>
+                      <TextBlock Opacity="0.6">Everything you need can be purchased directly with Bitcoin, no exchange required. Whether it's flights, electronics, cars, or other exotic items, your personal concierge will find what you want and send it to you, privately.</TextBlock>
                     </StackPanel>
                   </Flyout>
                 </FlyoutBase.AttachedFlyout>
@@ -111,7 +87,6 @@
               </Button>
               <Ellipse IsHitTestVisible="False" IsVisible="{Binding HasUnreadConversations^}" VerticalAlignment="Top" Margin="0 5 5 0" HorizontalAlignment="Right" Width="8" Height="8" Fill="{StaticResource UnreadBadgeColor}" />
             </Panel>
->>>>>>> 15b23d5f
             <Button Classes="function"
                     IsVisible="{Binding IsSendButtonVisible}"
                     Command="{Binding SendCommand}">
