<UserControl xmlns="https://github.com/avaloniaui"
             xmlns:x="http://schemas.microsoft.com/winfx/2006/xaml"
             xmlns:d="http://schemas.microsoft.com/expression/blend/2008"
             xmlns:mc="http://schemas.openxmlformats.org/markup-compatibility/2006"
             xmlns:vm="using:WalletWasabi.Fluent.ViewModels.Wallets.Home.Tiles"
             xmlns:wallets="clr-namespace:WalletWasabi.Fluent.ViewModels.Wallets.Home.Tiles"
             xmlns:converters="clr-namespace:WalletWasabi.Fluent.Converters"
             xmlns:controls="clr-namespace:WalletWasabi.Fluent.Controls"
             mc:Ignorable="d" d:DesignWidth="300" d:DesignHeight="120"
             x:CompileBindings="True" x:DataType="vm:WalletPieChartTileViewModel"
<<<<<<< HEAD
             x:Class="WalletWasabi.Fluent.Views.Wallets.Home.Tiles.WalletPieChart.WalletPieChartMediumTileView" ClipToBounds="False">
  <Panel>
    <DockPanel LastChildFill="True" Margin="0 0 0 -16" IsVisible="{Binding !IsAutoCoinJoinEnabled}">
      <TextBlock Text="Wallet Privacy Status" DockPanel.Dock="Top" />
      <StackPanel DockPanel.Dock="Bottom">
        <Separator Margin="-16 0" ClipToBounds="False" />
        <DockPanel>
          <ToggleSwitch DockPanel.Dock="Right" IsChecked="{Binding IsAutoCoinJoinEnabled}" />
          <TextBlock Text="Wallet Privacy" VerticalAlignment="Center" />
        </DockPanel>
      </StackPanel>
      <DockPanel>
        <Viewbox Margin="20 0" Height="50" Width="50" DockPanel.Dock="Left" VerticalAlignment="Center" HorizontalAlignment="Stretch">
            <Viewbox.Resources>
              <LinearGradientBrush x:Key="paint0_linear" StartPoint="0%,1%" EndPoint="100%,100%">
                <LinearGradientBrush.GradientStops>
                  <GradientStop Color="#EE5C5C" />
                  <GradientStop Color="#C44747" Offset="1" />
                </LinearGradientBrush.GradientStops>
              </LinearGradientBrush>
            </Viewbox.Resources>
          <Panel>
            <Path Name="path833" Fill="{StaticResource paint0_linear}"
                  Data="m 64.9375 11.75 c -9.9878 0 -19.7174 -3.53804 -29.25 -10.6875 -1 -0.75 -2.375 -0.75 -3.375 0 C 22.7799 8.21196 13.0503 11.75 3.0625 11.75 1.5092 11.75 0.25 13.0092 0.25 14.5625 V 34.25 c 0 18.7545 11.0909 32.534 32.7192 41.0543 0.6624 0.2609 1.3992 0.2609 2.0616 0 C 56.6591 66.784 67.75 53.0045 67.75 34.25 V 14.5625 c 0 -1.5533 -1.2592 -2.8125 -2.8125 -2.8125 z" />
            <Path Name="path835" Fill="White"
                  Data="M 34.015 34.0437 23.8034 23.8309 c -1.097 -1.0969 -2.8755 -1.0969 -3.9725 0 -1.0969 1.097 -1.0969 2.8755 0 3.9725 L 30.0437 38.015 19.8309 48.2327 19.559 48.5477 c -0.816 1.0997 -0.7253 2.6602 0.2719 3.6575 l 0.3151 0.2719 c 1.0996 0.816 2.6602 0.7253 3.6574 -0.2719 L 34.015 41.99 44.2327 52.2052 c 1.0969 1.0969 2.8755 1.0969 3.9725 0 1.0969 -1.097 1.0969 -2.8756 0 -3.9725 L 37.99 38.015 48.2052 27.8034 l 0.2719 -0.315 c 0.816 -1.0997 0.7253 -2.6602 -0.2719 -3.6575 L 47.8901 23.559 c -1.0997 -0.816 -2.6602 -0.7253 -3.6574 0.2719 z" />
          </Panel>
        </Viewbox>
        <TextBlock VerticalAlignment="Center" Margin="0 10 20 10" Text="Warning! Your financial privacy is not being protected." TextWrapping="Wrap" />
      </DockPanel>
=======
             x:Class="WalletWasabi.Fluent.Views.Wallets.Home.Tiles.WalletPieChart.WalletPieChartMediumTileView">
    <DockPanel LastChildFill="True">
        <TextBlock Text="Wallet Privacy Status" DockPanel.Dock="Top" />
        <Grid ColumnDefinitions="*,*">
            <ItemsRepeater Grid.ColumnSpan="2" VerticalAlignment="Center" Margin="0,0,0,-4"
                           Items="{Binding TestDataPointsLegend}">
                <ItemsRepeater.ItemTemplate>
                    <DataTemplate x:DataType="wallets:DataLegend">
                        <DockPanel Margin="0,0,0,4">
                            <Ellipse DockPanel.Dock="Left" Margin="0,0,8,0" HorizontalAlignment="Left" Width="10"
                                     Height="10"
                                     Fill="{Binding HexColor, Converter={x:Static converters:ColorStringConverters.HexColorToBrush}}" />
                            <TextBlock Margin="0,0,8,0" FontSize="12"
                                       DockPanel.Dock="Left" HorizontalAlignment="Left"
                                       Text="{Binding Label}" />
                            <controls:PrivacyContentControl DockPanel.Dock="Left" HorizontalAlignment="Left"
                                                            FontSize="12"
                                                            Content="{Binding PercentShare, StringFormat=\{0:P1\}}" />
                        </DockPanel>
                    </DataTemplate>
                </ItemsRepeater.ItemTemplate>
                <ItemsRepeater.Layout>
                    <StackLayout />
                </ItemsRepeater.Layout>
            </ItemsRepeater>
            <controls:PrivacyContentControl Grid.Column="1" Margin="16,0,0,0" PrivacyReplacementMode="Icon">
                <controls:RingChartControl VerticalAlignment="Center"
                                           HorizontalAlignment="Center"
                                           DataPoints="{Binding TestDataPoints}" />
            </controls:PrivacyContentControl>
        </Grid>
>>>>>>> 93625210
    </DockPanel>
    <DockPanel LastChildFill="True" IsVisible="{Binding IsAutoCoinJoinEnabled}">
      <TextBlock Text="Wallet Privacy Status" DockPanel.Dock="Top" />
      <Grid ColumnDefinitions="*,*">
        <ItemsRepeater Grid.ColumnSpan="2" VerticalAlignment="Center" Margin="0,0,0,-4"
                       Items="{Binding TestDataPointsLegend}">
          <ItemsRepeater.ItemTemplate>
            <DataTemplate x:DataType="wallets:DataLegend">
              <DockPanel Margin="0,0,0,4">
                <Ellipse DockPanel.Dock="Left" Margin="0,0,8,0" HorizontalAlignment="Left" Width="10"
                         Height="10"
                         Fill="{Binding HexColor, Converter={x:Static converters:ColorStringConverters.HexColorToBrush}}" />
                <TextBlock Margin="0,0,8,0" FontSize="12"
                           DockPanel.Dock="Left" HorizontalAlignment="Left"
                           Text="{Binding Label}" />
                <TextBlock DockPanel.Dock="Left" HorizontalAlignment="Left" FontSize="12"
                           Text="{Binding PercentShare, StringFormat=\{0:P1\}}" />
              </DockPanel>
            </DataTemplate>
          </ItemsRepeater.ItemTemplate>
          <ItemsRepeater.Layout>
            <StackLayout />
          </ItemsRepeater.Layout>
        </ItemsRepeater>
        <controls:RingChartControl Grid.Column="1"
                                   Margin="16,0,0,0"
                                   VerticalAlignment="Center"
                                   HorizontalAlignment="Center"
                                   DataPoints="{Binding TestDataPoints}" />
      </Grid>
    </DockPanel>
  </Panel>
</UserControl><|MERGE_RESOLUTION|>--- conflicted
+++ resolved
@@ -8,7 +8,6 @@
              xmlns:controls="clr-namespace:WalletWasabi.Fluent.Controls"
              mc:Ignorable="d" d:DesignWidth="300" d:DesignHeight="120"
              x:CompileBindings="True" x:DataType="vm:WalletPieChartTileViewModel"
-<<<<<<< HEAD
              x:Class="WalletWasabi.Fluent.Views.Wallets.Home.Tiles.WalletPieChart.WalletPieChartMediumTileView" ClipToBounds="False">
   <Panel>
     <DockPanel LastChildFill="True" Margin="0 0 0 -16" IsVisible="{Binding !IsAutoCoinJoinEnabled}">
@@ -39,39 +38,6 @@
         </Viewbox>
         <TextBlock VerticalAlignment="Center" Margin="0 10 20 10" Text="Warning! Your financial privacy is not being protected." TextWrapping="Wrap" />
       </DockPanel>
-=======
-             x:Class="WalletWasabi.Fluent.Views.Wallets.Home.Tiles.WalletPieChart.WalletPieChartMediumTileView">
-    <DockPanel LastChildFill="True">
-        <TextBlock Text="Wallet Privacy Status" DockPanel.Dock="Top" />
-        <Grid ColumnDefinitions="*,*">
-            <ItemsRepeater Grid.ColumnSpan="2" VerticalAlignment="Center" Margin="0,0,0,-4"
-                           Items="{Binding TestDataPointsLegend}">
-                <ItemsRepeater.ItemTemplate>
-                    <DataTemplate x:DataType="wallets:DataLegend">
-                        <DockPanel Margin="0,0,0,4">
-                            <Ellipse DockPanel.Dock="Left" Margin="0,0,8,0" HorizontalAlignment="Left" Width="10"
-                                     Height="10"
-                                     Fill="{Binding HexColor, Converter={x:Static converters:ColorStringConverters.HexColorToBrush}}" />
-                            <TextBlock Margin="0,0,8,0" FontSize="12"
-                                       DockPanel.Dock="Left" HorizontalAlignment="Left"
-                                       Text="{Binding Label}" />
-                            <controls:PrivacyContentControl DockPanel.Dock="Left" HorizontalAlignment="Left"
-                                                            FontSize="12"
-                                                            Content="{Binding PercentShare, StringFormat=\{0:P1\}}" />
-                        </DockPanel>
-                    </DataTemplate>
-                </ItemsRepeater.ItemTemplate>
-                <ItemsRepeater.Layout>
-                    <StackLayout />
-                </ItemsRepeater.Layout>
-            </ItemsRepeater>
-            <controls:PrivacyContentControl Grid.Column="1" Margin="16,0,0,0" PrivacyReplacementMode="Icon">
-                <controls:RingChartControl VerticalAlignment="Center"
-                                           HorizontalAlignment="Center"
-                                           DataPoints="{Binding TestDataPoints}" />
-            </controls:PrivacyContentControl>
-        </Grid>
->>>>>>> 93625210
     </DockPanel>
     <DockPanel LastChildFill="True" IsVisible="{Binding IsAutoCoinJoinEnabled}">
       <TextBlock Text="Wallet Privacy Status" DockPanel.Dock="Top" />
@@ -96,11 +62,13 @@
             <StackLayout />
           </ItemsRepeater.Layout>
         </ItemsRepeater>
-        <controls:RingChartControl Grid.Column="1"
-                                   Margin="16,0,0,0"
-                                   VerticalAlignment="Center"
-                                   HorizontalAlignment="Center"
-                                   DataPoints="{Binding TestDataPoints}" />
+        <controls:PrivacyContentControl Grid.Column="1" Margin="16,0,0,0" PrivacyReplacementMode="Icon">
+          <controls:RingChartControl Grid.Column="1"
+                                     Margin="16,0,0,0"
+                                     VerticalAlignment="Center"
+                                     HorizontalAlignment="Center"
+                                     DataPoints="{Binding TestDataPoints}" />
+        </controls:PrivacyContentControl>
       </Grid>
     </DockPanel>
   </Panel>
