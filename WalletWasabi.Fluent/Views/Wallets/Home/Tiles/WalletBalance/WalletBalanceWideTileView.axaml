<UserControl xmlns="https://github.com/avaloniaui"
             xmlns:x="http://schemas.microsoft.com/winfx/2006/xaml"
             xmlns:d="http://schemas.microsoft.com/expression/blend/2008"
             xmlns:mc="http://schemas.openxmlformats.org/markup-compatibility/2006"
             xmlns:vm="using:WalletWasabi.Fluent.ViewModels.Wallets.Home.Tiles"
             mc:Ignorable="d" d:DesignWidth="660" d:DesignHeight="330"
             x:CompileBindings="True" x:DataType="vm:WalletBalanceTileViewModel"
             x:Class="WalletWasabi.Fluent.Views.Wallets.Home.Tiles.WalletBalance.WalletBalanceWideTileView">
<<<<<<< HEAD
    <Border ClipToBounds="False" CornerRadius="5" Background="{DynamicResource TileRegionColor}" Margin="6" Padding="16" BoxShadow="{DynamicResource InfoBoxShadow}">
        <Panel>
            <DockPanel>
                <TextBlock Text="Balance" DockPanel.Dock="Top" />
                <StackPanel DockPanel.Dock="Top" Orientation="Horizontal" Spacing="16" Margin="0,20">
                    <Viewbox Height="47" Width="47" DockPanel.Dock="Left">
                        <Panel>
                            <Ellipse Stroke="{DynamicResource SystemAccentColor}" StrokeThickness="4" Height="115" Width="115" />
                            <Ellipse Stroke="{DynamicResource SystemAccentColor}" StrokeThickness="4" StrokeDashArray="2, 1" Height="100" Width="100" />
                            <PathIcon Data="{StaticResource btc_logo}" Height="50" Width="50" Foreground="{DynamicResource SystemAccentColor}" />
                        </Panel>
                    </Viewbox>
                    <StackPanel VerticalAlignment="Center">
                        <TextBlock Text="{Binding BalanceBtc, FallbackValue='1.21230001 BTC'}"
                                   FontSize="24" />
                        <TextBlock Text="{Binding BalanceFiat, FallbackValue='≈ 218,197 USD'}"
                                   Opacity="0.8" FontSize="12"/>
                    </StackPanel>
                </StackPanel>
                <DockPanel VerticalAlignment="Center">
                    <DockPanel VerticalAlignment="Center" DockPanel.Dock="Left">
                        <StackPanel DockPanel.Dock="Top" Orientation="Horizontal" Spacing="16" Margin="0,12">
                            <Panel Height="47" Width="47" DockPanel.Dock="Left">
                                <PathIcon Data="{StaticResource private_funds}"
                                          Height="21" Width="17" Foreground="#72BD81" />
                            </Panel>
                            <StackPanel VerticalAlignment="Center">
                                <TextBlock Text="Private funds" Opacity="0.8" FontSize="12" />
                                <TextBlock Text="{Binding BalancePrivateBtc, FallbackValue='1.0030001 BTC'}"
                                           FontSize="15" Margin="0,4,0,0"/>
                            </StackPanel>
                        </StackPanel>
                        <StackPanel DockPanel.Dock="Top" Orientation="Horizontal" Spacing="16" Margin="0,12">
                            <Panel Height="47" Width="47" DockPanel.Dock="Left">
                            <PathIcon Data="{StaticResource non_private_funds}"
                                      Height="21" Width="17" Foreground="#F9DE7D" />
                            </Panel>
                            <StackPanel VerticalAlignment="Center">
                                <TextBlock Text="Non-private funds" Opacity="0.8" FontSize="12" />
                                <TextBlock Text="{Binding BalanceNonPrivateBtc, FallbackValue='0.21200000 BTC'}"
                                           FontSize="15" Margin="0,4,0,0"/>
                            </StackPanel>
                        </StackPanel>
                    </DockPanel>
                    <DockPanel VerticalAlignment="Top" DockPanel.Dock="Left">
                        <StackPanel DockPanel.Dock="Top" Orientation="Horizontal" Spacing="16" Margin="0,12">
                            <Panel Height="47" Width="47" DockPanel.Dock="Left"/>
                            <StackPanel VerticalAlignment="Center">
                                <TextBlock Text="Recent Transaction" Opacity="0.8" FontSize="12" />
                                <TextBlock Text="{Binding RecentTransactionName, FallbackValue='Purchase MotorBike'}"
                                           FontSize="15" Margin="0,4,0,0"/>
                            </StackPanel>
                        </StackPanel>
                        <StackPanel DockPanel.Dock="Top" Orientation="Horizontal" Spacing="16" Margin="0,12">
                            <Panel Height="47" Width="47" DockPanel.Dock="Left"/>
                            <StackPanel VerticalAlignment="Center" Spacing="4">
                                <DockPanel>
                                    <Viewbox Height="14" Width="14" DockPanel.Dock="Left">
                                        <PathIcon Data="{StaticResource transaction_date}" Height="14" Width="14" Foreground="{DynamicResource SystemAccentColor}" />
                                    </Viewbox>
                                    <TextBlock Text="{Binding RecentTransactionDate, FallbackValue='7/12/2020'}"
                                               Opacity="0.8" FontSize="12" Margin="10,0,0,0"/>
                                </DockPanel>
                                <DockPanel Margin="0,4,0,0">
                                    <Viewbox Height="14" Width="14" DockPanel.Dock="Left">
                                        <Panel>
                                            <Ellipse Stroke="{DynamicResource SystemAccentColor}" StrokeThickness="1" Height="20" Width="20" />
                                            <Ellipse Stroke="{DynamicResource SystemAccentColor}" StrokeThickness="1" StrokeDashArray="2, 2" Height="16" Width="16" />
                                        </Panel>
                                    </Viewbox>
                                    <TextBlock Text="{Binding RecentTransactionStatus, FallbackValue='1.2 BTC  -  Pending'}"
                                               Opacity="0.8" FontSize="12" Margin="10,0,0,0"/>
                                </DockPanel>
                            </StackPanel>
                        </StackPanel>
                    </DockPanel>
                </DockPanel>
            </DockPanel>
            <Panel HorizontalAlignment="Right" VerticalAlignment="Top" Margin="0,-16,-16,0" ClipToBounds="True">
                <Panel Opacity="0.1">
                    <Panel.RenderTransform>
                        <TransformGroup>
                            <TranslateTransform X="70" Y="-40"></TranslateTransform>
                            <RotateTransform Angle="-12.17"/>
                        </TransformGroup>
                    </Panel.RenderTransform>
                    <Ellipse Stroke="{DynamicResource TextControlForeground}" StrokeThickness="12" Height="240" Width="240" />
                    <Ellipse Stroke="{DynamicResource TextControlForeground}" StrokeThickness="12" StrokeDashArray="1, 1" Height="200" Width="200" />
                    <PathIcon Data="{StaticResource btc_logo}" Height="100" Width="100" Foreground="{DynamicResource TextControlForeground}" />
                </Panel>
            </Panel>
        </Panel>
    </Border>
=======
  <DockPanel>
    <TextBlock Text="Balance" DockPanel.Dock="Top" />
    <StackPanel DockPanel.Dock="Left" Orientation="Horizontal" Spacing="16">
      <Viewbox Height="47" Width="47" DockPanel.Dock="Left">
        <Panel>
          <Ellipse Stroke="{DynamicResource SystemAccentColor}" StrokeThickness="4" Height="115" Width="115" />
          <Ellipse Stroke="{DynamicResource SystemAccentColor}" StrokeThickness="4" StrokeDashArray="2, 1" Height="100"
                   Width="100" />
          <PathIcon Data="{StaticResource btc_logo}" Height="50" Width="50"
                    Foreground="{DynamicResource SystemAccentColor}" />
        </Panel>
      </Viewbox>
      <StackPanel VerticalAlignment="Center">
        <TextBlock Text="{Binding BalanceBtc, FallbackValue='1.21230001 BTC'}" FontSize="24" />
        <TextBlock Text="{Binding BalanceFiat, FallbackValue='≈ 218,197 USD'}" HorizontalAlignment="Right"
                   Opacity="0.8" FontSize="12" />
      </StackPanel>
    </StackPanel>
  </DockPanel>
>>>>>>> eeba0e9e
</UserControl><|MERGE_RESOLUTION|>--- conflicted
+++ resolved
@@ -6,119 +6,95 @@
              mc:Ignorable="d" d:DesignWidth="660" d:DesignHeight="330"
              x:CompileBindings="True" x:DataType="vm:WalletBalanceTileViewModel"
              x:Class="WalletWasabi.Fluent.Views.Wallets.Home.Tiles.WalletBalance.WalletBalanceWideTileView">
-<<<<<<< HEAD
-    <Border ClipToBounds="False" CornerRadius="5" Background="{DynamicResource TileRegionColor}" Margin="6" Padding="16" BoxShadow="{DynamicResource InfoBoxShadow}">
-        <Panel>
-            <DockPanel>
-                <TextBlock Text="Balance" DockPanel.Dock="Top" />
-                <StackPanel DockPanel.Dock="Top" Orientation="Horizontal" Spacing="16" Margin="0,20">
-                    <Viewbox Height="47" Width="47" DockPanel.Dock="Left">
-                        <Panel>
-                            <Ellipse Stroke="{DynamicResource SystemAccentColor}" StrokeThickness="4" Height="115" Width="115" />
-                            <Ellipse Stroke="{DynamicResource SystemAccentColor}" StrokeThickness="4" StrokeDashArray="2, 1" Height="100" Width="100" />
-                            <PathIcon Data="{StaticResource btc_logo}" Height="50" Width="50" Foreground="{DynamicResource SystemAccentColor}" />
+    <Panel>
+        <DockPanel>
+            <TextBlock Text="Balance" DockPanel.Dock="Top" />
+            <StackPanel DockPanel.Dock="Top" Orientation="Horizontal" Spacing="16" Margin="0,20">
+                <Viewbox Height="47" Width="47" DockPanel.Dock="Left">
+                    <Panel>
+                        <Ellipse Stroke="{DynamicResource SystemAccentColor}" StrokeThickness="4" Height="115" Width="115" />
+                        <Ellipse Stroke="{DynamicResource SystemAccentColor}" StrokeThickness="4" StrokeDashArray="2, 1" Height="100" Width="100" />
+                        <PathIcon Data="{StaticResource btc_logo}" Height="50" Width="50" Foreground="{DynamicResource SystemAccentColor}" />
+                    </Panel>
+                </Viewbox>
+                <StackPanel VerticalAlignment="Center">
+                    <TextBlock Text="{Binding BalanceBtc, FallbackValue='1.21230001 BTC'}"
+                                FontSize="24" />
+                    <TextBlock Text="{Binding BalanceFiat, FallbackValue='≈ 218,197 USD'}"
+                                Opacity="0.8" FontSize="12"/>
+                </StackPanel>
+            </StackPanel>
+            <DockPanel VerticalAlignment="Center">
+                <DockPanel VerticalAlignment="Center" DockPanel.Dock="Left">
+                    <StackPanel DockPanel.Dock="Top" Orientation="Horizontal" Spacing="16" Margin="0,12">
+                        <Panel Height="47" Width="47" DockPanel.Dock="Left">
+                            <PathIcon Data="{StaticResource private_funds}"
+                                        Height="21" Width="17" Foreground="#72BD81" />
                         </Panel>
-                    </Viewbox>
-                    <StackPanel VerticalAlignment="Center">
-                        <TextBlock Text="{Binding BalanceBtc, FallbackValue='1.21230001 BTC'}"
-                                   FontSize="24" />
-                        <TextBlock Text="{Binding BalanceFiat, FallbackValue='≈ 218,197 USD'}"
-                                   Opacity="0.8" FontSize="12"/>
+                        <StackPanel VerticalAlignment="Center">
+                            <TextBlock Text="Private funds" Opacity="0.8" FontSize="12" />
+                            <TextBlock Text="{Binding BalancePrivateBtc, FallbackValue='1.0030001 BTC'}"
+                                        FontSize="15" Margin="0,4,0,0"/>
+                        </StackPanel>
                     </StackPanel>
-                </StackPanel>
-                <DockPanel VerticalAlignment="Center">
-                    <DockPanel VerticalAlignment="Center" DockPanel.Dock="Left">
-                        <StackPanel DockPanel.Dock="Top" Orientation="Horizontal" Spacing="16" Margin="0,12">
-                            <Panel Height="47" Width="47" DockPanel.Dock="Left">
-                                <PathIcon Data="{StaticResource private_funds}"
-                                          Height="21" Width="17" Foreground="#72BD81" />
-                            </Panel>
-                            <StackPanel VerticalAlignment="Center">
-                                <TextBlock Text="Private funds" Opacity="0.8" FontSize="12" />
-                                <TextBlock Text="{Binding BalancePrivateBtc, FallbackValue='1.0030001 BTC'}"
-                                           FontSize="15" Margin="0,4,0,0"/>
-                            </StackPanel>
+                    <StackPanel DockPanel.Dock="Top" Orientation="Horizontal" Spacing="16" Margin="0,12">
+                        <Panel Height="47" Width="47" DockPanel.Dock="Left">
+                        <PathIcon Data="{StaticResource non_private_funds}"
+                                    Height="21" Width="17" Foreground="#F9DE7D" />
+                        </Panel>
+                        <StackPanel VerticalAlignment="Center">
+                            <TextBlock Text="Non-private funds" Opacity="0.8" FontSize="12" />
+                            <TextBlock Text="{Binding BalanceNonPrivateBtc, FallbackValue='0.21200000 BTC'}"
+                                        FontSize="15" Margin="0,4,0,0"/>
                         </StackPanel>
-                        <StackPanel DockPanel.Dock="Top" Orientation="Horizontal" Spacing="16" Margin="0,12">
-                            <Panel Height="47" Width="47" DockPanel.Dock="Left">
-                            <PathIcon Data="{StaticResource non_private_funds}"
-                                      Height="21" Width="17" Foreground="#F9DE7D" />
-                            </Panel>
-                            <StackPanel VerticalAlignment="Center">
-                                <TextBlock Text="Non-private funds" Opacity="0.8" FontSize="12" />
-                                <TextBlock Text="{Binding BalanceNonPrivateBtc, FallbackValue='0.21200000 BTC'}"
-                                           FontSize="15" Margin="0,4,0,0"/>
-                            </StackPanel>
+                    </StackPanel>
+                </DockPanel>
+                <DockPanel VerticalAlignment="Top" DockPanel.Dock="Left">
+                    <StackPanel DockPanel.Dock="Top" Orientation="Horizontal" Spacing="16" Margin="0,12">
+                        <Panel Height="47" Width="47" DockPanel.Dock="Left"/>
+                        <StackPanel VerticalAlignment="Center">
+                            <TextBlock Text="Recent Transaction" Opacity="0.8" FontSize="12" />
+                            <TextBlock Text="{Binding RecentTransactionName, FallbackValue='Purchase MotorBike'}"
+                                        FontSize="15" Margin="0,4,0,0"/>
                         </StackPanel>
-                    </DockPanel>
-                    <DockPanel VerticalAlignment="Top" DockPanel.Dock="Left">
-                        <StackPanel DockPanel.Dock="Top" Orientation="Horizontal" Spacing="16" Margin="0,12">
-                            <Panel Height="47" Width="47" DockPanel.Dock="Left"/>
-                            <StackPanel VerticalAlignment="Center">
-                                <TextBlock Text="Recent Transaction" Opacity="0.8" FontSize="12" />
-                                <TextBlock Text="{Binding RecentTransactionName, FallbackValue='Purchase MotorBike'}"
-                                           FontSize="15" Margin="0,4,0,0"/>
-                            </StackPanel>
+                    </StackPanel>
+                    <StackPanel DockPanel.Dock="Top" Orientation="Horizontal" Spacing="16" Margin="0,12">
+                        <Panel Height="47" Width="47" DockPanel.Dock="Left"/>
+                        <StackPanel VerticalAlignment="Center" Spacing="4">
+                            <DockPanel>
+                                <Viewbox Height="14" Width="14" DockPanel.Dock="Left">
+                                    <PathIcon Data="{StaticResource transaction_date}" Height="14" Width="14" Foreground="{DynamicResource SystemAccentColor}" />
+                                </Viewbox>
+                                <TextBlock Text="{Binding RecentTransactionDate, FallbackValue='7/12/2020'}"
+                                            Opacity="0.8" FontSize="12" Margin="10,0,0,0"/>
+                            </DockPanel>
+                            <DockPanel Margin="0,4,0,0">
+                                <Viewbox Height="14" Width="14" DockPanel.Dock="Left">
+                                    <Panel>
+                                        <Ellipse Stroke="{DynamicResource SystemAccentColor}" StrokeThickness="1" Height="20" Width="20" />
+                                        <Ellipse Stroke="{DynamicResource SystemAccentColor}" StrokeThickness="1" StrokeDashArray="2, 2" Height="16" Width="16" />
+                                    </Panel>
+                                </Viewbox>
+                                <TextBlock Text="{Binding RecentTransactionStatus, FallbackValue='1.2 BTC  -  Pending'}"
+                                            Opacity="0.8" FontSize="12" Margin="10,0,0,0"/>
+                            </DockPanel>
                         </StackPanel>
-                        <StackPanel DockPanel.Dock="Top" Orientation="Horizontal" Spacing="16" Margin="0,12">
-                            <Panel Height="47" Width="47" DockPanel.Dock="Left"/>
-                            <StackPanel VerticalAlignment="Center" Spacing="4">
-                                <DockPanel>
-                                    <Viewbox Height="14" Width="14" DockPanel.Dock="Left">
-                                        <PathIcon Data="{StaticResource transaction_date}" Height="14" Width="14" Foreground="{DynamicResource SystemAccentColor}" />
-                                    </Viewbox>
-                                    <TextBlock Text="{Binding RecentTransactionDate, FallbackValue='7/12/2020'}"
-                                               Opacity="0.8" FontSize="12" Margin="10,0,0,0"/>
-                                </DockPanel>
-                                <DockPanel Margin="0,4,0,0">
-                                    <Viewbox Height="14" Width="14" DockPanel.Dock="Left">
-                                        <Panel>
-                                            <Ellipse Stroke="{DynamicResource SystemAccentColor}" StrokeThickness="1" Height="20" Width="20" />
-                                            <Ellipse Stroke="{DynamicResource SystemAccentColor}" StrokeThickness="1" StrokeDashArray="2, 2" Height="16" Width="16" />
-                                        </Panel>
-                                    </Viewbox>
-                                    <TextBlock Text="{Binding RecentTransactionStatus, FallbackValue='1.2 BTC  -  Pending'}"
-                                               Opacity="0.8" FontSize="12" Margin="10,0,0,0"/>
-                                </DockPanel>
-                            </StackPanel>
-                        </StackPanel>
-                    </DockPanel>
+                    </StackPanel>
                 </DockPanel>
             </DockPanel>
-            <Panel HorizontalAlignment="Right" VerticalAlignment="Top" Margin="0,-16,-16,0" ClipToBounds="True">
-                <Panel Opacity="0.1">
-                    <Panel.RenderTransform>
-                        <TransformGroup>
-                            <TranslateTransform X="70" Y="-40"></TranslateTransform>
-                            <RotateTransform Angle="-12.17"/>
-                        </TransformGroup>
-                    </Panel.RenderTransform>
-                    <Ellipse Stroke="{DynamicResource TextControlForeground}" StrokeThickness="12" Height="240" Width="240" />
-                    <Ellipse Stroke="{DynamicResource TextControlForeground}" StrokeThickness="12" StrokeDashArray="1, 1" Height="200" Width="200" />
-                    <PathIcon Data="{StaticResource btc_logo}" Height="100" Width="100" Foreground="{DynamicResource TextControlForeground}" />
-                </Panel>
+        </DockPanel>
+        <Panel HorizontalAlignment="Right" VerticalAlignment="Top" Margin="0,-16,-16,0" ClipToBounds="True">
+            <Panel Opacity="0.1">
+                <Panel.RenderTransform>
+                    <TransformGroup>
+                        <TranslateTransform X="70" Y="-40"></TranslateTransform>
+                        <RotateTransform Angle="-12.17"/>
+                    </TransformGroup>
+                </Panel.RenderTransform>
+                <Ellipse Stroke="{DynamicResource TextControlForeground}" StrokeThickness="12" Height="240" Width="240" />
+                <Ellipse Stroke="{DynamicResource TextControlForeground}" StrokeThickness="12" StrokeDashArray="1, 1" Height="200" Width="200" />
+                <PathIcon Data="{StaticResource btc_logo}" Height="100" Width="100" Foreground="{DynamicResource TextControlForeground}" />
             </Panel>
         </Panel>
-    </Border>
-=======
-  <DockPanel>
-    <TextBlock Text="Balance" DockPanel.Dock="Top" />
-    <StackPanel DockPanel.Dock="Left" Orientation="Horizontal" Spacing="16">
-      <Viewbox Height="47" Width="47" DockPanel.Dock="Left">
-        <Panel>
-          <Ellipse Stroke="{DynamicResource SystemAccentColor}" StrokeThickness="4" Height="115" Width="115" />
-          <Ellipse Stroke="{DynamicResource SystemAccentColor}" StrokeThickness="4" StrokeDashArray="2, 1" Height="100"
-                   Width="100" />
-          <PathIcon Data="{StaticResource btc_logo}" Height="50" Width="50"
-                    Foreground="{DynamicResource SystemAccentColor}" />
-        </Panel>
-      </Viewbox>
-      <StackPanel VerticalAlignment="Center">
-        <TextBlock Text="{Binding BalanceBtc, FallbackValue='1.21230001 BTC'}" FontSize="24" />
-        <TextBlock Text="{Binding BalanceFiat, FallbackValue='≈ 218,197 USD'}" HorizontalAlignment="Right"
-                   Opacity="0.8" FontSize="12" />
-      </StackPanel>
-    </StackPanel>
-  </DockPanel>
->>>>>>> eeba0e9e
+    </Panel>
 </UserControl>