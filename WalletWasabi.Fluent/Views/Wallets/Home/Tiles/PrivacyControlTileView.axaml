--- conflicted
+++ resolved
@@ -11,7 +11,7 @@
   <TileControl Title="PRIVACY PROGRESS" IsBottomContentVisible="{Binding HasPrivateBalance}">
 
     <DockPanel>
-      <Button Command="{Binding ShowDetailsCommand}"  Classes="plain" DockPanel.Dock="Bottom" Height="6">
+      <Button Command="{Binding ShowDetailsCommand}" Classes="plain" DockPanel.Dock="Bottom">
         <Panel IsVisible="{Binding IsPrivacyProgressDisplayed^}">
           <Panel.Styles>
             <Style Selector="ProgressBar">
@@ -21,31 +21,14 @@
             </Style>
           </Panel.Styles>
 
-<<<<<<< HEAD
-          <ProgressBar Background="{DynamicResource PrivacyLevelNoneBrush}" />
+          <ProgressBar Background="{DynamicResource PrivacyLevelNoneBrush}" ToolTip.Tip="Non-private funds" />
           <ProgressBar Maximum="{Binding TotalAmount^}" Background="{x:Null}"
-                       Value="{Binding SemiPrivateAndPrivateAmount^}" ToolTip.Tip="Semi-private funds"
-                       Foreground="#5769954A" />
+                       Value="{Binding SemiPrivateAndPrivateAmount^}" ToolTip.Tip="Semi-private funds" Foreground="{DynamicResource PrivacyLevelMediumBrush}" />
           <ProgressBar Maximum="{Binding TotalAmount^}" Background="{x:Null}"
-                       Value="{Binding PrivateAmount^}" ToolTip.Tip="Private funds" Foreground="#A169954A" />
+                       Value="{Binding PrivateAmount^}" ToolTip.Tip="Private funds" Foreground="{DynamicResource PrivacyLevelStrongBrush}" />
         </Panel>
       </Button>
-=======
-        <Panel.Styles>
-          <Style Selector="ProgressBar">
-            <Setter Property="VerticalAlignment" Value="Stretch" />
-            <Setter Property="CornerRadius" Value="10" />
-            <Setter Property="Height" Value="8" />
-          </Style>
-        </Panel.Styles>
 
-        <ProgressBar Background="{DynamicResource PrivacyLevelNoneBrush}" ToolTip.Tip="Non-private funds" />
-        <ProgressBar Maximum="{Binding TotalAmount^}" Background="{x:Null}"
-                     Value="{Binding SemiPrivateAndPrivateAmount^}" ToolTip.Tip="Semi-private funds"  Foreground="{DynamicResource PrivacyLevelMediumBrush}" />
-        <ProgressBar Maximum="{Binding TotalAmount^}" Background="{x:Null}"
-                     Value="{Binding PrivateAmount^}" ToolTip.Tip="Private funds" Foreground="{DynamicResource PrivacyLevelStrongBrush}" />
-      </Panel>
->>>>>>> 1fa9c50c
       <StackPanel Orientation="Horizontal" HorizontalAlignment="Center" VerticalAlignment="Center" Spacing="6">
         <Button Command="{Binding ShowDetailsCommand}" Classes="plain"
                 ToolTip.Tip="Show Details" VerticalAlignment="Center" HorizontalAlignment="Center"
@@ -67,8 +50,8 @@
         </Border>
         <CopyableItem ContentToCopy="{Binding BalancePrivate}">
           <PrivacyContentControl Classes="bold"
-                                   VerticalAlignment="Center"
-                                   Content="{Binding BalancePrivate, Converter={x:Static converters:MoneyConverters.ToBtc}}" />
+                                 VerticalAlignment="Center"
+                                 Content="{Binding BalancePrivate, Converter={x:Static converters:MoneyConverters.ToBtc}}" />
         </CopyableItem>
       </StackPanel>
     </TileControl.BottomContent>
