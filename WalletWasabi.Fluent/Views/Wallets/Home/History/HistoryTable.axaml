--- conflicted
+++ resolved
@@ -181,45 +181,7 @@
                                CanUserSort="False">
           <DataBoxTemplateColumn.CellTemplate>
             <DataTemplate>
-<<<<<<< HEAD
               <columns:LabelsColumnView />
-=======
-              <c:PrivacyContentControl PrivacyReplacementMode="Text" NumberOfPrivacyChars="15"
-                                       Classes="monoSpacedPrivacyReplacement">
-                <DockPanel LastChildFill="False" x:DataType="historyItems:HistoryItemViewModelBase">
-                  <Button Classes="labelFlyout"
-                          DockPanel.Dock="Left"
-                          HorizontalAlignment="Stretch"
-                          VerticalAlignment="Center"
-                          IsVisible="{Binding !!Label}"
-                          IsHitTestVisible="False"
-                          Margin="0 4 4 0">
-                    <TextBlock Text="{Binding Label}"
-                               MaxWidth="120"
-                               TextTrimming="CharacterEllipsis" />
-                  </Button>
-                  <Button Classes="labelFlyout"
-                          DockPanel.Dock="Left"
-                          IsVisible="{Binding !!FilteredLabel.Count}"
-                          Content="..."
-                          Margin="0 4 0 0">
-                    <Button.Flyout>
-                      <Flyout Placement="BottomEdgeAlignedLeft" ShowMode="TransientWithDismissOnPointerMoveAway">
-                        <c:TagsBox IsReadOnly="True"
-                                   Items="{Binding FilteredLabel}" />
-                      </Flyout>
-                    </Button.Flyout>
-                    <ToolTip.Tip>
-                      <Panel>
-                        <c:TagsBox IsReadOnly="True"
-                                   Margin="4,6,0,0"
-                                   Items="{Binding FilteredLabel}" />
-                      </Panel>
-                    </ToolTip.Tip>
-                  </Button>
-                </DockPanel>
-              </c:PrivacyContentControl>
->>>>>>> 713ffc8a
             </DataTemplate>
           </DataBoxTemplateColumn.CellTemplate>
         </DataBoxTemplateColumn>
