<UserControl xmlns="https://github.com/avaloniaui"
             xmlns:x="http://schemas.microsoft.com/winfx/2006/xaml"
             xmlns:d="http://schemas.microsoft.com/expression/blend/2008"
             xmlns:mc="http://schemas.openxmlformats.org/markup-compatibility/2006"
             xmlns:i="clr-namespace:Avalonia.Xaml.Interactivity;assembly=Avalonia.Xaml.Interactivity"
             xmlns:c="using:WalletWasabi.Fluent.Controls"
             xmlns:conv="using:WalletWasabi.Fluent.Converters"
             xmlns:vm="using:WalletWasabi.Fluent.ViewModels.NavBar"
             xmlns:vmw="using:WalletWasabi.Fluent.ViewModels.Wallets"
             xmlns:behaviors="using:WalletWasabi.Fluent.Behaviors"
             x:DataType="vm:NavBarViewModel"
             x:CompileBindings="True"
             mc:Ignorable="d" d:DesignWidth="280" d:DesignHeight="459"
             x:Class="WalletWasabi.Fluent.Views.NavBar.NavBar" UseLayoutRounding="False"
             Name="NavBarUserControl">
  <i:Interaction.Behaviors>
    <behaviors:NavBarSelectedIndicatorParentBehavior />
  </i:Interaction.Behaviors>
  <UserControl.Styles>

    <Style Selector="Separator">
      <Setter Property="Background" Value="{DynamicResource AcrylicTrimForeground}" />
      <Setter Property="HorizontalAlignment" Value="Stretch" />
      <Setter Property="Margin" Value="{DynamicResource MenuFlyoutSeparatorThemePadding}" />
      <Setter Property="Height" Value="{DynamicResource MenuFlyoutSeparatorThemeHeight}" />
    </Style>

    <Style Selector="c|NavBarItem" x:DataType="vm:NavBarItemViewModel">
      <Setter Property="Width" Value="75" />
      <Setter Property="Height" Value="58" />
      <Setter Property="Margin" Value="4 1" />
      <Setter Property="Padding" Value="0" />
      <Setter Property="Cursor" Value="Hand" />
    </Style>

    <Style Selector="c|NavBarItem StackPanel">
      <Setter Property="VerticalAlignment" Value="Center" />
      <Setter Property="Spacing" Value="2" />
    </Style>

    <Style Selector="c|NavBarItem StackPanel TextBlock">
      <Setter Property="TextAlignment" Value="Center" />
      <Setter Property="FontSize" Value="{StaticResource FontSizeH9}" />
    </Style>

    <Style Selector="c|NavBarItem StackPanel PathIcon" x:CompileBindings="False">
      <Setter Property="Width" Value="24" />
      <Setter Property="Height" Value="24" />
      <Setter Property="VerticalAlignment" Value="Center" />
      <Setter Property="HorizontalAlignment" Value="Center" />
      <Setter Property="Foreground" Value="{DynamicResource AcrylicTrimForeground}" />
      <Setter Property="Data" Value="{Binding IconName, Converter={x:Static conv:NavBarIconConverter.Instance}}" />
    </Style>

    <Style Selector="c|NavBarItem StackPanel LayoutTransformControl">
      <Setter Property="LayoutTransform" Value="scaleY(1)" />
      <Setter Property="Opacity" Value="1" />
      <Setter Property="Transitions">
        <Transitions>
          <TransformOperationsTransition Property="LayoutTransform" Duration="0:0:0.175" />
          <DoubleTransition Property="Opacity" Duration="0:0:0.175" Easing="1,0,1,0" />
        </Transitions>
      </Setter>
    </Style>

    <Style Selector="c|NavBarItem:selected StackPanel LayoutTransformControl">
      <Setter Property="LayoutTransform" Value="scaleY(0)" />
      <Setter Property="Opacity" Value="0" />
    </Style>

    <Style Selector="c|NavBarItem:selected PathIcon" x:CompileBindings="False">
      <Setter Property="Data" Value="{Binding IconNameFocused, Converter={x:Static conv:NavBarIconConverter.Instance}}" />
    </Style>

    <Style Selector="Ellipse.loadingindicator">
      <Setter Property="Fill" Value="{DynamicResource AcrylicTrimForeground}" />
      <Setter Property="Width" Value="8" />
      <Setter Property="Height" Value="8" />
      <Setter Property="Margin" Value="6" />
      <Setter Property="VerticalAlignment" Value="Top" />
      <Setter Property="HorizontalAlignment" Value="Right" />
      <Setter Property="Opacity" Value="0" />
      <Setter Property="Transitions">
        <Transitions>
          <BrushTransition Property="Fill" Duration="0:0:2" />
        </Transitions>
      </Setter>
    </Style>

    <Style Selector="Ellipse:not(.isLoading).isLoggedIn">
      <Setter Property="Opacity" Value="1" />
    </Style>

    <Style Selector="Ellipse.isLoading.isLoggedIn">
      <Style.Animations>
        <Animation IterationCount="Infinite" Duration="0:0:1">
          <KeyFrame Cue="50%">
            <Setter Property="Opacity" Value="1" />
          </KeyFrame>
        </Animation>
      </Style.Animations>
    </Style>

    <Style Selector="Ellipse.isLoggedIn.isCoinjoining">
      <Setter Property="Fill" Value="{DynamicResource CoinjoinActiveColor}" />
    </Style>

    <Style Selector="ListBoxItem">
      <Setter Property="Padding" Value="0"/>
      <Setter Property="ClipToBounds" Value="False"/>
    </Style>
    <Style Selector="ListBoxItem:selected /template/ ContentPresenter#PART_ContentPresenter">
      <Setter Property="Background" Value="Transparent"/>
    </Style>
    <Style Selector="ListBoxItem:pointerover /template/ ContentPresenter#PART_ContentPresenter">
      <Setter Property="Background" Value="Transparent" />
    </Style>

  </UserControl.Styles>

  <DockPanel Margin="0 0 0 5">
    <!-- Bottom items -->
    <ItemsControl ItemsSource="{Binding BottomItems}"
                  DockPanel.Dock="Bottom">
      <ItemsControl.ItemsPanel>
        <ItemsPanelTemplate>
          <ReversibleStackPanel ReverseOrder="True" />
        </ItemsPanelTemplate>
      </ItemsControl.ItemsPanel>
      <ItemsControl.DataTemplates>
        <DataTemplate DataType="vm:NavBarItemViewModel">
          <c:NavBarItem Command="{Binding OpenCommand}">
            <StackPanel>
              <PathIcon Classes="new size24" />
              <LayoutTransformControl>
                <c:FadeOutTextBlock Text="{Binding Title}" />
              </LayoutTransformControl>
            </StackPanel>
          </c:NavBarItem>
        </DataTemplate>
      </ItemsControl.DataTemplates>
    </ItemsControl>

    <!-- Separator -->
    <Separator DockPanel.Dock="Bottom" />

    <!-- Wallet List -->
<<<<<<< HEAD
    <ScrollViewer>
      <ItemsControl ItemsSource="{Binding Wallets}">
        <ItemsControl.DataTemplates>
          <DataTemplate DataType="vmw:WalletViewModelBase">
            <c:NavBarItem ToolTip.Tip="{Binding Title}">
              <Panel>
                <Ellipse Classes.isLoading="{Binding IsLoading}"
=======
    <DockPanel MaxWidth="75" LastChildFill="True">
      <ListBox Items="{Binding Wallets}"
               SelectionMode="AlwaysSelected"
               SelectedItem="{Binding SelectedWallet}"
               Background="Transparent">
        <Interaction.Behaviors>
          <behaviors:ListBoxReselectingBehavior />
        </Interaction.Behaviors>
        <ListBox.DataTemplates>
          <DataTemplate DataType="vmw:WalletPageViewModel">
            <c:NavBarItem IsSelected="{Binding $parent[ListBoxItem].IsSelected}">
              <Panel ToolTip.Tip="{Binding Title}">
                <Ellipse Classes="loadingindicator"
                         Classes.isLoading="{Binding IsLoading}"
>>>>>>> aca622fb
                         Classes.isLoggedIn="{Binding IsLoggedIn}"
                         Classes.isCoinjoining="{Binding WalletViewModel.IsCoinJoining}" />
                <StackPanel VerticalAlignment="Center" Spacing="2">
                  <PathIcon Classes="new size24 wallet"
                            Classes.isfocused="{Binding $parent[ListBoxItem].IsSelected}" />
                  <LayoutTransformControl>
                    <c:FadeOutTextBlock Text="{Binding Title}" HorizontalAlignment="Center" FontSize="{StaticResource FontSizeH9}" />
                  </LayoutTransformControl>
                </StackPanel>
              </Panel>
            </c:NavBarItem>
          </DataTemplate>
        </ListBox.DataTemplates>
      </ListBox>
    </DockPanel>
  </DockPanel>
</UserControl><|MERGE_RESOLUTION|>--- conflicted
+++ resolved
@@ -120,7 +120,7 @@
 
   <DockPanel Margin="0 0 0 5">
     <!-- Bottom items -->
-    <ItemsControl ItemsSource="{Binding BottomItems}"
+    <ItemsControl Items="{Binding BottomItems}"
                   DockPanel.Dock="Bottom">
       <ItemsControl.ItemsPanel>
         <ItemsPanelTemplate>
@@ -145,15 +145,6 @@
     <Separator DockPanel.Dock="Bottom" />
 
     <!-- Wallet List -->
-<<<<<<< HEAD
-    <ScrollViewer>
-      <ItemsControl ItemsSource="{Binding Wallets}">
-        <ItemsControl.DataTemplates>
-          <DataTemplate DataType="vmw:WalletViewModelBase">
-            <c:NavBarItem ToolTip.Tip="{Binding Title}">
-              <Panel>
-                <Ellipse Classes.isLoading="{Binding IsLoading}"
-=======
     <DockPanel MaxWidth="75" LastChildFill="True">
       <ListBox Items="{Binding Wallets}"
                SelectionMode="AlwaysSelected"
@@ -168,7 +159,6 @@
               <Panel ToolTip.Tip="{Binding Title}">
                 <Ellipse Classes="loadingindicator"
                          Classes.isLoading="{Binding IsLoading}"
->>>>>>> aca622fb
                          Classes.isLoggedIn="{Binding IsLoggedIn}"
                          Classes.isCoinjoining="{Binding WalletViewModel.IsCoinJoining}" />
                 <StackPanel VerticalAlignment="Center" Spacing="2">
