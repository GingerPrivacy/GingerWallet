--- conflicted
+++ resolved
@@ -72,13 +72,6 @@
           <DoubleTransition Property="Opacity"
                             Duration="0:0:0.127"
                             Easing="{StaticResource FluentEasing}" />
-<<<<<<< HEAD
-          <!--NOTE: This was previously reported to cause a glitchy transition. This is likely because of a bug in Avalonia. -->
-          <ThicknessTransition Property="Margin"
-                               Duration="0:0:0.127"
-                               Easing="{StaticResource FluentEasing}" />
-=======
->>>>>>> e6c5f1f9
         </Transitions>
       </Setter>
     </Style>
@@ -133,16 +126,15 @@
     <Style Selector="FlyoutPresenter">
       <Setter Property="ScrollViewer.HorizontalScrollBarVisibility" Value="Disabled" />
     </Style>
-
   </UserControl.Styles>
 
   <TextBox x:Name="SearchBox" Watermark="Search settings / advanced features" MaxLength="50" HorizontalAlignment="Stretch"
            Text="{Binding SearchText, Mode=TwoWay}" VerticalAlignment="Center">
 
-<<<<<<< HEAD
     <i:Interaction.Behaviors>
       <behaviors:TextBoxAutoSelectTextBehavior />
       <behaviors:SwallowEnterKeyBehavior />
+      <behaviors:ShowAttachedFlyoutWhenFocusedBehavior IsFlyoutOpen="{Binding IsSearchListVisible, Mode=TwoWay}" />
     </i:Interaction.Behaviors>
 
     <TextBox.InnerLeftContent>
@@ -152,39 +144,10 @@
       <PathIcon Name="RightIcon" Data="{DynamicResource search_regular}" />
     </TextBox.InnerRightContent>
 
+    <FlyoutBase.AttachedFlyout>
+      <Flyout Placement="Bottom" ShowMode="Transient">
+        <s:SearchBarDropdown x:Name="SearchBarDropdown" Width="400" />
+      </Flyout>
+    </FlyoutBase.AttachedFlyout>
   </TextBox>
-
-  <FlyoutBase.AttachedFlyout>
-    <Flyout Placement="Bottom" ShowMode="Transient">
-      <s:SearchBarDropdown x:Name="SearchBarDropdown" Width="400" />
-    </Flyout>
-  </FlyoutBase.AttachedFlyout>
-
-  <i:Interaction.Behaviors>
-    <behaviors:SearchBarBehavior SearchBox="SearchBox" SearchPanel="SearchBarDropdown"
-                                 IsSearchPanelOpen="{Binding IsSearchListVisible, Mode=TwoWay}" />
-  </i:Interaction.Behaviors>
-=======
-      <i:Interaction.Behaviors>
-        <behaviors:TextBoxAutoSelectTextBehavior />
-        <behaviors:SwallowEnterKeyBehavior />
-        <behaviors:ShowAttachedFlyoutWhenFocusedBehavior IsFlyoutOpen="{Binding IsSearchListVisible, Mode=TwoWay}" />
-      </i:Interaction.Behaviors>
-
-      <TextBox.InnerLeftContent>
-        <PathIcon Name="LeftIcon" Data="{DynamicResource action_center_regular}" />
-      </TextBox.InnerLeftContent>
-      <TextBox.InnerRightContent>
-        <PathIcon Name="RightIcon" Data="{DynamicResource search_regular}" />
-      </TextBox.InnerRightContent>
-
-      <FlyoutBase.AttachedFlyout>
-        <Flyout Placement="Bottom" ShowMode="Transient">
-          <s:SearchBarDropdown x:Name="SearchBarDropdown" Width="400" />
-        </Flyout>
-      </FlyoutBase.AttachedFlyout>
-
-    </TextBox>
->>>>>>> e6c5f1f9
-
 </UserControl>