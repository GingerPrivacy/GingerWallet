--- conflicted
+++ resolved
@@ -4,17 +4,15 @@
              xmlns:mc="http://schemas.openxmlformats.org/markup-compatibility/2006"
              mc:Ignorable="d" d:DesignWidth="800" d:DesignHeight="450"
              x:Class="WalletWasabi.Fluent.Views.SettingsPageView">
+
   <StackPanel>
     <TextBlock Text="Settings" FontSize="22" VerticalAlignment="Center" HorizontalAlignment="Center" />
-<<<<<<< HEAD
+
+
     <Button Command="{Binding NextCommand}" Content="Next" />
+    <Button Command="{Binding OpenDialogCommand}" Content="Open Dialog" />
+
+
     <Button Command="{Binding ChangeThemeCommand}" Content="Change theme" />
   </StackPanel>
-=======
-    <StackPanel>
-      <Button Command="{Binding NextCommand}" Content="Next" />
-      <Button Command="{Binding OpenDialogCommand}" Content="Open Dialog" />
-    </StackPanel>
-  </Panel>
->>>>>>> 2428d4d6
 </UserControl>