<UserControl xmlns="https://github.com/avaloniaui"
             xmlns:x="http://schemas.microsoft.com/winfx/2006/xaml"
             xmlns:d="http://schemas.microsoft.com/expression/blend/2008"
             xmlns:mc="http://schemas.openxmlformats.org/markup-compatibility/2006"
             xmlns:c="using:WalletWasabi.Fluent.Controls"
             xmlns:dialog="using:WalletWasabi.Fluent.ViewModels.Dialogs"
             mc:Ignorable="d" d:DesignWidth="428" d:DesignHeight="371"
             x:DataType="dialog:ConfirmHideAddressViewModel"
             x:CompileBindings="True"
             x:Class="WalletWasabi.Fluent.Views.Dialogs.ConfirmHideAddressView">
  <c:ContentArea Title="{Binding Title}"
                 ScrollViewer.VerticalScrollBarVisibility="Disabled">
    <c:QuestionControl YesCommand="{Binding NextCommand}"
                       NoCommand="{Binding CancelCommand}"
                       HighlightButton="YesButton">
      <c:QuestionControl.IconContent>
        <Viewbox MaxHeight="150" Margin="40">
          <PathIcon Data="{StaticResource delete_regular}" Opacity="0.6" />
        </Viewbox>
      </c:QuestionControl.IconContent>
      <StackPanel Spacing="10">
        <TextBlock HorizontalAlignment="Center" TextWrapping="Wrap" Text="Do you wish to hide the address with the following labels?" />
<<<<<<< HEAD
        <c:LabelsItemsPresenter HorizontalAlignment="Center" ItemsSource="{Binding Label}"  />
=======
        <c:LabelsItemsPresenter HorizontalAlignment="Center" Items="{Binding Labels}" />
>>>>>>> 840d29f7
        <TextBlock HorizontalAlignment="Center" TextWrapping="Wrap" Text="This can not be undone." />
      </StackPanel>
    </c:QuestionControl>
  </c:ContentArea>
</UserControl><|MERGE_RESOLUTION|>--- conflicted
+++ resolved
@@ -20,11 +20,7 @@
       </c:QuestionControl.IconContent>
       <StackPanel Spacing="10">
         <TextBlock HorizontalAlignment="Center" TextWrapping="Wrap" Text="Do you wish to hide the address with the following labels?" />
-<<<<<<< HEAD
-        <c:LabelsItemsPresenter HorizontalAlignment="Center" ItemsSource="{Binding Label}"  />
-=======
-        <c:LabelsItemsPresenter HorizontalAlignment="Center" Items="{Binding Labels}" />
->>>>>>> 840d29f7
+        <c:LabelsItemsPresenter HorizontalAlignment="Center" ItemsSource="{Binding Labels}" />
         <TextBlock HorizontalAlignment="Center" TextWrapping="Wrap" Text="This can not be undone." />
       </StackPanel>
     </c:QuestionControl>
