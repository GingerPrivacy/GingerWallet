<UserControl xmlns="https://github.com/avaloniaui"
             xmlns:x="http://schemas.microsoft.com/winfx/2006/xaml"
             xmlns:d="http://schemas.microsoft.com/expression/blend/2008"
             xmlns:mc="http://schemas.openxmlformats.org/markup-compatibility/2006"
             xmlns:behaviors="using:WalletWasabi.Fluent.Behaviors"
             xmlns:i="using:Avalonia.Xaml.Interactivity"
             xmlns:dialog="using:WalletWasabi.Fluent.ViewModels.Dialogs"
             mc:Ignorable="d" d:DesignWidth="428" d:DesignHeight="371"
             x:DataType="dialog:CreatePasswordDialogViewModel"
             x:CompileBindings="True"
             x:Class="WalletWasabi.Fluent.Views.Dialogs.CreatePasswordDialogView">
  <ContentArea Title="{Binding Title}"
                 Caption="{Binding Caption}"
                 CancelContent="Cancel"
                 EnableCancel="{Binding EnableCancel}"
                 EnableBack="{Binding EnableBack}"
                 EnableNext="True" NextContent="Continue"
                 Width="450">
    <StackPanel HorizontalAlignment="Stretch" Spacing="10">
<<<<<<< HEAD
      <TextBox Name="TbPassword" Watermark="Type a passphrase" Text="{Binding Password}" PasswordChar="•" Classes="revealPasswordButton hasCheckMark">
        <i:Interaction.Behaviors>
          <behaviors:FocusOnAttachedBehavior />
        </i:Interaction.Behaviors>
      </TextBox>
      <TextBox Name="TbConfirmPassword" Watermark="Confirm the passphrase" Text="{Binding ConfirmPassword}" PasswordChar="•" Classes="revealPasswordButton hasCheckMark" />
=======
      <CopyablePasswordTextBox Name="TbPassword" Watermark="Type a password" Text="{Binding Password}" PasswordChar="•" Classes="revealPasswordButton hasCheckMark copyablePasswordTextBox">
        <i:Interaction.Behaviors>
          <behaviors:FocusOnAttachedBehavior />
        </i:Interaction.Behaviors>
      </CopyablePasswordTextBox>
      <CopyablePasswordTextBox Name="TbConfirmPassword" Watermark="Confirm the password" Text="{Binding ConfirmPassword}" PasswordChar="•" Classes="revealPasswordButton hasCheckMark copyablePasswordTextBox" />
>>>>>>> e54c9ef5
    </StackPanel>
  </ContentArea>
</UserControl><|MERGE_RESOLUTION|>--- conflicted
+++ resolved
@@ -17,21 +17,12 @@
                  EnableNext="True" NextContent="Continue"
                  Width="450">
     <StackPanel HorizontalAlignment="Stretch" Spacing="10">
-<<<<<<< HEAD
-      <TextBox Name="TbPassword" Watermark="Type a passphrase" Text="{Binding Password}" PasswordChar="•" Classes="revealPasswordButton hasCheckMark">
-        <i:Interaction.Behaviors>
-          <behaviors:FocusOnAttachedBehavior />
-        </i:Interaction.Behaviors>
-      </TextBox>
-      <TextBox Name="TbConfirmPassword" Watermark="Confirm the passphrase" Text="{Binding ConfirmPassword}" PasswordChar="•" Classes="revealPasswordButton hasCheckMark" />
-=======
-      <CopyablePasswordTextBox Name="TbPassword" Watermark="Type a password" Text="{Binding Password}" PasswordChar="•" Classes="revealPasswordButton hasCheckMark copyablePasswordTextBox">
+      <CopyablePasswordTextBox Name="TbPassword" Watermark="Type a passphrase" Text="{Binding Password}" PasswordChar="•" Classes="revealPasswordButton hasCheckMark copyablePasswordTextBox">
         <i:Interaction.Behaviors>
           <behaviors:FocusOnAttachedBehavior />
         </i:Interaction.Behaviors>
       </CopyablePasswordTextBox>
-      <CopyablePasswordTextBox Name="TbConfirmPassword" Watermark="Confirm the password" Text="{Binding ConfirmPassword}" PasswordChar="•" Classes="revealPasswordButton hasCheckMark copyablePasswordTextBox" />
->>>>>>> e54c9ef5
+      <CopyablePasswordTextBox Name="TbConfirmPassword" Watermark="Confirm the passphrase" Text="{Binding ConfirmPassword}" PasswordChar="•" Classes="revealPasswordButton hasCheckMark copyablePasswordTextBox" />
     </StackPanel>
   </ContentArea>
 </UserControl>