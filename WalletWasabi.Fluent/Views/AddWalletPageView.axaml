--- conflicted
+++ resolved
@@ -49,8 +49,7 @@
             </StackPanel>
           </Button>
 
-<<<<<<< HEAD
-          <Button Classes="option">
+          <Button Classes="option" Command="{Binding RecoverWalletCommand}">
             <StackPanel Orientation="Horizontal">
               <PathIcon DockPanel.Dock="Left" Margin="20"
                         Data="{StaticResource recover_arrow_right_regular}"
@@ -58,16 +57,6 @@
               <TextBlock Text="Recover a wallet" VerticalAlignment="Center" />
             </StackPanel>
           </Button>
-=======
-                    <Button Classes="option" Command="{Binding RecoverWalletCommand}">
-                        <StackPanel Orientation="Horizontal">
-                            <PathIcon DockPanel.Dock="Left" Margin="20"
-                                      Data="{StaticResource recover_arrow_right_regular}"
-                                      Width="16" VerticalAlignment="Center" />
-                            <TextBlock Text="Recover a wallet" VerticalAlignment="Center" />
-                        </StackPanel>
-                    </Button>
->>>>>>> 793a6ee3
 
           <Button Classes="option">
             <StackPanel Orientation="Horizontal">
