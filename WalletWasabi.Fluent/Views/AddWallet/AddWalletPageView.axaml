<UserControl xmlns="https://github.com/avaloniaui"
             xmlns:x="http://schemas.microsoft.com/winfx/2006/xaml"
             xmlns:d="http://schemas.microsoft.com/expression/blend/2008"
             xmlns:mc="http://schemas.openxmlformats.org/markup-compatibility/2006"
             xmlns:vm="using:WalletWasabi.Fluent.ViewModels.AddWallet"
             xmlns:c="using:WalletWasabi.Fluent.Controls"
<<<<<<< HEAD
             xmlns:conv="using:WalletWasabi.Fluent.Converters"
             xmlns:i="using:Avalonia.Xaml.Interactivity"
             xmlns:ir="clr-namespace:Avalonia.Xaml.Interactions.Responsive;assembly=Avalonia.Xaml.Interactions.Responsive"
=======
             xmlns:system="clr-namespace:System;assembly=System.Runtime"
>>>>>>> c6aa3727
             mc:Ignorable="d" d:DesignWidth="428" d:DesignHeight="371"
             x:DataType="vm:AddWalletPageViewModel"
             x:CompileBindings="True"
             x:Class="WalletWasabi.Fluent.Views.AddWallet.AddWalletPageView">
  <c:ContentArea Title="{Binding Title}"
                 EnableCancel="{Binding EnableCancel}"
                 EnableBack="{Binding EnableBack}"
                 IsBusy="{Binding IsBusy}"
                 EnableNext="False">
    <Grid Width="530" MaxHeight="350" ColumnDefinitions="*,*,*" RowDefinitions="*,Auto,*">
      <Grid.Styles>
        <Style Selector="c|TileButton">
          <Setter Property="Cursor" Value="Hand" />
          <Setter Property="Width">
            <Setter.Value>
              <system:Double>NaN</system:Double>
            </Setter.Value>
          </Setter>
          <Setter Property="Height">
            <Setter.Value>
              <system:Double>NaN</system:Double>
            </Setter.Value>
          </Setter>
          <Setter Property="Margin" Value="10" />
          <Setter Property="Template">
            <ControlTemplate>
              <Border x:Name="PART_Border"
                      BorderThickness="{TemplateBinding BorderThickness}"
                      BorderBrush="{TemplateBinding BorderBrush}"
                      Background="{TemplateBinding Background}">
                <Grid RowDefinitions="5* 4*">
                  <Panel Grid.Row="0">
                    <PathIcon x:Name="PART_Icon"
                              Data="{TemplateBinding Icon}"
                              Width="{TemplateBinding IconSize}"
                              Height="{TemplateBinding IconSize}" />
                  </Panel>
                  <TextBlock Grid.Row="1" x:Name="PART_Text"
                             DockPanel.Dock="Bottom"
                             Text="{TemplateBinding Text}"
                             Foreground="{TemplateBinding Foreground}" />
                </Grid>
              </Border>
            </ControlTemplate>
          </Setter>
        </Style>
        <Style Selector="c|TileButton /template/ PathIcon#PART_Icon">
          <Setter Property="Margin" Value="0" />
        </Style>
      </Grid.Styles>

      <c:TileButton Text="Create a new wallet"
                    Grid.ColumnSpan="3"
                    Classes="action bottomtext"
                    Icon="{StaticResource add_regular}"
                    IsDefault="True"
                    Command="{Binding CreateWalletCommand}" />

      <TextBlock Grid.ColumnSpan="3" Grid.Column="0" Grid.Row="1" TextAlignment="Center" Text="or" />

      <c:TileButton Grid.Row="2" Grid.Column="0" Text="Connect to hardware wallet"
                    Icon="{StaticResource calculator_regular}"
                    Classes="bottomtext"
                    Command="{Binding ConnectHardwareWalletCommand}" />

      <c:TileButton Grid.Row="2" Grid.Column="1" Text="Import a wallet"
                    Icon="{StaticResource import_regular}"
                    Classes="bottomtext"
                    Command="{Binding ImportWalletCommand}" />

      <c:TileButton Grid.Row="2" Grid.Column="2" Text="Recover a wallet"
                    Icon="{StaticResource recover_arrow_right_regular}"
                    Classes="bottomtext"
                    Command="{Binding RecoverWalletCommand}" />
    </Grid>
  </c:ContentArea>
</UserControl><|MERGE_RESOLUTION|>--- conflicted
+++ resolved
@@ -4,13 +4,7 @@
              xmlns:mc="http://schemas.openxmlformats.org/markup-compatibility/2006"
              xmlns:vm="using:WalletWasabi.Fluent.ViewModels.AddWallet"
              xmlns:c="using:WalletWasabi.Fluent.Controls"
-<<<<<<< HEAD
-             xmlns:conv="using:WalletWasabi.Fluent.Converters"
-             xmlns:i="using:Avalonia.Xaml.Interactivity"
-             xmlns:ir="clr-namespace:Avalonia.Xaml.Interactions.Responsive;assembly=Avalonia.Xaml.Interactions.Responsive"
-=======
              xmlns:system="clr-namespace:System;assembly=System.Runtime"
->>>>>>> c6aa3727
              mc:Ignorable="d" d:DesignWidth="428" d:DesignHeight="371"
              x:DataType="vm:AddWalletPageViewModel"
              x:CompileBindings="True"
