using DynamicData;
<<<<<<< HEAD
using System.Threading;
using System.Threading.Tasks;
using WalletWasabi.Fluent.Models.Wallets;
using WalletWasabi.Hwi.Models;
=======
using System.Threading.Tasks;
using WalletWasabi.Fluent.Models.Wallets;
>>>>>>> b7549a51
using WalletWasabi.Models;

namespace WalletWasabi.Fluent.Models.UI;

#nullable disable

public class NullWalletRepository : IWalletRepository
{
	public NullWalletRepository()
	{
		Wallets = Array.Empty<IWalletModel>()
					   .AsObservableChangeSet(x => x.Name);
	}

	public IObservable<IChangeSet<IWalletModel, string>> Wallets { get; }

	public IWalletModel? DefaultWallet => null;

	public bool HasWallet => false;

<<<<<<< HEAD
	public IWalletModel GetExistingWallet(HwiEnumerateEntry device)
	{
		throw new NotImplementedException();
	}

=======
>>>>>>> b7549a51
	public string GetNextWalletName()
	{
		return "Wallet";
	}

<<<<<<< HEAD
	public Task<IWalletSettingsModel> NewWalletAsync(WalletCreationOptions options, CancellationToken? cancelToken = null)
=======
	public Task<IWalletSettingsModel> NewWalletAsync(WalletCreationOptions options)
>>>>>>> b7549a51
	{
		return Task.FromResult(default(IWalletSettingsModel));
	}

	public IWalletModel SaveWallet(IWalletSettingsModel walletSettings)
	{
		return default;
	}

	public (ErrorSeverity Severity, string Message)? ValidateWalletName(string walletName)
	{
		return null;
	}

	public void StoreLastSelectedWallet(IWalletModel wallet)
	{
	}
}<|MERGE_RESOLUTION|>--- conflicted
+++ resolved
@@ -1,13 +1,9 @@
-using DynamicData;
-<<<<<<< HEAD
+﻿using DynamicData;
+using NBitcoin;
 using System.Threading;
 using System.Threading.Tasks;
 using WalletWasabi.Fluent.Models.Wallets;
 using WalletWasabi.Hwi.Models;
-=======
-using System.Threading.Tasks;
-using WalletWasabi.Fluent.Models.Wallets;
->>>>>>> b7549a51
 using WalletWasabi.Models;
 
 namespace WalletWasabi.Fluent.Models.UI;
@@ -28,24 +24,17 @@
 
 	public bool HasWallet => false;
 
-<<<<<<< HEAD
 	public IWalletModel GetExistingWallet(HwiEnumerateEntry device)
 	{
 		throw new NotImplementedException();
 	}
 
-=======
->>>>>>> b7549a51
 	public string GetNextWalletName()
 	{
 		return "Wallet";
 	}
 
-<<<<<<< HEAD
 	public Task<IWalletSettingsModel> NewWalletAsync(WalletCreationOptions options, CancellationToken? cancelToken = null)
-=======
-	public Task<IWalletSettingsModel> NewWalletAsync(WalletCreationOptions options)
->>>>>>> b7549a51
 	{
 		return Task.FromResult(default(IWalletSettingsModel));
 	}
