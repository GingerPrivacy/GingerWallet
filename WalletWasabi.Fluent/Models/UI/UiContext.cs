--- conflicted
+++ resolved
@@ -1,17 +1,8 @@
-<<<<<<< HEAD
-using System.Threading.Tasks;
-=======
-using NBitcoin;
->>>>>>> 3e7656ce
 using WalletWasabi.Fluent.Models.ClientConfig;
 using WalletWasabi.Fluent.Models.FileSystem;
 using WalletWasabi.Fluent.Models.Wallets;
 using WalletWasabi.Fluent.ViewModels.Navigation;
-<<<<<<< HEAD
 using WalletWasabi.Fluent.ViewModels.SearchBar.Sources;
-=======
-using WalletWasabi.Fluent.ViewModels.Wallets;
->>>>>>> 3e7656ce
 
 namespace WalletWasabi.Fluent.Models.UI;
 
@@ -25,9 +16,6 @@
 
 	private INavigate? _navigate;
 
-<<<<<<< HEAD
-	public UiContext(IQrCodeGenerator qrCodeGenerator, IQrCodeReader qrCodeReader, IUiClipboard clipboard, IWalletRepository walletRepository, IHardwareWalletInterface hardwareWalletInterface, IFileSystem fileSystem, IClientConfig config, IApplicationSettings applicationSettings, IEditableSearchSource editableSearchSource)
-=======
 	public UiContext(
 		IQrCodeGenerator qrCodeGenerator,
 		IQrCodeReader qrCodeReader,
@@ -37,8 +25,8 @@
 		IFileSystem fileSystem,
 		IClientConfig config,
 		IApplicationSettings applicationSettings,
-		ITransactionBroadcasterModel transactionBroadcaster)
->>>>>>> 3e7656ce
+		ITransactionBroadcasterModel transactionBroadcaster,
+		IEditableSearchSource editableSearchSource)
 	{
 		QrCodeGenerator = qrCodeGenerator ?? throw new ArgumentNullException(nameof(qrCodeGenerator));
 		QrCodeReader = qrCodeReader ?? throw new ArgumentNullException(nameof(qrCodeReader));
@@ -48,12 +36,9 @@
 		FileSystem = fileSystem ?? throw new ArgumentNullException(nameof(fileSystem));
 		Config = config ?? throw new ArgumentNullException(nameof(config));
 		ApplicationSettings = applicationSettings ?? throw new ArgumentNullException(nameof(applicationSettings));
-<<<<<<< HEAD
-		EditableSearchSource = editableSearchSource;
-=======
 		TransactionBroadcaster = transactionBroadcaster ?? throw new ArgumentNullException(nameof(transactionBroadcaster));
 		AmountProvider = new AmountProvider(Services.Synchronizer);
->>>>>>> 3e7656ce
+		EditableSearchSource = editableSearchSource;
 	}
 
 	public IUiClipboard Clipboard { get; }
@@ -64,19 +49,10 @@
 	public IFileSystem FileSystem { get; }
 	public IClientConfig Config { get; }
 	public IApplicationSettings ApplicationSettings { get; }
-<<<<<<< HEAD
+	public ITransactionBroadcasterModel TransactionBroadcaster { get; }
+	public IAmountProvider AmountProvider { get; }
 	public IEditableSearchSource EditableSearchSource { get; }
 	
-	/// <summary>
-	/// The use of this property is a temporary workaround until we finalize the refactoring of all ViewModels (to be testable)
-	/// </summary>
-	public static UiContext Default;
-=======
-	public ITransactionBroadcasterModel TransactionBroadcaster { get; }
-
-	public IAmountProvider AmountProvider { get; }
->>>>>>> 3e7656ce
-
 	public void RegisterNavigation(INavigate navigate)
 	{
 		_navigate ??= navigate;
