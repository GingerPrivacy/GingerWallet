using NBitcoin;
using ReactiveUI;
using WalletWasabi.Blockchain.TransactionOutputs;
using WalletWasabi.Fluent.Helpers;
using WalletWasabi.Wallets;

namespace WalletWasabi.Fluent.Models.Wallets;

[AutoInterface]
public partial class CoinModel : ReactiveObject
{
	[AutoNotify] private PrivacyLevel _privacyLevel;

	public CoinModel(Wallet wallet, SmartCoin coin)
	{
		_privacyLevel = coin.GetPrivacyLevel(wallet.AnonScoreTarget);
		Amount = coin.Amount;
		Key = coin.Outpoint.GetHashCode();
	}

	public Money Amount { get; }

<<<<<<< HEAD
	public bool IsPrivate => PrivacyLevel == PrivacyLevel.Private;

	public bool IsSemiPrivate => PrivacyLevel == PrivacyLevel.SemiPrivate;

	public bool IsNonPrivate => PrivacyLevel == PrivacyLevel.NonPrivate;
=======
	public int Key { get; }
>>>>>>> 9912d251
}<|MERGE_RESOLUTION|>--- conflicted
+++ resolved
@@ -20,13 +20,11 @@
 
 	public Money Amount { get; }
 
-<<<<<<< HEAD
+	public int Key { get; }
+
 	public bool IsPrivate => PrivacyLevel == PrivacyLevel.Private;
 
 	public bool IsSemiPrivate => PrivacyLevel == PrivacyLevel.SemiPrivate;
 
 	public bool IsNonPrivate => PrivacyLevel == PrivacyLevel.NonPrivate;
-=======
-	public int Key { get; }
->>>>>>> 9912d251
 }