--- conflicted
+++ resolved
@@ -7,10 +7,8 @@
 using DynamicData;
 using NBitcoin;
 using ReactiveUI;
-<<<<<<< HEAD
+using WalletWasabi.Blockchain.TransactionOutputs;
 using WalletWasabi.Blockchain.TransactionBuilding;
-=======
->>>>>>> c0b4be96
 using WalletWasabi.Blockchain.TransactionProcessing;
 using WalletWasabi.Blockchain.Transactions;
 using WalletWasabi.Fluent.Extensions;
@@ -23,19 +21,13 @@
 public partial class WalletTransactionsModel : ReactiveObject
 {
 	private readonly Wallet _wallet;
-<<<<<<< HEAD
 	private readonly TransactionTreeBuilder _treeBuilder;
-=======
 	private readonly ReadOnlyObservableCollection<TransactionSummary> _transactions;
->>>>>>> c0b4be96
 
 	public WalletTransactionsModel(Wallet wallet)
 	{
 		_wallet = wallet;
-<<<<<<< HEAD
 		_treeBuilder = new TransactionTreeBuilder(wallet);
-=======
->>>>>>> c0b4be96
 
 		TransactionProcessed =
 			Observable.FromEventPattern<ProcessedResult?>(wallet, nameof(wallet.WalletRelevantTransactionProcessed)).ToSignal()
@@ -43,8 +35,6 @@
 					  .Sample(TimeSpan.FromSeconds(1))
 					  .ObserveOn(RxApp.MainThreadScheduler)
 					  .StartWith(Unit.Default);
-<<<<<<< HEAD
-=======
 
 		var transactionChanges =
 			Observable.Defer(() => BuildSummary().ToObservable())
@@ -52,16 +42,11 @@
 					  .ToObservableChangeSet(x => x.GetHash());
 
 		transactionChanges.Bind(out _transactions).Subscribe();
->>>>>>> c0b4be96
 	}
 
 	public ReadOnlyObservableCollection<TransactionSummary> List => _transactions;
 
-<<<<<<< HEAD
-	public IObservable<IChangeSet<TransactionModel, uint256>> List => TransactionProcessed.ProjectList(BuildSummary, x => x.Id);
-=======
 	public IObservable<Unit> TransactionProcessed { get; }
->>>>>>> c0b4be96
 
 	public bool TryGetById(uint256 transactionId, [NotNullWhen(true)] out TransactionSummary? transactionSummary)
 	{
