using System.Collections.Generic;
using System.Linq;
using System.Reactive;
using System.Reactive.Linq;
using DynamicData;
using NBitcoin;
using ReactiveUI;
using WalletWasabi.Blockchain.TransactionProcessing;
using WalletWasabi.Blockchain.Transactions;
using WalletWasabi.Fluent.Extensions;
using WalletWasabi.Fluent.Helpers;
using WalletWasabi.Fluent.Infrastructure;
using WalletWasabi.Fluent.ViewModels.Wallets;
using WalletWasabi.Fluent.ViewModels.Wallets.Labels;
using WalletWasabi.Wallets;

namespace WalletWasabi.Fluent.Models.Wallets;

public partial class WalletModel : ReactiveObject, IWalletModel
{
	private readonly Wallet _wallet;
	private readonly TransactionHistoryBuilder _historyBuilder;

	[AutoNotify] private bool _isLoggedIn;

	public WalletModel(Wallet wallet)
	{
		_wallet = wallet;

		_historyBuilder = new TransactionHistoryBuilder(_wallet);

		RelevantTransactionProcessed = Observable
			.FromEventPattern<ProcessedResult?>(_wallet, nameof(_wallet.WalletRelevantTransactionProcessed))
			.ObserveOn(RxApp.MainThreadScheduler);

		Transactions = Observable
			.Defer(() => BuildSummary().ToObservable())
			.Concat(RelevantTransactionProcessed.SelectMany(_ => BuildSummary()))
			.ToObservableChangeSet(x => x.TransactionId);

		Addresses = Observable
			.Defer(() => GetAddresses().ToObservable())
			.Concat(RelevantTransactionProcessed.ToSignal().SelectMany(_ => GetAddresses()))
			.ToObservableChangeSet(x => x.Text);

		WalletType = WalletHelpers.GetType(_wallet.KeyManager);

		State = Observable.FromEventPattern<WalletState>(_wallet, nameof(Wallet.StateChanged))
						  .ObserveOn(RxApp.MainThreadScheduler)
						  .Select(_ => _wallet.State);

		var balance = Observable
			.Defer(() => Observable.Return(_wallet.Coins.TotalAmount()))
			.Concat(RelevantTransactionProcessed.Select(_ => _wallet.Coins.TotalAmount()));
		Balances = new WalletBalancesModel(balance, new ExchangeRateProvider(wallet.Synchronizer));

		Auth = new WalletAuthModel(this, _wallet);
		Loader = new WalletLoadWorkflow(_wallet);
<<<<<<< HEAD
		Settings = new WalletSettingsModel(_wallet.KeyManager);
=======
		Settings = new WalletSettingsModel(_wallet);
>>>>>>> ee3dec17

		// Start the Loader after wallet is logged in
		this.WhenAnyValue(x => x.Auth.IsLoggedIn)
			.Where(x => x)
			.Take(1)
			.Do(_ => Loader.Start())
			.Subscribe();

		// Stop the loader after load is completed
		State.Where(x => x == WalletState.Started)
			 .Do(_ => Loader.Stop())
			 .Subscribe();
	}

	// TODO: Remove this
	public Wallet Wallet => _wallet;

	public IWalletBalancesModel Balances { get; }

	public IWalletAuthModel Auth { get; }

	public IWalletLoadWorkflow Loader { get; }

	public IWalletSettingsModel Settings { get; }

	public IObservable<IChangeSet<IAddress, string>> Addresses { get; }

	private IObservable<EventPattern<ProcessedResult?>> RelevantTransactionProcessed { get; }

	public string Name => _wallet.WalletName;

	public IObservable<WalletState> State { get; }

	public IObservable<IChangeSet<TransactionSummary, uint256>> Transactions { get; }

	public WalletType WalletType { get; }

	public IAddress GetNextReceiveAddress(IEnumerable<string> destinationLabels)
	{
		var pubKey = _wallet.GetNextReceiveAddress(destinationLabels);
		return new Address(_wallet.KeyManager, pubKey);
	}

	public bool IsHardwareWallet => _wallet.KeyManager.IsHardwareWallet;

	public bool IsWatchOnlyWallet => _wallet.KeyManager.IsWatchOnly;

	public IEnumerable<(string Label, int Score)> GetMostUsedLabels(Intent intent)
	{
		return _wallet.GetLabelsWithRanking(intent);
	}

	private IEnumerable<TransactionSummary> BuildSummary()
	{
		return _historyBuilder.BuildHistorySummary();
	}

	private IEnumerable<IAddress> GetAddresses()
	{
		return _wallet.KeyManager
			.GetKeys()
			.Reverse()
			.Select(x => new Address(_wallet.KeyManager, x));
	}
}<|MERGE_RESOLUTION|>--- conflicted
+++ resolved
@@ -56,11 +56,7 @@
 
 		Auth = new WalletAuthModel(this, _wallet);
 		Loader = new WalletLoadWorkflow(_wallet);
-<<<<<<< HEAD
 		Settings = new WalletSettingsModel(_wallet.KeyManager);
-=======
-		Settings = new WalletSettingsModel(_wallet);
->>>>>>> ee3dec17
 
 		// Start the Loader after wallet is logged in
 		this.WhenAnyValue(x => x.Auth.IsLoggedIn)
