--- conflicted
+++ resolved
@@ -55,13 +55,9 @@
 
 	public bool IsCancellation => Type == TransactionType.Cancellation;
 
-<<<<<<< HEAD
-	private Money GetAmount()
-=======
 	public FeeRate? FeeRate { get; set; }
 
-	private (Money? IncomingAmount, Money? OutgoingAmount) GetAmounts()
->>>>>>> 0b588849
+	private Money GetAmount()
 	{
 		return Amount < Money.Zero
 			? Amount + (Fee ?? Money.Zero)
