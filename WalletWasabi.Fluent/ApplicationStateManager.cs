using System.ComponentModel;
using System.Reactive.Disposables;
using System.Reactive.Linq;
using Avalonia.Controls;
using Avalonia.Controls.ApplicationLifetimes;
using ReactiveUI;
using WalletWasabi.Fluent.Behaviors;
using WalletWasabi.Fluent.Helpers;
using WalletWasabi.Fluent.Providers;
using WalletWasabi.Fluent.State;
using WalletWasabi.Fluent.ViewModels;
using WalletWasabi.Fluent.Views;
using WalletWasabi.Logging;
using WalletWasabi.Services;

namespace WalletWasabi.Fluent;

public class ApplicationStateManager : IMainWindowService
{
	private readonly StateMachine<State, Trigger> _stateMachine;
	private readonly IClassicDesktopStyleApplicationLifetime _lifetime;
	private CompositeDisposable? _compositeDisposable;
	private bool _hideRequest;
	private bool _isShuttingDown;
	private bool _restartRequest;

	internal ApplicationStateManager(IClassicDesktopStyleApplicationLifetime lifetime, bool startInBg)
	{
		_lifetime = lifetime;
		_stateMachine = new StateMachine<State, Trigger>(State.InitialState);
		ApplicationViewModel = new ApplicationViewModel(this);
		State initTransitionState = startInBg ? State.Closed : State.Open;

		Observable
			.FromEventPattern(Services.SingleInstanceChecker, nameof(SingleInstanceChecker.OtherInstanceStarted))
			.ObserveOn(RxApp.MainThreadScheduler)
			.Subscribe(_ => _stateMachine.Fire(Trigger.Show));

		_stateMachine.Configure(State.InitialState)
<<<<<<< HEAD
			.InitialTransition(initTransitionState)
			.OnTrigger(Trigger.ShutdownRequested, () =>
=======
			.InitialTransition(State.Open)
			.OnTrigger(
			Trigger.ShutdownRequested,
			() =>
>>>>>>> 18e9ebad
			{
				if (_restartRequest)
				{
					AppLifetimeHelper.StartAppWithArgs();
				}

				lifetime.Shutdown();
			})
			.OnTrigger(
			Trigger.ShutdownPrevented,
			() =>
			{
				ApplicationViewModel.OnShutdownPrevented(_restartRequest);
				_restartRequest = false; // reset the value.
			});

		_stateMachine.Configure(State.Closed)
			.SubstateOf(State.InitialState)
			.OnEntry(() =>
			{
				_lifetime.MainWindow?.Close();
				_lifetime.MainWindow = null;
				ApplicationViewModel.IsMainWindowShown = false;
			})
			.Permit(Trigger.Show, State.Open)
			.Permit(Trigger.ShutdownPrevented, State.Open)
			.Permit(Trigger.Loaded, State.Open);

		_stateMachine.Configure(State.Open)
			.SubstateOf(State.InitialState)
			.OnEntry(CreateAndShowMainWindow)
			.Permit(Trigger.Hide, State.Closed)
			.Permit(Trigger.MainWindowClosed, State.Closed)
			.OnTrigger(Trigger.Show, MainViewModel.Instance.ApplyUiConfigWindowSate);

		_lifetime.ShutdownRequested += LifetimeOnShutdownRequested;

		_stateMachine.Start();
	}

	private enum Trigger
	{
		Invalid = 0,
		Hide,
		Show,
		Loaded,
		ShutdownPrevented,
		ShutdownRequested,
		MainWindowClosed,
	}

	private enum State
	{
		Invalid = 0,
		InitialState,
		Closed,
		Open,
	}

	internal ApplicationViewModel ApplicationViewModel { get; }

	private void LifetimeOnShutdownRequested(object? sender, ShutdownRequestedEventArgs e)
	{
		// Shutdown prevention will only work if you directly run the executable.
		e.Cancel = !ApplicationViewModel.CanShutdown();

		Logger.LogDebug($"Cancellation of the shutdown set to: {e.Cancel}.");

		_stateMachine.Fire(e.Cancel ? Trigger.ShutdownPrevented : Trigger.ShutdownRequested);
	}

	private void CreateAndShowMainWindow()
	{
		if (_lifetime.MainWindow is { })
		{
			return;
		}

		var result = new MainWindow
		{
			DataContext = MainViewModel.Instance
		};

		_compositeDisposable?.Dispose();
		_compositeDisposable = new();

		Observable.FromEventPattern<CancelEventArgs>(result, nameof(result.Closing))
			.Select(args => (args.EventArgs, !ApplicationViewModel.CanShutdown()))
			.TakeWhile(_ => !_isShuttingDown) // Prevents stack overflow.
			.Subscribe(tup =>
			{
				// _hideRequest flag is used to distinguish what is the user's intent.
				// It is only true when the request comes from the Tray.
				if (Services.UiConfig.HideOnClose || _hideRequest)
				{
					_hideRequest = false; // request processed, set it back to the default.
					return;
				}

				var (e, preventShutdown) = tup;

				_isShuttingDown = !preventShutdown;
				e.Cancel = preventShutdown;
				_stateMachine.Fire(preventShutdown ? Trigger.ShutdownPrevented : Trigger.ShutdownRequested);
			})
			.DisposeWith(_compositeDisposable);

		Observable.FromEventPattern(result, nameof(result.Closed))
			.Take(1)
			.Subscribe(_ =>
			{
				_compositeDisposable?.Dispose();
				_compositeDisposable = null;
				_stateMachine.Fire(Trigger.MainWindowClosed);
			})
			.DisposeWith(_compositeDisposable);

		_lifetime.MainWindow = result;

		if (result.WindowState != WindowState.Maximized)
		{
			SetWindowSize(result);
		}

		ObserveWindowSize(result, _compositeDisposable);

		result.Show();

		ApplicationViewModel.IsMainWindowShown = true;
	}

	private void SetWindowSize(Window window)
	{
		var configWidth = Services.UiConfig.WindowWidth;
		var configHeight = Services.UiConfig.WindowHeight;
		var currentScreen = window.Screens.ScreenFromPoint(window.Position);

		if (configWidth is null || configHeight is null || currentScreen is null)
		{
			return;
		}

		var isValidWidth = configWidth <= currentScreen.WorkingArea.Width && configWidth >= window.MinWidth;
		var isValidHeight = configHeight <= currentScreen.WorkingArea.Height && configHeight >= window.MinHeight;

		if (isValidWidth && isValidHeight)
		{
			window.Width = configWidth.Value;
			window.Height = configHeight.Value;
		}
	}

	private void ObserveWindowSize(Window window, CompositeDisposable disposables)
	{
		window
			.WhenAnyValue(x => x.Bounds)
			.Skip(1)
			.Where(b => !b.IsEmpty && window.WindowState == WindowState.Normal)
			.Subscribe(b =>
			{
				Services.UiConfig.WindowWidth = b.Width;
				Services.UiConfig.WindowHeight = b.Height;
			})
			.DisposeWith(disposables);
	}

	void IMainWindowService.Show()
	{
		_stateMachine.Fire(Trigger.Show);
	}

	void IMainWindowService.Hide()
	{
		_hideRequest = true;
		_stateMachine.Fire(Trigger.Hide);
	}

	void IMainWindowService.Shutdown(bool restart)
	{
		_restartRequest = restart;
		_stateMachine.Fire(ApplicationViewModel.CanShutdown() ? Trigger.ShutdownRequested : Trigger.ShutdownPrevented);
	}
}<|MERGE_RESOLUTION|>--- conflicted
+++ resolved
@@ -37,15 +37,10 @@
 			.Subscribe(_ => _stateMachine.Fire(Trigger.Show));
 
 		_stateMachine.Configure(State.InitialState)
-<<<<<<< HEAD
 			.InitialTransition(initTransitionState)
-			.OnTrigger(Trigger.ShutdownRequested, () =>
-=======
-			.InitialTransition(State.Open)
 			.OnTrigger(
 			Trigger.ShutdownRequested,
 			() =>
->>>>>>> 18e9ebad
 			{
 				if (_restartRequest)
 				{
