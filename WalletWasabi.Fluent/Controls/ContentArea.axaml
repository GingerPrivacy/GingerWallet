--- conflicted
+++ resolved
@@ -18,7 +18,7 @@
         <DockPanel Name="PART_DockPanel" >
           <StackPanel Name="PART_StackPanel" DockPanel.Dock="Top" Spacing="10">
             <ContentPresenter Name="PART_TitlePresenter" Content="{TemplateBinding Title}" />
-            <TextBlock Name="PART_CaptionPresenter" Text="{TemplateBinding Caption}" />
+            <ContentPresenter Name="PART_CaptionPresenter" Content="{TemplateBinding Caption}" />
           </StackPanel>
           <ContentPresenter Name="PART_ContentPresenter"
                                 Background="{TemplateBinding Background}"
@@ -37,11 +37,7 @@
     <Setter Property="TextBlock.Foreground" Value="{DynamicResource TextControlForeground}" />
     <Setter Property="TextBlock.FontSize" Value="24" />
   </Style>
-<<<<<<< HEAD
-  <Style Selector="c|ContentArea /template/ TextBlock#PART_CaptionPresenter">
-=======
   <Style Selector="c|ContentArea :is(Control).caption TextBlock, c|ContentArea :is(TextBlock).caption">
->>>>>>> 7edde071
     <Setter Property="Foreground" Value="{DynamicResource TextControlForeground}" />
     <Setter Property="FontSize" Value="14" />
     <Setter Property="TextWrapping" Value="Wrap" />
