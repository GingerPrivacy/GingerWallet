<Styles xmlns="https://github.com/avaloniaui"
        xmlns:x="http://schemas.microsoft.com/winfx/2006/xaml"
        xmlns:c="clr-namespace:WalletWasabi.Fluent.Controls">
  <Design.PreviewWith>
    <Panel Background="{DynamicResource RegionColor}">
      <c:ContentArea Width="500" Height="300"
                     Title="Add a Wallet"
<<<<<<< HEAD
                     EnableBack="True"
                     EnableCancel="True" CancelContent="Cancel"
                     EnableNext="True" NextContent="Continue"
                     Caption="Type in your Wallets name and select an option below:">
=======
                     Caption="Type in your Wallet's name and select an option below:">
>>>>>>> 80c8eca7
        This is the content.
      </c:ContentArea>
    </Panel>
  </Design.PreviewWith>
  <Styles.Resources>
  </Styles.Resources>
  <Style Selector="c|ContentArea">
    <Setter Property="Template">
      <ControlTemplate>
        <DockPanel Margin="40,0,40,0">
          <StackPanel DockPanel.Dock="Top" Spacing="10" Margin="0 0 0 40">
            <DockPanel>
              <Button Margin="-40,0,0,0" Classes="invisible" Command="{Binding BackCommand}" IsVisible="{TemplateBinding EnableBack}" Background="Transparent">
                <PathIcon Data="{StaticResource arrow_left_regular}" Width="16"/>
              </Button>
              <ContentPresenter Name="PART_TitlePresenter" Content="{TemplateBinding Title}" />
            </DockPanel>
            <ContentPresenter Name="PART_CaptionPresenter" Content="{TemplateBinding Caption}" />
          </StackPanel>
          <Panel DockPanel.Dock="Bottom">
            <Button Name="PART_CancelButton" Classes="invisible" IsVisible="{TemplateBinding EnableCancel}" Content="{TemplateBinding CancelContent}" Margin="0,10,10,10" HorizontalAlignment="Left" Command="{Binding CancelCommand}" />
            <Button Name="PART_NextButton" Classes="action" IsVisible="{TemplateBinding EnableNext}" Content="{TemplateBinding NextContent}" Margin="10,10,0,10" HorizontalAlignment="Right" Command="{Binding NextCommand}" />
          </Panel>
          <ContentPresenter Name="PART_ContentPresenter"
                                Background="{TemplateBinding Background}"
                                BorderBrush="{TemplateBinding BorderBrush}"
                                BorderThickness="{TemplateBinding BorderThickness}"
                                ContentTemplate="{TemplateBinding ContentTemplate}"
                                Content="{TemplateBinding Content}"
                                Padding="{TemplateBinding Padding}"
                                VerticalContentAlignment="{TemplateBinding VerticalContentAlignment}"
                                HorizontalContentAlignment="{TemplateBinding HorizontalContentAlignment}" />
        </DockPanel>
      </ControlTemplate>
    </Setter>
  </Style>
  <Style Selector="c|ContentArea /template/ ContentPresenter#PART_TitlePresenter">
    <Setter Property="TextBlock.Foreground" Value="{DynamicResource TextControlForeground}" />
    <Setter Property="TextBlock.FontSize" Value="24" />
  </Style>
  <Style Selector="c|ContentArea :is(Control).caption TextBlock, c|ContentArea :is(TextBlock).caption">
    <Setter Property="Foreground" Value="{DynamicResource TextControlForeground}" />
    <Setter Property="FontSize" Value="14" />
    <Setter Property="TextWrapping" Value="Wrap" />
    <Setter Property="Opacity" Value="0.6" />
  </Style>
</Styles><|MERGE_RESOLUTION|>--- conflicted
+++ resolved
@@ -5,14 +5,10 @@
     <Panel Background="{DynamicResource RegionColor}">
       <c:ContentArea Width="500" Height="300"
                      Title="Add a Wallet"
-<<<<<<< HEAD
                      EnableBack="True"
                      EnableCancel="True" CancelContent="Cancel"
                      EnableNext="True" NextContent="Continue"
-                     Caption="Type in your Wallets name and select an option below:">
-=======
                      Caption="Type in your Wallet's name and select an option below:">
->>>>>>> 80c8eca7
         This is the content.
       </c:ContentArea>
     </Panel>
