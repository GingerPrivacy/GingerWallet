--- conflicted
+++ resolved
@@ -8,11 +8,8 @@
 using Avalonia.Input;
 using Avalonia.Input.Platform;
 using Avalonia.Threading;
-<<<<<<< HEAD
-=======
 using ReactiveUI;
 using WalletWasabi.Fluent.Helpers;
->>>>>>> 9ce13c63
 using WalletWasabi.Helpers;
 
 namespace WalletWasabi.Fluent.Controls;
@@ -76,23 +73,7 @@
 		ModifiedPaste = ReactiveCommand.Create(ModifiedPasteAsync, this.GetObservable(CanPasteProperty));
 	}
 
-<<<<<<< HEAD
-=======
 	public ICommand ModifiedPaste { get; }
-
-	public decimal AmountBtc
-	{
-		get => _amountBtc;
-		set => SetAndRaise(AmountBtcProperty, ref _amountBtc, value);
-	}
-
-	public string ConversionText
-	{
-		get => GetValue(ConversionTextProperty);
-		set => SetValue(ConversionTextProperty, value);
-	}
-
->>>>>>> 9ce13c63
 	public decimal ConversionRate
 	{
 		get => GetValue(ConversionRateProperty);
