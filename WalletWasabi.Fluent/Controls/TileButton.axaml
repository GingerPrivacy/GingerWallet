<Styles xmlns="https://github.com/avaloniaui"
        xmlns:x="http://schemas.microsoft.com/winfx/2006/xaml"
        xmlns:c="using:WalletWasabi.Fluent.Controls">

  <Style Selector="c|TileButton">
    <Setter Property="Template">
      <ControlTemplate>
        <Border x:Name="PART_Border"
                BorderThickness="{TemplateBinding BorderThickness}"
                BorderBrush="{TemplateBinding BorderBrush}"
                Background="{TemplateBinding Background}">
          <Panel>
            <PathIcon x:Name="PART_Icon"
                      Data="{TemplateBinding Icon}"
                      Width="{TemplateBinding IconSize}"
                      Height="{TemplateBinding IconSize}"
                      Foreground="{TemplateBinding Foreground}"/>
            <TextBlock x:Name="PART_Text"
                       Text="{TemplateBinding Text}"
                       Foreground="{TemplateBinding Foreground}"
                       DockPanel.Dock="Bottom"/>
          </Panel>
        </Border>
      </ControlTemplate>
    </Setter>
    <Setter Property="Transitions">
      <Transitions>
        <DoubleTransition Property="Opacity" Duration="0:0:0.2" />
      </Transitions>
    </Setter>
  </Style>

  <Style Selector="c|TileButton /template/ PathIcon#PART_Icon">
    <Setter Property="Opacity" Value="0.8"/>
    <Setter Property="HorizontalAlignment" Value="Center"/>
    <Setter Property="VerticalAlignment" Value="Center"/>
    <Setter Property="Margin" Value="0 0 0 15"/>
  </Style>

  <Style Selector="c|TileButton /template/ TextBlock#PART_Text">
    <Setter Property="Margin" Value="10 0 10 15"/>
    <Setter Property="TextWrapping" Value="Wrap"/>
    <Setter Property="HorizontalAlignment" Value="Center"/>
    <Setter Property="VerticalAlignment" Value="Bottom"/>
    <Setter Property="TextAlignment" Value="Center"/>
  </Style>

  <Style Selector="c|TileButton /template/ Border#PART_Border">
    <Setter Property="CornerRadius" Value="{DynamicResource ControlCornerRadius}" />
    <Setter Property="BoxShadow" Value="{DynamicResource OptionButtonShadow}" />
  </Style>

  <Style Selector="c|TileButton">
    <Setter Property="Width" Value="150"/>
    <Setter Property="Height" Value="150"/>
    <Setter Property="ClipToBounds" Value="False" />
    <Setter Property="BorderThickness" Value="0" />
    <Setter Property="Background" Value="{DynamicResource OptionButtonBackground}" />
    <Setter Property="BorderBrush" Value="{DynamicResource OptionButtonBorderBrush}" />
  </Style>

  <!-- Pointerover -->
  <Style Selector="c|TileButton:pointerover">
    <Setter Property="Background" Value="{DynamicResource ButtonBackgroundPointerOver}" />
    <Setter Property="BorderBrush" Value="{DynamicResource ButtonBorderBrushPointerOver}" />
    <Setter Property="Foreground" Value="{DynamicResource ButtonForegroundPointerOver}" />
  </Style>

  <!-- Pressed -->
  <Style Selector="c|TileButton:pressed">
    <Setter Property="Foreground" Value="{DynamicResource ButtonForegroundPressed}" />
  </Style>

  <Style Selector="c|TileButton:pressed">
    <Setter Property="RenderTransform" Value="scale(0.98)" />
  </Style>

  <!-- Fade in/out -->
  <Style Selector="c|TileButton[IsEnabled=False]">
    <Setter Property="Opacity" Value="0.4" />
  </Style>

  <Style Selector="c|TileButton[IsEnabled=True]">
    <Setter Property="Opacity" Value="1" />
  </Style>

<<<<<<< HEAD
  <Style Selector="c|TileButton.action">
    <Setter Property="Background" Value="{StaticResource ActionButtonBackgroundColor}" />
    <Setter Property="TextBlock.Foreground" Value="{StaticResource ActionButtonForegroundColor}" />
  </Style>
  <Style Selector="c|TileButton.action:pointerover">
    <Setter Property="Background" Value="{StaticResource ActionButtonPointerOverBackgroundColor}" />
  </Style>
  <Style Selector="c|TileButton.action:pressed">
    <Setter Property="Background" Value="{StaticResource ActionButtonPressedBackgroundColor}" />
  </Style>
  <Style Selector="c|TileButton.action:disabled">
    <Setter Property="Background" Value="{StaticResource ActionButtonDisabledBackgroundColor}" />
=======
  <!-- Action style -->
  <Style Selector="c|TileButton.action">
    <Setter Property="BorderThickness" Value="0 0 0 2" />
    <Setter Property="BorderBrush" Value="{DynamicResource SystemAccentColor}" />
>>>>>>> 056b78b2
  </Style>

</Styles><|MERGE_RESOLUTION|>--- conflicted
+++ resolved
@@ -84,25 +84,10 @@
     <Setter Property="Opacity" Value="1" />
   </Style>
 
-<<<<<<< HEAD
-  <Style Selector="c|TileButton.action">
-    <Setter Property="Background" Value="{StaticResource ActionButtonBackgroundColor}" />
-    <Setter Property="TextBlock.Foreground" Value="{StaticResource ActionButtonForegroundColor}" />
-  </Style>
-  <Style Selector="c|TileButton.action:pointerover">
-    <Setter Property="Background" Value="{StaticResource ActionButtonPointerOverBackgroundColor}" />
-  </Style>
-  <Style Selector="c|TileButton.action:pressed">
-    <Setter Property="Background" Value="{StaticResource ActionButtonPressedBackgroundColor}" />
-  </Style>
-  <Style Selector="c|TileButton.action:disabled">
-    <Setter Property="Background" Value="{StaticResource ActionButtonDisabledBackgroundColor}" />
-=======
   <!-- Action style -->
   <Style Selector="c|TileButton.action">
     <Setter Property="BorderThickness" Value="0 0 0 2" />
     <Setter Property="BorderBrush" Value="{DynamicResource SystemAccentColor}" />
->>>>>>> 056b78b2
   </Style>
 
 </Styles>