--- conflicted
+++ resolved
@@ -22,16 +22,8 @@
 		NumAverages = numAverages;
 	}
 
-<<<<<<< HEAD
 	public event EventHandler<bool>? GeneratingDataStateChanged;
 
-	private void TimerOnTick(object? sender, EventArgs e)
-	{
-		OnMixData();
-	}
-
-=======
->>>>>>> 2c95d893
 	public int NumAverages { get; }
 
 	protected float[] Bins { get; }
