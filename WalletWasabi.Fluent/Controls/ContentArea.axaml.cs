using Avalonia;
using Avalonia.Controls;
using Avalonia.Controls.Presenters;

namespace WalletWasabi.Fluent.Controls
{
	public class ContentArea : ContentControl
	{
		public static readonly StyledProperty<object> TitleProperty =
			AvaloniaProperty.Register<ContentArea, object>(nameof(Title));

		public static readonly StyledProperty<object> CaptionProperty =
			AvaloniaProperty.Register<ContentArea, object>(nameof(Caption));

<<<<<<< HEAD
		public static readonly StyledProperty<bool> EnableCancelProperty =
			AvaloniaProperty.Register<ContentArea, bool>(nameof(EnableCancel));

		public static readonly StyledProperty<bool> EnableNextProperty =
			AvaloniaProperty.Register<ContentArea, bool>(nameof(EnableNext));

		public static readonly StyledProperty<object> CancelContentProperty =
			AvaloniaProperty.Register<ContentArea, object>(nameof(CancelContent), "Cancel");

		public static readonly StyledProperty<object> NextContentProperty =
			AvaloniaProperty.Register<ContentArea, object>(nameof(NextContent), "Next");
=======
		private IContentPresenter? _titlePresenter;
		private IContentPresenter? _captionPresenter;
>>>>>>> b4169e3f

		public object Title
		{
			get => GetValue(TitleProperty);
			set => SetValue(TitleProperty, value);
		}

		public object Caption
		{
			get => GetValue(CaptionProperty);
			set => SetValue(CaptionProperty, value);
		}

		public bool EnableCancel
		{
			get => GetValue(EnableCancelProperty);
			set => SetValue(EnableCancelProperty, value);
		}

		public bool EnableNext
		{
			get => GetValue(EnableNextProperty);
			set => SetValue(EnableNextProperty, value);
		}

		public object CancelContent
		{
			get => GetValue(CancelContentProperty);
			set => SetValue(CancelContentProperty, value);
		}

		public object NextContent
		{
			get => GetValue(NextContentProperty);
			set => SetValue(NextContentProperty, value);
		}

		protected override bool RegisterContentPresenter(IContentPresenter presenter)
		{
			var result = base.RegisterContentPresenter(presenter);

			switch (presenter.Name)
			{
				case "PART_TitlePresenter":
					if (_titlePresenter is {})
					{
						_titlePresenter.PropertyChanged -= PresenterOnPropertyChanged;
					}

					_titlePresenter = presenter;
					_titlePresenter.PropertyChanged += PresenterOnPropertyChanged;
					result = true;
					break;

				case "PART_CaptionPresenter":
					if (_captionPresenter is {})
					{
						_captionPresenter.PropertyChanged -= PresenterOnPropertyChanged;
					}

					_captionPresenter = presenter;
					_captionPresenter.PropertyChanged += PresenterOnPropertyChanged;
					result = true;
					break;
			}

			return result;
		}

		private void PresenterOnPropertyChanged(object? sender, AvaloniaPropertyChangedEventArgs e)
		{
			if (e.Property == ContentPresenter.ChildProperty)
			{
				var className = sender == _captionPresenter ? "caption" : "title";

				if (e.OldValue is IStyledElement oldValue)
				{
					oldValue.Classes.Remove(className);
				}

				if (e.NewValue is IStyledElement newValue)
				{
					newValue.Classes.Add(className);
				}
			}
		}
	}
}<|MERGE_RESOLUTION|>--- conflicted
+++ resolved
@@ -12,7 +12,6 @@
 		public static readonly StyledProperty<object> CaptionProperty =
 			AvaloniaProperty.Register<ContentArea, object>(nameof(Caption));
 
-<<<<<<< HEAD
 		public static readonly StyledProperty<bool> EnableCancelProperty =
 			AvaloniaProperty.Register<ContentArea, bool>(nameof(EnableCancel));
 
@@ -24,10 +23,9 @@
 
 		public static readonly StyledProperty<object> NextContentProperty =
 			AvaloniaProperty.Register<ContentArea, object>(nameof(NextContent), "Next");
-=======
+
 		private IContentPresenter? _titlePresenter;
 		private IContentPresenter? _captionPresenter;
->>>>>>> b4169e3f
 
 		public object Title
 		{
