<Styles xmlns="https://github.com/avaloniaui"
        xmlns:x="http://schemas.microsoft.com/winfx/2006/xaml"
        xmlns:c="using:WalletWasabi.Fluent.Controls">
    <Design.PreviewWith>
        <Border Padding="10">
<<<<<<< HEAD
            <c:TagControl Content="Test" Background="Transparent" BorderBrush="Transparent" />
=======
            <c:TagControl Content="Test" />
>>>>>>> f76653aa
        </Border>
    </Design.PreviewWith>

    <Style Selector="Button#PART_DeleteButton">
        <Setter Property="Background" Value="Transparent" />
        <Setter Property="Template">
            <Setter.Value>
                <ControlTemplate>
                    <PathIcon Data="{StaticResource dismiss_light}" />
                </ControlTemplate>
            </Setter.Value>
        </Setter>
    </Style>

    <Style Selector="c|TagControl /template/ Panel#PART_TagPanel LayoutTransformControl#PART_DeleteButtonLayoutTransformer">
        <Setter Property="LayoutTransform" Value="scaleX(0)" />
    </Style>

    <Style Selector="c|TagControl /template/ Panel#PART_TagPanel Button#PART_DeleteButton">
        <Setter Property="Opacity" Value="0" />
    </Style>

    <Style Selector="c|TagsBox:not(:readonly) c|TagControl /template/ Panel#PART_TagPanel:pointerover LayoutTransformControl#PART_DeleteButtonLayoutTransformer">
        <Setter Property="LayoutTransform" Value="scaleX(1)" />
    </Style>

    <Style Selector="c|TagsBox:not(:readonly) c|TagControl /template/ Panel#PART_TagPanel:pointerover Button#PART_DeleteButton">
        <Setter Property="Opacity" Value="1" />
    </Style>

    <Style Selector="c|TagControl">
        <Setter Property="Foreground" Value="{DynamicResource TextControlForeground}" />
        <Setter Property="Background" Value="Transparent" />
        <Setter Property="BorderBrush" Value="{DynamicResource TagsBoxControlForeground}" />
        <Setter Property="BorderThickness" Value="1" />
        <Setter Property="FontSize" Value="{DynamicResource ControlContentThemeFontSize}" />
        <Setter Property="Template">
            <ControlTemplate>
                <Panel>
                    <Panel Name="PART_TagPanel">
                        <Border Name="PART_TagItemBorder"
                                Background="{TemplateBinding Background}"
                                BorderBrush="{TemplateBinding BorderBrush}"
                                BorderThickness="{TemplateBinding BorderThickness}"
                                CornerRadius="2" />
                        <StackPanel Name="PART_DummyPanel" Orientation="Horizontal"
                                    VerticalAlignment="Top">
                            <ContentPresenter Name="PART_ContentPresenter"
<<<<<<< HEAD
                                              Background="{TemplateBinding Background}"
                                              BorderBrush="{TemplateBinding BorderBrush}"
                                              BorderThickness="{TemplateBinding BorderThickness}"
=======
>>>>>>> f76653aa
                                              ContentTemplate="{TemplateBinding ContentTemplate}"
                                              Content="{TemplateBinding Content}"
                                              Padding="{TemplateBinding Padding}"
                                              VerticalAlignment="Center" Margin="12,6,12,6"
                                              VerticalContentAlignment="{TemplateBinding VerticalContentAlignment}"
                                              HorizontalContentAlignment="{TemplateBinding HorizontalContentAlignment}"/>
                            <LayoutTransformControl Name="PART_DeleteButtonLayoutTransformer" Margin="-8,0,3,0">

                                    <Button Name="PART_DeleteButton" VerticalAlignment="Center"
                                            HorizontalAlignment="Center"
                                            Width="12"
                                            Height="12"
                                            Margin="4">
                                        <Button.Transitions>
                                            <Transitions>
                                                <DoubleTransition Property="Opacity" Duration="0:0:0.135" Easing="{StaticResource FluentEasing}"  />
                                            </Transitions>
                                        </Button.Transitions>
                                    </Button>
                                <LayoutTransformControl.Transitions>
                                    <Transitions>
                                        <TransformOperationsTransition Property="LayoutTransform" Duration="0:0:.135"
                                                                       Easing="{StaticResource FluentEasing}" />
                                    </Transitions>
                                </LayoutTransformControl.Transitions>
                            </LayoutTransformControl>

                        </StackPanel>
                    </Panel>
                </Panel>
            </ControlTemplate>
        </Setter>
    </Style>
</Styles><|MERGE_RESOLUTION|>--- conflicted
+++ resolved
@@ -3,11 +3,7 @@
         xmlns:c="using:WalletWasabi.Fluent.Controls">
     <Design.PreviewWith>
         <Border Padding="10">
-<<<<<<< HEAD
-            <c:TagControl Content="Test" Background="Transparent" BorderBrush="Transparent" />
-=======
             <c:TagControl Content="Test" />
->>>>>>> f76653aa
         </Border>
     </Design.PreviewWith>
 
@@ -56,12 +52,6 @@
                         <StackPanel Name="PART_DummyPanel" Orientation="Horizontal"
                                     VerticalAlignment="Top">
                             <ContentPresenter Name="PART_ContentPresenter"
-<<<<<<< HEAD
-                                              Background="{TemplateBinding Background}"
-                                              BorderBrush="{TemplateBinding BorderBrush}"
-                                              BorderThickness="{TemplateBinding BorderThickness}"
-=======
->>>>>>> f76653aa
                                               ContentTemplate="{TemplateBinding ContentTemplate}"
                                               Content="{TemplateBinding Content}"
                                               Padding="{TemplateBinding Padding}"
