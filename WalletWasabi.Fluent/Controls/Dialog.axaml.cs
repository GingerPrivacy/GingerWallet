using System.Collections.Generic;
using System.Threading;
using System.Threading.Tasks;
using Avalonia;
using Avalonia.Controls;
using Avalonia.Controls.Primitives;
using Avalonia.Input;
using Avalonia.Interactivity;
using Avalonia.VisualTree;
using ReactiveUI;

namespace WalletWasabi.Fluent.Controls;

/// <summary>
/// A simple overlay Dialog control.
/// </summary>
public class Dialog : ContentControl
{
	private Panel? _dismissPanel;
	private Panel? _overlayPanel;
	private bool _canCancelOnPointerPressed;

	public static readonly StyledProperty<bool> IsDialogOpenProperty =
		AvaloniaProperty.Register<Dialog, bool>(nameof(IsDialogOpen));

	public static readonly StyledProperty<bool> IsActiveProperty =
		AvaloniaProperty.Register<Dialog, bool>(nameof(IsActive));

	public static readonly StyledProperty<bool> IsBusyProperty =
		AvaloniaProperty.Register<Dialog, bool>(nameof(IsBusy));

	public static readonly StyledProperty<bool> IsBackEnabledProperty =
		AvaloniaProperty.Register<Dialog, bool>(nameof(IsBackEnabled));

	public static readonly StyledProperty<bool> IsCancelEnabledProperty =
		AvaloniaProperty.Register<Dialog, bool>(nameof(IsCancelEnabled));

	public static readonly StyledProperty<bool> EnableCancelOnPressedProperty =
		AvaloniaProperty.Register<Dialog, bool>(nameof(EnableCancelOnPressed));

	public static readonly StyledProperty<bool> EnableCancelOnEscapeProperty =
		AvaloniaProperty.Register<Dialog, bool>(nameof(EnableCancelOnEscape));

	public static readonly StyledProperty<double> MaxContentHeightProperty =
		AvaloniaProperty.Register<Dialog, double>(nameof(MaxContentHeight), double.PositiveInfinity);

	public static readonly StyledProperty<double> MaxContentWidthProperty =
		AvaloniaProperty.Register<Dialog, double>(nameof(MaxContentWidth), double.PositiveInfinity);

	public static readonly StyledProperty<double> IncreasedWidthThresholdProperty =
		AvaloniaProperty.Register<Dialog, double>(nameof(IncreasedWidthThreshold), double.NaN);

	public static readonly StyledProperty<double> IncreasedHeightThresholdProperty =
		AvaloniaProperty.Register<Dialog, double>(nameof(IncreasedHeightThreshold), double.NaN);

	public static readonly StyledProperty<double> FullScreenHeightThresholdProperty =
		AvaloniaProperty.Register<Dialog, double>(nameof(FullScreenHeightThreshold), double.NaN);

	public static readonly StyledProperty<bool> FullScreenEnabledProperty =
		AvaloniaProperty.Register<Dialog, bool>(nameof(FullScreenEnabled));

	public static readonly StyledProperty<bool> IncreasedWidthEnabledProperty =
		AvaloniaProperty.Register<Dialog, bool>(nameof(IncreasedWidthEnabled));

	public static readonly StyledProperty<bool> IncreasedHeightEnabledProperty =
		AvaloniaProperty.Register<Dialog, bool>(nameof(IncreasedHeightEnabled));

	public static readonly StyledProperty<bool> IncreasedSizeEnabledProperty =
		AvaloniaProperty.Register<Dialog, bool>(nameof(IncreasedSizeEnabled));

<<<<<<< HEAD
	private static readonly Stack<Dialog> Open = new ();
=======
	public static readonly StyledProperty<bool> ShowAlertProperty =
		AvaloniaProperty.Register<Dialog, bool>(nameof(ShowAlert));
>>>>>>> db58b244

	public Dialog()
	{
		this.GetObservable(IsDialogOpenProperty).Subscribe(UpdateDelay);

		this.WhenAnyValue(x => x.Bounds)
			.Subscribe(bounds =>
			{
				var width = bounds.Width;
				var height = bounds.Height;
				var increasedWidthThreshold = IncreasedWidthThreshold;
				var increasedHeightThreshold = IncreasedHeightThreshold;
				var fullScreenHeightThreshold = FullScreenHeightThreshold;
				var canIncreasedWidth = !double.IsNaN(increasedWidthThreshold)
										&& width < increasedWidthThreshold;
				var canIncreasedHeight = !double.IsNaN(increasedHeightThreshold)
										 && height < increasedHeightThreshold;
				var canGoToFullScreen = !double.IsNaN(fullScreenHeightThreshold)
										&& height < fullScreenHeightThreshold;
				IncreasedWidthEnabled = canIncreasedWidth && !canIncreasedHeight;
				IncreasedHeightEnabled = !canIncreasedWidth && canIncreasedHeight;
				IncreasedSizeEnabled = canIncreasedWidth && canIncreasedHeight;
				FullScreenEnabled = canIncreasedWidth && canGoToFullScreen;
			});
	}

	public bool IsDialogOpen
	{
		get => GetValue(IsDialogOpenProperty);
		set => SetValue(IsDialogOpenProperty, value);
	}

	public bool IsActive
	{
		get => GetValue(IsActiveProperty);
		set => SetValue(IsActiveProperty, value);
	}

	public bool IsBusy
	{
		get => GetValue(IsBusyProperty);
		set => SetValue(IsBusyProperty, value);
	}

	public bool IsBackEnabled
	{
		get => GetValue(IsBackEnabledProperty);
		set => SetValue(IsBackEnabledProperty, value);
	}

	public bool IsCancelEnabled
	{
		get => GetValue(IsCancelEnabledProperty);
		set => SetValue(IsCancelEnabledProperty, value);
	}

	public bool EnableCancelOnPressed
	{
		get => GetValue(EnableCancelOnPressedProperty);
		set => SetValue(EnableCancelOnPressedProperty, value);
	}

	public bool EnableCancelOnEscape
	{
		get => GetValue(EnableCancelOnEscapeProperty);
		set => SetValue(EnableCancelOnEscapeProperty, value);
	}

	public double MaxContentHeight
	{
		get => GetValue(MaxContentHeightProperty);
		set => SetValue(MaxContentHeightProperty, value);
	}

	public double MaxContentWidth
	{
		get => GetValue(MaxContentWidthProperty);
		set => SetValue(MaxContentWidthProperty, value);
	}

	public double IncreasedWidthThreshold
	{
		get => GetValue(IncreasedWidthThresholdProperty);
		set => SetValue(IncreasedWidthThresholdProperty, value);
	}

	public double IncreasedHeightThreshold
	{
		get => GetValue(IncreasedHeightThresholdProperty);
		set => SetValue(IncreasedHeightThresholdProperty, value);
	}

	public double FullScreenHeightThreshold
	{
		get => GetValue(FullScreenHeightThresholdProperty);
		set => SetValue(FullScreenHeightThresholdProperty, value);
	}

	private bool FullScreenEnabled
	{
		get => GetValue(FullScreenEnabledProperty);
		set => SetValue(FullScreenEnabledProperty, value);
	}

	private bool IncreasedWidthEnabled
	{
		get => GetValue(IncreasedWidthEnabledProperty);
		set => SetValue(IncreasedWidthEnabledProperty, value);
	}

	private bool IncreasedHeightEnabled
	{
		get => GetValue(IncreasedHeightEnabledProperty);
		set => SetValue(IncreasedHeightEnabledProperty, value);
	}

	private bool IncreasedSizeEnabled
	{
		get => GetValue(IncreasedSizeEnabledProperty);
		set => SetValue(IncreasedSizeEnabledProperty, value);
	}

	private bool ShowAlert
	{
		get => GetValue(ShowAlertProperty);
		set => SetValue(ShowAlertProperty, value);
	}

	private CancellationTokenSource? CancelPointerPressedDelay { get; set; }

	private void UpdateDelay(bool isDialogOpen)
	{
		try
		{
			_canCancelOnPointerPressed = false;
			CancelPointerPressedDelay?.Cancel();

			if (isDialogOpen)
			{
				CancelPointerPressedDelay = new CancellationTokenSource();

				Task.Delay(TimeSpan.FromSeconds(1), CancelPointerPressedDelay.Token).ContinueWith(_ => _canCancelOnPointerPressed = true);
			}
		}
		catch (OperationCanceledException)
		{
			// ignored
		}
	}

	private void HandleDialogFocus(bool isOpen)
	{
		if (isOpen)
		{
			var previous = Open.Count > 0 ? Open.Peek() : null;
			if (previous is { })
			{
				previous.IsEnabled = false;
			}

			Open.Push(this);

			Focus();
		}
		else
		{
			if (Open.Count > 0)
			{
				Open.Pop();
			}

			var previous = Open.Count > 0 ? Open.Peek() : null;
			if (previous is { })
			{
				previous.IsEnabled = true;
				previous.Focus();
			}
			else
			{
				if (this.GetVisualRoot() is TopLevel topLevel)
				{
					topLevel.Focus();
				}
			}
		}
	}

	protected override void OnPropertyChanged<T>(AvaloniaPropertyChangedEventArgs<T> change)
	{
		base.OnPropertyChanged(change);

		if (change.Property == IsDialogOpenProperty)
		{
			var isOpen = change.NewValue.GetValueOrDefault<bool>();

			PseudoClasses.Set(":open", isOpen);

<<<<<<< HEAD
			HandleDialogFocus(isOpen);
=======
			if (!isOpen)
			{
				PseudoClasses.Set(":alert", false);
			}
>>>>>>> db58b244
		}

		if (change.Property == IsBusyProperty)
		{
			PseudoClasses.Set(":busy", change.NewValue.GetValueOrDefault<bool>());
		}

		if (change.Property == ShowAlertProperty)
		{
			PseudoClasses.Set(":alert", change.NewValue.GetValueOrDefault<bool>());
		}
	}

	protected override void OnApplyTemplate(TemplateAppliedEventArgs e)
	{
		base.OnApplyTemplate(e);

		_dismissPanel = e.NameScope.Find<Panel>("PART_Dismiss");
		_overlayPanel = e.NameScope.Find<Panel>("PART_Overlay");

		if (this.GetVisualRoot() is TopLevel topLevel)
		{
			topLevel.AddHandler(PointerPressedEvent, CancelPointerPressed, RoutingStrategies.Tunnel);
			topLevel.AddHandler(KeyDownEvent, CancelKeyDown, RoutingStrategies.Tunnel);
		}
	}

	private void Close()
	{
		IsDialogOpen = false;
		ShowAlert = false;
	}

	private void CancelPointerPressed(object? sender, PointerPressedEventArgs e)
	{
		if (IsDialogOpen && ShowAlert)
		{
			ShowAlert = false;
		}

		if (IsDialogOpen && IsActive && EnableCancelOnPressed && !IsBusy && _dismissPanel is { } && _overlayPanel is { } && _canCancelOnPointerPressed)
		{
			var point = e.GetPosition(_dismissPanel);
			var isPressedOnTitleBar = e.GetPosition(_overlayPanel).Y < 30;

			if (!_dismissPanel.Bounds.Contains(point) && !isPressedOnTitleBar)
			{
				e.Handled = true;
				Close();
			}
		}
	}

	private void CancelKeyDown(object? sender, KeyEventArgs e)
	{
		if (IsDialogOpen && ShowAlert)
		{
			ShowAlert = false;
		}

		if (e.Key == Key.Escape && EnableCancelOnEscape && !IsBusy && IsActive)
		{
			e.Handled = true;
			Close();
		}
	}
}<|MERGE_RESOLUTION|>--- conflicted
+++ resolved
@@ -68,12 +68,10 @@
 	public static readonly StyledProperty<bool> IncreasedSizeEnabledProperty =
 		AvaloniaProperty.Register<Dialog, bool>(nameof(IncreasedSizeEnabled));
 
-<<<<<<< HEAD
-	private static readonly Stack<Dialog> Open = new ();
-=======
 	public static readonly StyledProperty<bool> ShowAlertProperty =
 		AvaloniaProperty.Register<Dialog, bool>(nameof(ShowAlert));
->>>>>>> db58b244
+
+	private static readonly Stack<Dialog> Open = new ();
 
 	public Dialog()
 	{
@@ -271,14 +269,12 @@
 
 			PseudoClasses.Set(":open", isOpen);
 
-<<<<<<< HEAD
 			HandleDialogFocus(isOpen);
-=======
+
 			if (!isOpen)
 			{
 				PseudoClasses.Set(":alert", false);
 			}
->>>>>>> db58b244
 		}
 
 		if (change.Property == IsBusyProperty)
