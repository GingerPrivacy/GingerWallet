<Styles xmlns="https://github.com/avaloniaui"
<<<<<<< HEAD
  xmlns:x="http://schemas.microsoft.com/winfx/2006/xaml"
  xmlns:sys="clr-namespace:System;assembly=netstandard"
  xmlns:local="clr-namespace:AvalonStudio.Controls.Standard.CodeEditor;assembly=AvalonStudio.Controls.Standard">
  <Styles.Resources>
    <sys:Double x:Key="IconElementThemeHeight">16</sys:Double>
    <sys:Double x:Key="SplitViewCollapseThreshold">750</sys:Double>
    <sys:Double x:Key="SplitViewCompactPaneLength">46</sys:Double>
    <Thickness x:Key="TextControlBorderThemeThickness">0,0,0,2</Thickness>
    <Thickness x:Key="TextControlBorderThemeThicknessFocused">0,0,0,2</Thickness>
    <Thickness x:Key="TextControlThemePadding">15,10,15,8</Thickness>
    <Easing x:Key="FluentDefaultEasing">0.1,0.9,0.2,1.0</Easing>
  </Styles.Resources>
  <Style Selector="SplitView">
    <Setter Property="CompactPaneLength" Value="{StaticResource SplitViewCompactPaneLength}" />
    <Setter Property="OpenPaneLength" Value="320" />
    <Setter Property="DisplayMode" Value="CompactInline" />
    <Setter Property="IsPaneOpen" Value="True" />
    <Setter Property="PaneBackground" Value="{x:Null}" />
  </Style>
  <Style Selector="Button.invisible"> 
    <Setter Property="VerticalAlignment" Value="Stretch" />
    <Setter Property="HorizontalAlignment" Value="Stretch" />
  </Style>
  <Style Selector="Button.invisible /template/ ContentPresenter"> 
    <Setter Property="Background" Value="{DynamicResource InvisibleButtonBackgroundColor}" />
  </Style>
  <Style Selector="Button.invisible:pointerover /template/ ContentPresenter"> 
    <Setter Property="Background" Value="{DynamicResource InvisibleButtonPointerOverBackgroundColor}" />
  </Style>
  <Style Selector="Button.invisible:pressed /template/ ContentPresenter"> 
    <Setter Property="Background" Value="{DynamicResource InvisibleButtonPressedBackgroundColor}" />
  </Style>
  <Style Selector="TextBlock">
    <Setter Property="Foreground" Value="{DynamicResource TextControlForeground}"/>
  </Style>
  <Style Selector="TextBox /template/ Border#PART_BorderElement">
    <Setter Property="CornerRadius" Value="0" />
  </Style>
  <Style Selector="TextBox:error /template/ Border#PART_BorderElement">
    <Setter Property="BorderBrush" Value="{StaticResource TextControlErrorBorderBrush}"/>
  </Style>
=======
        xmlns:x="http://schemas.microsoft.com/winfx/2006/xaml"
        xmlns:sys="clr-namespace:System;assembly=netstandard"
        xmlns:local="clr-namespace:AvalonStudio.Controls.Standard.CodeEditor;assembly=AvalonStudio.Controls.Standard">
    <Styles.Resources>
        <sys:Double x:Key="IconElementThemeHeight">16</sys:Double>
        <sys:Double x:Key="SplitViewCollapseThreshold">750</sys:Double>
        <sys:Double x:Key="SplitViewCompactPaneLength">46</sys:Double>
        <Thickness x:Key="TextControlBorderThemeThickness">0,0,0,2</Thickness>
        <Thickness x:Key="TextControlBorderThemeThicknessFocused">0,0,0,2</Thickness>
        <Thickness x:Key="TextControlThemePadding">15,10,15,8</Thickness>
        <Easing x:Key="FluentDefaultEasing">0.1,0.9,0.2,1.0</Easing>
    </Styles.Resources>
 
    <Style Selector=":is(Control).h1">
        <Setter Property="(TextBlock.FontSize)" Value="36" />
    </Style>
    <Style Selector=":is(Control).h2">
        <Setter Property="(TextBlock.FontSize)" Value="30" />
    </Style>
    <Style Selector=":is(Control).h3">
        <Setter Property="(TextBlock.FontSize)" Value="24" />
    </Style>
    <Style Selector=":is(Control).h4">
        <Setter Property="(TextBlock.FontSize)" Value="20" />
    </Style>
    <Style Selector=":is(Control).h5">
        <Setter Property="(TextBlock.FontSize)" Value="18" />
    </Style>
    <Style Selector=":is(Control).h6">
        <Setter Property="(TextBlock.FontSize)" Value="16" />
    </Style>
    <Style Selector=":is(Control).h7">
        <Setter Property="(TextBlock.FontSize)" Value="14" />
    </Style>
    <Style Selector=":is(Control).h8">
        <Setter Property="(TextBlock.FontSize)" Value="12" />
    </Style>
    <Style Selector=":is(Control).bold">
        <Setter Property="(TextBlock.FontWeight)" Value="Bold" />
    </Style>
    <Style Selector=":is(Control).italic">
        <Setter Property="(TextBlock.FontStyle)" Value="Italic" />
    </Style>

    <Style Selector="SplitView">
        <Setter Property="CompactPaneLength" Value="{StaticResource SplitViewCompactPaneLength}" />
        <Setter Property="OpenPaneLength" Value="320" />
        <Setter Property="DisplayMode" Value="CompactInline" />
        <Setter Property="IsPaneOpen" Value="True" />
        <Setter Property="PaneBackground" Value="{x:Null}" />
    </Style>
    <Style Selector="Button.invisible">
        <Setter Property="VerticalAlignment" Value="Stretch" />
        <Setter Property="HorizontalAlignment" Value="Stretch" />
    </Style>
    <Style Selector="Button.invisible /template/ ContentPresenter">
        <Setter Property="Background" Value="{DynamicResource InvisibleButtonBackgroundColor}" />
    </Style>
    <Style Selector="Button.invisible:pointerover /template/ ContentPresenter">
        <Setter Property="Background" Value="{DynamicResource InvisibleButtonPointerOverBackgroundColor}" />
    </Style>
    <Style Selector="Button.invisible:pressed /template/ ContentPresenter">
        <Setter Property="Background" Value="{DynamicResource InvisibleButtonPressedBackgroundColor}" />
    </Style>
    <Style Selector="TextBlock">
        <Setter Property="Foreground" Value="{DynamicResource TextControlForeground}" />
    </Style>
    <Style Selector="TextBox /template/ Border#PART_BorderElement">
        <Setter Property="CornerRadius" Value="0" />
    </Style>
    <Style Selector="TextBox:error /template/ Border#PART_BorderElement">
        <Setter Property="BorderBrush" Value="{StaticResource TextControlErrorBorderBrush}" />
    </Style>
>>>>>>> fdeff4f1
</Styles><|MERGE_RESOLUTION|>--- conflicted
+++ resolved
@@ -1,47 +1,4 @@
 <Styles xmlns="https://github.com/avaloniaui"
-<<<<<<< HEAD
-  xmlns:x="http://schemas.microsoft.com/winfx/2006/xaml"
-  xmlns:sys="clr-namespace:System;assembly=netstandard"
-  xmlns:local="clr-namespace:AvalonStudio.Controls.Standard.CodeEditor;assembly=AvalonStudio.Controls.Standard">
-  <Styles.Resources>
-    <sys:Double x:Key="IconElementThemeHeight">16</sys:Double>
-    <sys:Double x:Key="SplitViewCollapseThreshold">750</sys:Double>
-    <sys:Double x:Key="SplitViewCompactPaneLength">46</sys:Double>
-    <Thickness x:Key="TextControlBorderThemeThickness">0,0,0,2</Thickness>
-    <Thickness x:Key="TextControlBorderThemeThicknessFocused">0,0,0,2</Thickness>
-    <Thickness x:Key="TextControlThemePadding">15,10,15,8</Thickness>
-    <Easing x:Key="FluentDefaultEasing">0.1,0.9,0.2,1.0</Easing>
-  </Styles.Resources>
-  <Style Selector="SplitView">
-    <Setter Property="CompactPaneLength" Value="{StaticResource SplitViewCompactPaneLength}" />
-    <Setter Property="OpenPaneLength" Value="320" />
-    <Setter Property="DisplayMode" Value="CompactInline" />
-    <Setter Property="IsPaneOpen" Value="True" />
-    <Setter Property="PaneBackground" Value="{x:Null}" />
-  </Style>
-  <Style Selector="Button.invisible"> 
-    <Setter Property="VerticalAlignment" Value="Stretch" />
-    <Setter Property="HorizontalAlignment" Value="Stretch" />
-  </Style>
-  <Style Selector="Button.invisible /template/ ContentPresenter"> 
-    <Setter Property="Background" Value="{DynamicResource InvisibleButtonBackgroundColor}" />
-  </Style>
-  <Style Selector="Button.invisible:pointerover /template/ ContentPresenter"> 
-    <Setter Property="Background" Value="{DynamicResource InvisibleButtonPointerOverBackgroundColor}" />
-  </Style>
-  <Style Selector="Button.invisible:pressed /template/ ContentPresenter"> 
-    <Setter Property="Background" Value="{DynamicResource InvisibleButtonPressedBackgroundColor}" />
-  </Style>
-  <Style Selector="TextBlock">
-    <Setter Property="Foreground" Value="{DynamicResource TextControlForeground}"/>
-  </Style>
-  <Style Selector="TextBox /template/ Border#PART_BorderElement">
-    <Setter Property="CornerRadius" Value="0" />
-  </Style>
-  <Style Selector="TextBox:error /template/ Border#PART_BorderElement">
-    <Setter Property="BorderBrush" Value="{StaticResource TextControlErrorBorderBrush}"/>
-  </Style>
-=======
         xmlns:x="http://schemas.microsoft.com/winfx/2006/xaml"
         xmlns:sys="clr-namespace:System;assembly=netstandard"
         xmlns:local="clr-namespace:AvalonStudio.Controls.Standard.CodeEditor;assembly=AvalonStudio.Controls.Standard">
@@ -115,5 +72,4 @@
     <Style Selector="TextBox:error /template/ Border#PART_BorderElement">
         <Setter Property="BorderBrush" Value="{StaticResource TextControlErrorBorderBrush}" />
     </Style>
->>>>>>> fdeff4f1
 </Styles>