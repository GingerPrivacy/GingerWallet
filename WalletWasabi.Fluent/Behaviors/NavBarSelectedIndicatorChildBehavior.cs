--- conflicted
+++ resolved
@@ -5,11 +5,8 @@
 using Avalonia;
 using Avalonia.Controls;
 using Avalonia.Threading;
-<<<<<<< HEAD
 using ReactiveUI;
-=======
 using Avalonia.VisualTree;
->>>>>>> ee3dec17
 
 namespace WalletWasabi.Fluent.Behaviors;
 
@@ -47,13 +44,8 @@
 			             && !x.Contains(":dragging"))
 			.DistinctUntilChanged()
 			.Where(x => x)
-<<<<<<< HEAD
 			.ObserveOn(RxApp.MainThreadScheduler)
-			.Subscribe(_ => sharedState.AnimateIndicatorAsync(AssociatedObject))
-=======
-			.ObserveOn(AvaloniaScheduler.Instance)
 			.Subscribe(_ => sharedState.AnimateIndicatorAsync(selectionIndicator))
->>>>>>> ee3dec17
 			.DisposeWith(disposable);
 
 		selectionIndicator.Opacity = 0;
