﻿<Project Sdk="Microsoft.NET.Sdk">

  <PropertyGroup>
    <PlatformTarget>x64</PlatformTarget>
    <TargetFramework>netcoreapp3.1</TargetFramework>
    <IsPackable>false</IsPackable>
    <LangVersion>latest</LangVersion>
    <NoWarn>1701;1702;1705;1591;CA1031</NoWarn>
    <ApplicationIcon />
    <OutputType>Library</OutputType>
    <StartupObject />
    <CopyLocalLockFileAssemblies>true</CopyLocalLockFileAssemblies>
<<<<<<< HEAD
    <Nullable>enable</Nullable>
=======
    <RuntimeIdentifiers>win7-x64;linux-x64;osx-x64</RuntimeIdentifiers>
    <PathMap>$(MSBuildProjectDirectory)\=WalletWasabi.Tests</PathMap>
>>>>>>> 8d65bc6e
  </PropertyGroup>

  <ItemGroup>
    <PackageReference Include="AltCover" Version="6.7.750" />
    <PackageReference Include="Microsoft.NET.Test.Sdk" Version="16.4.0" />
    <PackageReference Include="xunit" Version="2.4.1" />
    <PackageReference Include="xunit.runner.visualstudio" Version="2.4.1">
      <PrivateAssets>all</PrivateAssets>
      <IncludeAssets>runtime; build; native; contentfiles; analyzers</IncludeAssets>
    </PackageReference>
    <DotNetCliToolReference Include="dotnet-xunit" Version="2.3.1" />
  </ItemGroup>

  <ItemGroup>
    <ProjectReference Include="..\WalletWasabi.Backend\WalletWasabi.Backend.csproj" />
    <ProjectReference Include="..\WalletWasabi.Gui\WalletWasabi.Gui.csproj" />
    <ProjectReference Include="..\WalletWasabi.Packager\WalletWasabi.Packager.csproj" />
    <ProjectReference Include="..\WalletWasabi\WalletWasabi.csproj" />
  </ItemGroup>

  <ItemGroup>
    <None Update="xunit.runner.json">
      <CopyToOutputDirectory>Always</CopyToOutputDirectory>
    </None>
  </ItemGroup>
  <ItemGroup>
    <RuntimeHostConfigurationOption Include="System.Globalization.Invariant" Value="true" />
  </ItemGroup>

</Project><|MERGE_RESOLUTION|>--- conflicted
+++ resolved
@@ -10,12 +10,9 @@
     <OutputType>Library</OutputType>
     <StartupObject />
     <CopyLocalLockFileAssemblies>true</CopyLocalLockFileAssemblies>
-<<<<<<< HEAD
     <Nullable>enable</Nullable>
-=======
     <RuntimeIdentifiers>win7-x64;linux-x64;osx-x64</RuntimeIdentifiers>
     <PathMap>$(MSBuildProjectDirectory)\=WalletWasabi.Tests</PathMap>
->>>>>>> 8d65bc6e
   </PropertyGroup>
 
   <ItemGroup>
