--- conflicted
+++ resolved
@@ -38,7 +38,6 @@
 			// will be called after the `ConfigureServices` from the Startup
 			builder.ConfigureTestServices(services =>
 			{
-<<<<<<< HEAD
 				services.AddHostedService<BackgroundServiceStarter<Arena>>();
 				services.AddSingleton<Arena>();
 				services.AddSingleton<ArenaRequestHandler>();
@@ -47,22 +46,6 @@
 				services.AddScoped<Prison>();
 				services.AddScoped<WabiSabiConfig>();
 				services.AddScoped(typeof(TimeSpan), _ => TimeSpan.FromSeconds(2));
-=======
-				services.AddSingleton<IRPCClient>(GetMockRpc());
-				services.AddTransient<IArenaRequestHandler, ArenaRequestHandler>();
-				services.AddTransient<Prison>();
-				services.AddTransient<WabiSabiConfig>();
-				services.AddSingleton<Arena>(serviceProvider =>
-				{
-					var rpc = serviceProvider.GetRequiredService<IRPCClient>();
-					var prison = serviceProvider.GetRequiredService<Prison>();
-					var config = serviceProvider.GetRequiredService<WabiSabiConfig>();
-					var arena = new Arena(TimeSpan.FromSeconds(4), Network.Main, config, rpc, prison);
-					arena.StartAsync(CancellationToken.None).GetAwaiter().GetResult();
-					arena.TriggerAndWaitRoundAsync(TimeSpan.FromSeconds(1)).GetAwaiter().GetResult();
-					return arena;
-				});
->>>>>>> 79c03d50
 			});
 		}
 
@@ -74,51 +57,14 @@
 			var arenaClient = new ArenaClient(
 				round.AmountCredentialIssuerParameters,
 				round.VsizeCredentialIssuerParameters,
-<<<<<<< HEAD
-				new CredentialPool(),
-				new CredentialPool(),
-				wabiSabiHttpApiClient,
-=======
 				new ZeroCredentialPool(),
 				new ZeroCredentialPool(),
-				httpArenaRequestHandlerProxy,
->>>>>>> 79c03d50
+				wabiSabiHttpApiClient,
 				new InsecureRandom());
 			return arenaClient;
 		}
 
-<<<<<<< HEAD
 		public WabiSabiHttpApiClient CreateWabiSabiHttpApiClient(HttpClient? httpClient = null) =>
 			new(new HttpClientWrapper(httpClient ?? CreateClient()));
-=======
-		public Round GetCurrentRound()
-		{
-			var arena = Services.GetRequiredService<Arena>();
-			var round = arena.Rounds.First().Value;
-			return round;
-		}
-
-		private MockRpcClient GetMockRpc()
-		{
-			var mockRpc = new MockRpcClient();
-			mockRpc.OnGetMempoolInfoAsync = () => Task.FromResult(
-				new MemPoolInfo
-				{
-					MemPoolMinFee = 0.00001000, // 1 s/b (default value)
-					Histogram = Array.Empty<FeeRateGroup>()
-				});
-
-			mockRpc.OnEstimateSmartFeeAsync = (target, mode) => Task.FromResult(
-				new EstimateSmartFeeResponse()
-				{
-					Blocks = target,
-					FeeRate = new FeeRate(Money.Satoshis(5000))
-				});
-
-			mockRpc.OnGetTxOutAsync = (_, _, _) => null;
-
-			return mockRpc;
-		}
->>>>>>> 79c03d50
 	}
 }