using NBitcoin;
using System;
using System.Collections.Generic;
using System.IO;
using System.Linq;
using System.Net;
using System.Net.Http;
using System.Text;
using System.Threading;
using System.Threading.Tasks;
using WalletWasabi.Backend.Controllers;
using WalletWasabi.Backend.Models;
using WalletWasabi.Backend.Models.Responses;
using WalletWasabi.BitcoinCore.Rpc;
using WalletWasabi.Blockchain.BlockFilters;
using WalletWasabi.Blockchain.Blocks;
using WalletWasabi.Logging;
using WalletWasabi.Tests.XunitConfiguration;
using WalletWasabi.Tor.Http;
using WalletWasabi.Tor.Http.Extensions;
using WalletWasabi.WebClients.Wasabi;
using Xunit;

namespace WalletWasabi.Tests.RegressionTests
{
	[Collection("RegTest collection")]
	public class BackendTests
	{
		public BackendTests(RegTestFixture regTestFixture)
		{
			RegTestFixture = regTestFixture;
<<<<<<< HEAD

			BackendClearnetHttpClient = new ClearnetHttpClient(() => RegTestFixture.BackendEndPointUri);
=======
			BackendHttpClient = new ClearnetHttpClient(() => RegTestFixture.BackendEndPointUri);
>>>>>>> 462ae208
			BackendApiHttpClient = new BackendHttpClient(new ClearnetHttpClient(() => RegTestFixture.BackendEndPointApiUri));
		}

		private RegTestFixture RegTestFixture { get; }

<<<<<<< HEAD
		/// <summary></summary>
		public ClearnetHttpClient BackendClearnetHttpClient { get; }

		/// <summary>Clearnet HTTP client.</summary>
=======
		/// <summary>Clearnet HTTP client with predefined base URI for Wasabi Backend (note: <c>/api</c> is not part of base URI).</summary>
		public ClearnetHttpClient BackendHttpClient { get; }

		/// <summary>Clearnet HTTP client with predefined base URI for Wasabi Backend API queries.</summary>
>>>>>>> 462ae208
		private BackendHttpClient BackendApiHttpClient { get; }

		#region BackendTests

		[Fact]
		public async Task GetExchangeRatesAsync()
		{
			using var response = await BackendApiHttpClient.SendAsync(HttpMethod.Get, "btc/offchain/exchange-rates");
			Assert.True(response.StatusCode == HttpStatusCode.OK);

			var exchangeRates = await response.Content.ReadAsJsonAsync<List<ExchangeRate>>();
			Assert.Single(exchangeRates);

			var rate = exchangeRates[0];
			Assert.Equal("USD", rate.Ticker);
			Assert.True(rate.Rate > 0);
		}

		[Fact]
		public async Task GetClientVersionAsync()
		{
<<<<<<< HEAD
			var client = new WasabiClient(BackendClearnetHttpClient);
=======
			using var client = new WasabiClient(BackendHttpClient);
>>>>>>> 462ae208
			var uptodate = await client.CheckUpdatesAsync(CancellationToken.None);
			Assert.True(uptodate.BackendCompatible);
			Assert.True(uptodate.ClientUpToDate);
		}

		[Fact]
		public async Task BroadcastReplayTxAsync()
		{
			(_, IRPCClient rpc, _, _, _, _, _) = await Common.InitializeTestEnvironmentAsync(RegTestFixture, 1);

			var utxos = await rpc.ListUnspentAsync();
			var utxo = utxos[0];
			var tx = await rpc.GetRawTransactionAsync(utxo.OutPoint.Hash);
			var content = new StringContent($"'{tx.ToHex()}'", Encoding.UTF8, "application/json");

			Logger.TurnOff();

			using var response = await BackendApiHttpClient.SendAsync(HttpMethod.Post, "btc/blockchain/broadcast", content);
			Assert.Equal(HttpStatusCode.OK, response.StatusCode);
			Assert.Equal("Transaction is already in the blockchain.", await response.Content.ReadAsJsonAsync<string>());

			Logger.TurnOn();
		}

		[Fact]
		public async Task BroadcastInvalidTxAsync()
		{
			await Common.InitializeTestEnvironmentAsync(RegTestFixture, 1);

			var content = new StringContent($"''", Encoding.UTF8, "application/json");

			Logger.TurnOff();

			using var response = await BackendApiHttpClient.SendAsync(HttpMethod.Post, "btc/blockchain/broadcast", content);

			Assert.NotEqual(HttpStatusCode.OK, response.StatusCode);
			Assert.Equal(HttpStatusCode.BadRequest, response.StatusCode);
			Assert.Contains("The hex field is required.", await response.Content.ReadAsStringAsync());

			Logger.TurnOn();
		}

		[Fact]
		public async Task FilterBuilderTestAsync()
		{
			(_, IRPCClient rpc, _, _, _, _, Backend.Global global) = await Common.InitializeTestEnvironmentAsync(RegTestFixture, 1);

			var indexBuilderServiceDir = Tests.Common.GetWorkDir();
			var indexFilePath = Path.Combine(indexBuilderServiceDir, $"Index{rpc.Network}.dat");

			var indexBuilderService = new IndexBuilderService(rpc, global.HostedServices.FirstOrDefault<BlockNotifier>(), indexFilePath);
			try
			{
				indexBuilderService.Synchronize();

				// Test initial synchronization.
				var times = 0;
				uint256 firstHash = await rpc.GetBlockHashAsync(0);
				while (indexBuilderService.GetFilterLinesExcluding(firstHash, 101, out _).filters.Count() != 101)
				{
					if (times > 500) // 30 sec
					{
						throw new TimeoutException($"{nameof(IndexBuilderService)} test timed out.");
					}
					await Task.Delay(100);
					times++;
				}

				// Test later synchronization.
				await rpc.GenerateAsync(10);
				times = 0;
				while (indexBuilderService.GetFilterLinesExcluding(firstHash, 111, out bool found5).filters.Count() != 111)
				{
					Assert.True(found5);
					if (times > 500) // 30 sec
					{
						throw new TimeoutException($"{nameof(IndexBuilderService)} test timed out.");
					}
					await Task.Delay(100);
					times++;
				}

				// Test correct number of filters is received.
				var hundredthHash = await rpc.GetBlockHashAsync(100);
				Assert.Equal(11, indexBuilderService.GetFilterLinesExcluding(hundredthHash, 11, out bool found).filters.Count());
				Assert.True(found);
				var bestHash = await rpc.GetBestBlockHashAsync();
				Assert.Empty(indexBuilderService.GetFilterLinesExcluding(bestHash, 1, out bool found2).filters);
				Assert.Empty(indexBuilderService.GetFilterLinesExcluding(uint256.Zero, 1, out bool found3).filters);
				Assert.False(found3);

				// Test filter block hashes are correct.
				var filters = indexBuilderService.GetFilterLinesExcluding(firstHash, 111, out bool found4).filters.ToArray();
				Assert.True(found4);
				for (int i = 0; i < 111; i++)
				{
					var expectedHash = await rpc.GetBlockHashAsync(i + 1);
					var filterModel = filters[i];
					Assert.Equal(expectedHash, filterModel.Header.BlockHash);
				}
			}
			finally
			{
				if (indexBuilderService is { })
				{
					await indexBuilderService.StopAsync();
				}
			}
		}

		[Fact]
		public async Task StatusRequestTestAsync()
		{
			var requestUri = "btc/Blockchain/status";

			(_, IRPCClient rpc, _, _, _, _, Backend.Global global) = await Common.InitializeTestEnvironmentAsync(RegTestFixture, 1);

			var indexBuilderService = global.IndexBuilderService;
			try
			{
				indexBuilderService.Synchronize();
				// Test initial synchronization.
				var times = 0;
				uint256 firstHash = await rpc.GetBlockHashAsync(0);
				while (indexBuilderService.GetFilterLinesExcluding(firstHash, 101, out _).filters.Count() != 101)
				{
					if (times > 500) // 30 sec
					{
						throw new TimeoutException($"{nameof(IndexBuilderService)} test timed out.");
					}
					await Task.Delay(100);
					times++;
				}

				// First request.
				using (HttpResponseMessage response = await BackendApiHttpClient.SendAsync(HttpMethod.Get, requestUri))
				{
					Assert.NotNull(response);

					var resp = await response.Content.ReadAsJsonAsync<StatusResponse>();
					Assert.True(resp.FilterCreationActive);

					// Simulate an unintended stop
					await indexBuilderService.StopAsync();
					indexBuilderService = null;

					await rpc.GenerateAsync(1);
				}

				// Second request.
				using (HttpResponseMessage response = await BackendApiHttpClient.SendAsync(HttpMethod.Get, requestUri))
				{
					Assert.NotNull(response);

					var resp = await response.Content.ReadAsJsonAsync<StatusResponse>();
					Assert.True(resp.FilterCreationActive);

					await rpc.GenerateAsync(1);

					var blockchainController = (BlockchainController)RegTestFixture.BackendHost.Services.GetService(typeof(BlockchainController));
					blockchainController.Cache.Remove($"{nameof(BlockchainController.GetStatusAsync)}");

					// Set back the time to trigger timeout in BlockchainController.GetStatusAsync.
					global.IndexBuilderService.LastFilterBuildTime = DateTimeOffset.UtcNow - BlockchainController.FilterTimeout;
				}

				// Third request.
				using (HttpResponseMessage response = await BackendApiHttpClient.SendAsync(HttpMethod.Get, requestUri))
				{
					Assert.NotNull(response);

					var resp = await response.Content.ReadAsJsonAsync<StatusResponse>();
					Assert.False(resp.FilterCreationActive);
				}
			}
			finally
			{
				if (indexBuilderService is { })
				{
					await indexBuilderService.StopAsync();
				}
			}
		}

		#endregion BackendTests
	}
}<|MERGE_RESOLUTION|>--- conflicted
+++ resolved
@@ -29,28 +29,16 @@
 		public BackendTests(RegTestFixture regTestFixture)
 		{
 			RegTestFixture = regTestFixture;
-<<<<<<< HEAD
-
-			BackendClearnetHttpClient = new ClearnetHttpClient(() => RegTestFixture.BackendEndPointUri);
-=======
 			BackendHttpClient = new ClearnetHttpClient(() => RegTestFixture.BackendEndPointUri);
->>>>>>> 462ae208
 			BackendApiHttpClient = new BackendHttpClient(new ClearnetHttpClient(() => RegTestFixture.BackendEndPointApiUri));
 		}
 
 		private RegTestFixture RegTestFixture { get; }
 
-<<<<<<< HEAD
-		/// <summary></summary>
-		public ClearnetHttpClient BackendClearnetHttpClient { get; }
-
-		/// <summary>Clearnet HTTP client.</summary>
-=======
 		/// <summary>Clearnet HTTP client with predefined base URI for Wasabi Backend (note: <c>/api</c> is not part of base URI).</summary>
 		public ClearnetHttpClient BackendHttpClient { get; }
 
 		/// <summary>Clearnet HTTP client with predefined base URI for Wasabi Backend API queries.</summary>
->>>>>>> 462ae208
 		private BackendHttpClient BackendApiHttpClient { get; }
 
 		#region BackendTests
@@ -72,11 +60,7 @@
 		[Fact]
 		public async Task GetClientVersionAsync()
 		{
-<<<<<<< HEAD
-			var client = new WasabiClient(BackendClearnetHttpClient);
-=======
-			using var client = new WasabiClient(BackendHttpClient);
->>>>>>> 462ae208
+			var client = new WasabiClient(BackendHttpClient);
 			var uptodate = await client.CheckUpdatesAsync(CancellationToken.None);
 			Assert.True(uptodate.BackendCompatible);
 			Assert.True(uptodate.ClientUpToDate);
