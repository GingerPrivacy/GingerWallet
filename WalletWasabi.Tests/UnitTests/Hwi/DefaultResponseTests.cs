using NBitcoin;
using System;
using System.Collections.Generic;
using System.Runtime.InteropServices;
using System.Text;
using System.Threading;
using System.Threading.Tasks;
using WalletWasabi.Hwi;
using WalletWasabi.Hwi.Exceptions;
using WalletWasabi.Hwi.Models;
using WalletWasabi.Hwi.Parsers;
using WalletWasabi.Hwi.ProcessBridge;
using WalletWasabi.Microservices;
using Xunit;

namespace WalletWasabi.Tests.UnitTests.Hwi
{
	/// <summary>
	/// Tests to run without connecting any hardware wallet to the computer.
	/// </summary>
	public class DefaultResponseTests
	{
		#region SharedVariables

		// Bottleneck: Windows CI.
		public TimeSpan ReasonableRequestTimeout { get; } = TimeSpan.FromMinutes(1);

		#endregion SharedVariables

		#region Tests

		[Theory]
		[MemberData(nameof(GetDifferentNetworkValues))]
		public void CanCreate(Network network)
		{
			new HwiClient(network);
		}

		[Fact]
		public void ConstructorThrowsArgumentNullException()
		{
			Assert.Throws<ArgumentNullException>(() => new HwiClient(null));
		}

		[Theory]
		[MemberData(nameof(GetHwiClientConfigurationCombinationValues))]
		public async Task GetVersionTestsAsync(HwiClient client)
		{
			using var cts = new CancellationTokenSource(ReasonableRequestTimeout);
			Version version = await client.GetVersionAsync(cts.Token);
			Assert.Equal(WalletWasabi.Helpers.Constants.HwiVersion, version);
		}

		[Theory]
		[MemberData(nameof(GetHwiClientConfigurationCombinationValues))]
		public async Task GetHelpTestsAsync(HwiClient client)
		{
			using var cts = new CancellationTokenSource(ReasonableRequestTimeout);
			string help = await client.GetHelpAsync(cts.Token);
			Assert.NotEmpty(help);
		}

		[Theory]
		[MemberData(nameof(GetHwiClientConfigurationCombinationValues))]
		public async Task CanEnumerateAsync(HwiClient client)
		{
			using var cts = new CancellationTokenSource(ReasonableRequestTimeout);
			IEnumerable<HwiEnumerateEntry> enumerate = await client.EnumerateAsync(cts.Token);
			Assert.Empty(enumerate);
		}

		[Theory]
		[MemberData(nameof(GetHwiClientConfigurationCombinationValues))]
		public async Task ThrowOperationCanceledExceptionsAsync(HwiClient client)
		{
			using var cts = new CancellationTokenSource();
			cts.Cancel();
			await Assert.ThrowsAsync<OperationCanceledException>(async () => await client.GetVersionAsync(cts.Token));
			await Assert.ThrowsAsync<OperationCanceledException>(async () => await client.GetHelpAsync(cts.Token));
			await Assert.ThrowsAsync<OperationCanceledException>(async () => await client.EnumerateAsync(cts.Token));
		}

		[Theory]
		[MemberData(nameof(GetHwiClientConfigurationCombinationValues))]
		public async Task ThrowArgumentExceptionsForWrongDevicePathAsync(HwiClient client)
		{
			var wrongDeviePaths = new[] { "", " " };
			using var cts = new CancellationTokenSource(ReasonableRequestTimeout);
			foreach (HardwareWalletModels deviceType in Enum.GetValues(typeof(HardwareWalletModels)))
			{
				foreach (var wrongDevicePath in wrongDeviePaths)
				{
					await Assert.ThrowsAsync<ArgumentException>(async () => await client.WipeAsync(deviceType, wrongDevicePath, cts.Token));
					await Assert.ThrowsAsync<ArgumentException>(async () => await client.SetupAsync(deviceType, wrongDevicePath, false, cts.Token));
				}
				await Assert.ThrowsAsync<ArgumentNullException>(async () => await client.WipeAsync(deviceType, null, cts.Token));
				await Assert.ThrowsAsync<ArgumentNullException>(async () => await client.SetupAsync(deviceType, null, false, cts.Token));
			}
		}

		[Theory]
		[MemberData(nameof(GetHwiClientConfigurationCombinationValues))]
		public async Task CanCallAsynchronouslyAsync(HwiClient client)
		{
			using var cts = new CancellationTokenSource();
			var tasks = new List<Task>
				{
					client.GetVersionAsync(cts.Token),
					client.GetVersionAsync(cts.Token),
					client.GetHelpAsync(cts.Token),
					client.GetHelpAsync(cts.Token),
					client.EnumerateAsync(cts.Token),
					client.EnumerateAsync(cts.Token)
				};

			cts.CancelAfter(ReasonableRequestTimeout * tasks.Count);

			await Task.WhenAny(tasks);
		}

		[Fact]
		public async void HwiProcessHelpTestAsync()
		{
			using var cts = new CancellationTokenSource();

			var processBridge = new HwiProcessBridge(MicroserviceHelpers.GetBinaryPath("hwi"), new ProcessInvoker());
			(string response, int exitCode) p = await processBridge.SendCommandAsync("--help", openConsole: false, cts.Token);

			Assert.Equal(0, p.exitCode);
			Assert.Equal("{\"error\": \"Help text requested\", \"code\": -17}" + Environment.NewLine, p.response);
		}

		[Fact]
		public async Task HwiProcessBridgeTestAsync()
		{
			var pb = new HwiProcessBridge(MicroserviceHelpers.GetBinaryPath("hwi"), new ProcessInvoker());

			using var cts = new CancellationTokenSource(ReasonableRequestTimeout);
<<<<<<< HEAD
			var res = await pb.SendCommandAsync("enumerate", openConsole: false, cts.Token);
=======
			var res = await pb.SendCommandAsync("version", false, cts.Token);
>>>>>>> 692ca631
			Assert.NotEmpty(res.response);

			bool stdInputActionCalled = false;
			res = await pb.SendCommandAsync("version", false, cts.Token, (sw) => stdInputActionCalled = true);
			Assert.NotEmpty(res.response);
			Assert.True(stdInputActionCalled);
		}

		[Fact]
		public async Task OpenConsoleDoesntThrowAsync()
		{
			var pb = new HwiProcessBridge(MicroserviceHelpers.GetBinaryPath("hwi"), new ProcessInvoker());

			using var cts = new CancellationTokenSource(ReasonableRequestTimeout);
			if (RuntimeInformation.IsOSPlatform(OSPlatform.Windows))
			{
<<<<<<< HEAD
				var res = await pb.SendCommandAsync("enumerate", openConsole: true, cts.Token);
				Assert.NotEmpty(res.response);
=======
				var res = await pb.SendCommandAsync("version", true, cts.Token);
				Assert.Contains("success", res.response);
>>>>>>> 692ca631
			}
			else
			{
				await Assert.ThrowsAsync<PlatformNotSupportedException>(async () => await pb.SendCommandAsync("enumerate", true, cts.Token));
			}
		}

		[Theory]
		[InlineData("", false)]
		[InlineData("hwi", false)]
		[InlineData("hwi ", false)]
		[InlineData("hwi 1", false)]
		[InlineData("hwi 1.", false)]
		[InlineData("hwi 1.1", false)]
		[InlineData("hwi 1.1.", false)]
		[InlineData("hwi 1.1.2\n", true)]
		[InlineData("hwi 1.1.2", true)]
		[InlineData("hwi 1.1.2-rc1\n", true)]
		[InlineData("hwi 1.1.2-rc1", true)]
		[InlineData("hwi.exe 1.1.2\n", true)]
		[InlineData("hwi.exe 1.1.2", true)]
		[InlineData("hwi.exe 1.1.2-", true)]
		[InlineData("hwi.exe 1.1.2-rc1\n", true)]
		[InlineData("hwi.exe 1.1.2-rc1", true)]
		[InlineData("1.1.2-rc1\n", false)]
		[InlineData("1.1-rc1\n", false)]
		public void TryParseVersionTests(string input, bool isParsable)
		{
			Version expectedVersion = new Version(1, 1, 2);
			Assert.Equal(isParsable, HwiParser.TryParseVersion(input, out Version actualVersion));

			if (isParsable)
			{
				Assert.Equal(expectedVersion, actualVersion);
			}
		}

		#endregion Tests

		#region HelperMethods

		public static IEnumerable<object[]> GetDifferentNetworkValues()
		{
			var networks = new List<Network>
			{
				Network.Main,
				Network.TestNet,
				Network.RegTest
			};

			foreach (Network network in networks)
			{
				yield return new object[] { network };
			}
		}

		public static IEnumerable<object[]> GetHwiClientConfigurationCombinationValues()
		{
			var networks = new List<Network>
			{
				Network.Main,
				Network.TestNet,
				Network.RegTest
			};

			foreach (Network network in networks)
			{
				yield return new object[] { new HwiClient(network) };
			}
		}

		#endregion HelperMethods
	}
}<|MERGE_RESOLUTION|>--- conflicted
+++ resolved
@@ -136,15 +136,11 @@
 			var pb = new HwiProcessBridge(MicroserviceHelpers.GetBinaryPath("hwi"), new ProcessInvoker());
 
 			using var cts = new CancellationTokenSource(ReasonableRequestTimeout);
-<<<<<<< HEAD
-			var res = await pb.SendCommandAsync("enumerate", openConsole: false, cts.Token);
-=======
-			var res = await pb.SendCommandAsync("version", false, cts.Token);
->>>>>>> 692ca631
+			var res = await pb.SendCommandAsync("version", openConsole: false, cts.Token);
 			Assert.NotEmpty(res.response);
 
 			bool stdInputActionCalled = false;
-			res = await pb.SendCommandAsync("version", false, cts.Token, (sw) => stdInputActionCalled = true);
+			res = await pb.SendCommandAsync("version", openConsole: false, cts.Token, (sw) => stdInputActionCalled = true);
 			Assert.NotEmpty(res.response);
 			Assert.True(stdInputActionCalled);
 		}
@@ -157,13 +153,8 @@
 			using var cts = new CancellationTokenSource(ReasonableRequestTimeout);
 			if (RuntimeInformation.IsOSPlatform(OSPlatform.Windows))
 			{
-<<<<<<< HEAD
-				var res = await pb.SendCommandAsync("enumerate", openConsole: true, cts.Token);
-				Assert.NotEmpty(res.response);
-=======
-				var res = await pb.SendCommandAsync("version", true, cts.Token);
+				var res = await pb.SendCommandAsync("version", openConsole: true, cts.Token);
 				Assert.Contains("success", res.response);
->>>>>>> 692ca631
 			}
 			else
 			{
