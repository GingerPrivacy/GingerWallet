--- conflicted
+++ resolved
@@ -64,13 +64,8 @@
 
 			// Test with unknown values
 			requester = new Requester();
-<<<<<<< HEAD
-			using Key signerKey = new Key();
-			signer = new Signer(signerKey);
-=======
 			using var k = new Key();
 			signer = new Signer(k);
->>>>>>> 174af503
 
 			message = NBitcoin.Crypto.Hashes.DoubleSHA256(Encoders.ASCII.DecodeData("Hello world!"));
 			blindedMessage = requester.BlindMessage(message, r.PubKey, signer.Key.PubKey);
@@ -84,13 +79,8 @@
 			for (var i = 0; i < 1_000; i++)
 			{
 				requester = new Requester();
-<<<<<<< HEAD
-				using Key signerKey2 = new Key();
-				signer = new Signer(signerKey2);
-=======
 				using var k2 = new Key();
 				signer = new Signer(k2);
->>>>>>> 174af503
 				blindedMessage = requester.BlindMessage(newMessage, r.PubKey, signer.Key.PubKey);
 				blindSignature = signer.Sign(blindedMessage, r);
 				unblindedSignature = requester.UnblindSignature(blindSignature);
@@ -167,10 +157,10 @@
 
 				var sb = new StringBuilder();
 				using var writer = new JsonTextWriter(new StringWriter(sb));
-				converter.WriteJson(writer, unblindedSignature, null!);
+				converter.WriteJson(writer, unblindedSignature, null);
 
 				using var reader = new JsonTextReader(new StringReader(sb.ToString()));
-				var convertedUnblindedSignature = (UnblindedSignature)converter.ReadJson(reader, null!, null!, null!);
+				var convertedUnblindedSignature = (UnblindedSignature)converter.ReadJson(reader, null, null, null);
 				Assert.Equal(unblindedSignature.C, convertedUnblindedSignature.C);
 				Assert.Equal(unblindedSignature.S, convertedUnblindedSignature.S);
 			}
@@ -184,7 +174,7 @@
 
 			using var reader = new JsonTextReader(new StringReader(json));
 			var converter = new UnblindedSignatureJsonConverter();
-			var ex = Assert.Throws<FormatException>(() => converter.ReadJson(reader, null!, null!, null!));
+			var ex = Assert.Throws<FormatException>(() => converter.ReadJson(reader, null, null, null));
 			Assert.Contains("longer than 32 bytes", ex.Message);
 		}
 	}
