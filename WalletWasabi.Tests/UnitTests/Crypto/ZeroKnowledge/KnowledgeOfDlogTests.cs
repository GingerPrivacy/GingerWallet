--- conflicted
+++ resolved
@@ -1,6 +1,7 @@
 using NBitcoin.Secp256k1;
 using WalletWasabi.Crypto.Groups;
 using WalletWasabi.Crypto.Randomness;
+using WalletWasabi.Crypto.ZeroKnowledge;
 using WalletWasabi.Crypto.ZeroKnowledge.LinearRelation;
 using WalletWasabi.Tests.Helpers;
 using Xunit;
@@ -37,13 +38,8 @@
 				var generator = Generators.G;
 				var publicPoint = secret * generator;
 				var statement = new Statement(publicPoint, Generators.G);
-<<<<<<< HEAD
-				using SecureRandom random = new();
-				var proof = ProofSystemHelpers.Prove(statement, secret, random);
-=======
 				using var rand = new SecureRandom();
 				var proof = ProofSystemHelpers.Prove(statement, secret, rand);
->>>>>>> 174af503
 				Assert.True(ProofSystemHelpers.Verify(statement, proof));
 			}
 		}
