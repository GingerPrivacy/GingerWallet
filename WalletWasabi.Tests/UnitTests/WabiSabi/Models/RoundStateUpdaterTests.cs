--- conflicted
+++ resolved
@@ -55,20 +55,12 @@
 
 			// Force the RoundStatusUpdater to run. After this it will know about the existance of `round2` so,
 			// we can subscribe to events.
-<<<<<<< HEAD
 			await roundStatusUpdater.TriggerAndWaitRoundAsync(TestTimeOut);
-=======
-			await roundStatusUpdater.TriggerAndWaitRoundAsync(TimeSpan.FromMilliseconds(50));
->>>>>>> 19f52be0
 			var round2IRTask = roundStatusUpdater.CreateRoundAwaiter(roundState2.Id, rs => rs.Phase == Phase.InputRegistration, cancellationToken);
 			var round2TBTask = roundStatusUpdater.CreateRoundAwaiter(roundState2.Id, rs => rs.Phase == Phase.TransactionBroadcasting, cancellationToken);
 
 			// Force the RoundStatusUpdater to run again just to make it trigger the events.
-<<<<<<< HEAD
 			await roundStatusUpdater.TriggerAndWaitRoundAsync(TestTimeOut);
-=======
-			await roundStatusUpdater.TriggerAndWaitRoundAsync(TimeSpan.FromMilliseconds(50));
->>>>>>> 19f52be0
 
 			// Wait for round1 in input registration.
 			var round2 = await round2IRTask;
@@ -88,11 +80,7 @@
 
 			// At this point in time all the rounds have disappeared and then the awaiter that was waiting for round1 to bradcast
 			// the transaction has to fail to let the sleeping component that the round doesn't exist any more.
-<<<<<<< HEAD
 			await roundStatusUpdater.TriggerAndWaitRoundAsync(TestTimeOut);
-=======
-			await roundStatusUpdater.TriggerAndWaitRoundAsync(TimeSpan.FromMilliseconds(50));
->>>>>>> 19f52be0
 			var ex = await Assert.ThrowsAsync<InvalidOperationException>(async () => await round1TBTask);
 			Assert.Contains(round1.Id.ToString(), ex.Message);
 			Assert.Contains("not running", ex.Message);
