using Moq;
using NBitcoin;
using System;
using System.Linq;
using System.Threading;
using System.Threading.Tasks;
using WalletWasabi.Backend.Controllers;
using WalletWasabi.BitcoinCore.Rpc;
using WalletWasabi.Crypto;
using WalletWasabi.Crypto.Randomness;
using WalletWasabi.Crypto.ZeroKnowledge;
using WalletWasabi.Helpers;
using WalletWasabi.Tests.Helpers;
using WalletWasabi.WabiSabi.Backend;
using WalletWasabi.WabiSabi.Backend.Banning;
using WalletWasabi.WabiSabi.Backend.Models;
using WalletWasabi.WabiSabi.Backend.PostRequests;
using WalletWasabi.WabiSabi.Backend.Rounds;
using WalletWasabi.WabiSabi.Client;
using WalletWasabi.WabiSabi.Crypto;
using WalletWasabi.WabiSabi.Models;
using WalletWasabi.WabiSabi.Models.MultipartyTransaction;
using Xunit;

namespace WalletWasabi.Tests.UnitTests.WabiSabi.Client
{
	public class ArenaClientTests
	{
		[Fact]
		public async Task FullCoinjoinAsyncTestAsync()
		{
			var config = new WabiSabiConfig { MaxInputCountByRound = 1 };
			var round = WabiSabiFactory.CreateRound(config);
			using Arena arena = await WabiSabiFactory.CreateAndStartArenaAsync(config, round);
			await arena.TriggerAndWaitRoundAsync(TimeSpan.FromMinutes(1));

			using var key = new Key();
			var outpoint = BitcoinFactory.CreateOutPoint();

			var mockRpc = new Mock<IRPCClient>();
			mockRpc.Setup(rpc => rpc.GetTxOutAsync(outpoint.Hash, (int)outpoint.N, true))
				.ReturnsAsync(new NBitcoin.RPC.GetTxOutResponse
				{
					IsCoinBase = false,
					Confirmations = 200,
					TxOut = new TxOut(Money.Coins(1m), key.PubKey.WitHash.GetAddress(Network.Main)),
				});
			await using var coordinator = new ArenaRequestHandler(config, new Prison(), arena, mockRpc.Object);
			var wabiSabiApi = new WabiSabiController(coordinator);
			var insecureRandom = new InsecureRandom();
			var roundState = RoundState.FromRound(round);
			var amountZeroCredentialPool = new ZeroCredentialPool();
			var vsizeZeroCredentialPool = new ZeroCredentialPool();
			var aliceArenaClient = new ArenaClient(
				roundState.CreateAmountCredentialClient(amountZeroCredentialPool, insecureRandom),
				roundState.CreateVsizeCredentialClient(vsizeZeroCredentialPool, insecureRandom),
				wabiSabiApi);

			var inputRegistrationResponse = await aliceArenaClient.RegisterInputAsync(outpoint, key, round.Id, CancellationToken.None);
			var aliceId = inputRegistrationResponse.Value;

			var amountsToRequest = new[]
			{
				Money.Coins(.75m) - round.FeeRate.GetFee(Constants.P2wpkhInputVirtualSize),
				Money.Coins(.25m)
			};

			var inputVsize = Constants.P2wpkhInputVirtualSize;
<<<<<<< HEAD
			var inputRemainingVsizes = new[] { roundState.MaxVsizeAllocationPerAlice - inputVsize };
=======
			var vsizesToRequest = new[] { ProtocolConstants.MaxVsizePerAlice - inputVsize };
>>>>>>> 82c6d137

			// Phase: Input Registration
			Assert.Equal(Phase.InputRegistration, round.Phase);

			var connectionConfirmationResponse1 = await aliceArenaClient.ConfirmConnectionAsync(
				round.Id,
				aliceId,
				amountsToRequest,
				vsizesToRequest,
				inputRegistrationResponse.RealAmountCredentials,
				inputRegistrationResponse.RealVsizeCredentials,
				CancellationToken.None);

			await arena.TriggerAndWaitRoundAsync(TimeSpan.FromMinutes(1));
			Assert.Equal(Phase.ConnectionConfirmation, round.Phase);

			// Phase: Connection Confirmation
			var connectionConfirmationResponse2 = await aliceArenaClient.ConfirmConnectionAsync(
				round.Id,
				aliceId,
				amountsToRequest,
				vsizesToRequest,
				connectionConfirmationResponse1.RealAmountCredentials,
				connectionConfirmationResponse1.RealVsizeCredentials,
				CancellationToken.None);

			await arena.TriggerAndWaitRoundAsync(TimeSpan.FromSeconds(1));
			Assert.Equal(Phase.OutputRegistration, round.Phase);

			var bobArenaClient = new ArenaClient(
				roundState.CreateAmountCredentialClient(amountZeroCredentialPool, insecureRandom),
				roundState.CreateVsizeCredentialClient(vsizeZeroCredentialPool, insecureRandom),
				wabiSabiApi);

			// Phase: Output Registration
			using var destinationKey1 = new Key();
			using var destinationKey2 = new Key();

			var reissuanceResponse = await bobArenaClient.ReissueCredentialAsync(
				round.Id,
				amountsToRequest[0],
				destinationKey1.PubKey.WitHash.ScriptPubKey,
				amountsToRequest[1],
				destinationKey2.PubKey.WitHash.ScriptPubKey,
				connectionConfirmationResponse2.RealAmountCredentials,
				connectionConfirmationResponse2.RealVsizeCredentials,
				CancellationToken.None);

			Credential amountCred1 = reissuanceResponse.RealAmountCredentials.ElementAt(0);
			Credential amountCred2 = reissuanceResponse.RealAmountCredentials.ElementAt(1);

			Credential vsizeCred1 = reissuanceResponse.RealVsizeCredentials.ElementAt(0);
			Credential vsizeCred2 = reissuanceResponse.RealVsizeCredentials.ElementAt(1);

			await bobArenaClient.RegisterOutputAsync(
				round.Id,
				amountsToRequest[0],
				destinationKey1.PubKey.WitHash.ScriptPubKey,
				new[] { amountCred1 },
				new[] { vsizeCred1 },
				CancellationToken.None);

			await bobArenaClient.RegisterOutputAsync(
				round.Id,
				amountsToRequest[1],
				destinationKey2.PubKey.WitHash.ScriptPubKey,
				new[] { amountCred2 },
				new[] { vsizeCred2 },
				CancellationToken.None);

			await arena.TriggerAndWaitRoundAsync(TimeSpan.FromMinutes(1));
			Assert.Equal(Phase.TransactionSigning, round.Phase);

			var tx = round.Assert<SigningState>().CreateTransaction();
			Assert.Single(tx.Inputs);
			Assert.Equal(2, tx.Outputs.Count);
		}

		[Fact]
		public async Task RemoveInputAsyncTestAsync()
		{
			var config = new WabiSabiConfig();
			var round = WabiSabiFactory.CreateRound(config);
			round.SetPhase(Phase.ConnectionConfirmation);
			var fundingTx = BitcoinFactory.CreateSmartTransaction(ownOutputCount: 1);
			var coin = fundingTx.WalletOutputs.First().Coin;
			var alice = new Alice(coin, new OwnershipProof());
			round.Alices.Add(alice);
			using Arena arena = await WabiSabiFactory.CreateAndStartArenaAsync(config, round);

			await using var coordinator = new ArenaRequestHandler(config, new Prison(), arena, arena.Rpc);
			var wabiSabiApi = new WabiSabiController(coordinator);
			var apiClient = new ArenaClient(null!, null!, wabiSabiApi);

			round.SetPhase(Phase.InputRegistration);

			await apiClient.RemoveInputAsync(round.Id, alice.Id, CancellationToken.None);
			Assert.Empty(round.Alices);
		}

		[Fact]
		public async Task SignTransactionAsync()
		{
			WabiSabiConfig config = new();
			Round round = WabiSabiFactory.CreateRound(config);

			using Key key1 = new();
			Alice alice1 = WabiSabiFactory.CreateAlice(key: key1);
			round.Alices.Add(alice1);

			using Key key2 = new();
			Alice alice2 = WabiSabiFactory.CreateAlice(key: key2);
			round.Alices.Add(alice2);

			using Arena arena = await WabiSabiFactory.CreateAndStartArenaAsync(config, round);

			var mockRpc = new Mock<IRPCClient>();
			await using var coordinator = new ArenaRequestHandler(config, new Prison(), arena, mockRpc.Object);
			var wabiSabiApi = new WabiSabiController(coordinator);

			var rnd = new InsecureRandom();
			ZeroCredentialPool zeroAmountCredentials = new();
			ZeroCredentialPool zeroVsizeCredentials = new();
			var amountClient = new WabiSabiClient(round.AmountCredentialIssuerParameters, rnd, 4300000000000ul, zeroAmountCredentials);
			var vsizeClient = new WabiSabiClient(round.VsizeCredentialIssuerParameters, rnd, 2000ul, zeroVsizeCredentials);
			var apiClient = new ArenaClient(amountClient, vsizeClient, wabiSabiApi);

			round.SetPhase(Phase.TransactionSigning);

			var emptyState = round.Assert<ConstructionState>();

			// We can't use ``emptyState.Finalize()` because this is not a valid transaction so we fake it
			var finalizedEmptyState = new SigningState(emptyState.Parameters, emptyState.Inputs, emptyState.Outputs);

			// No inputs in the CoinJoin.
			await Assert.ThrowsAsync<ArgumentException>(async () =>
				await apiClient.SignTransactionAsync(round.Id, alice1.Coin, new BitcoinSecret(key1, Network.Main), finalizedEmptyState.CreateUnsignedTransaction(), CancellationToken.None));

			var oneInput = emptyState.AddInput(alice1.Coin).Finalize();
			round.CoinjoinState = oneInput;

			// Trying to sign coins those are not in the CoinJoin.
			await Assert.ThrowsAsync<InvalidOperationException>(async () =>
				await apiClient.SignTransactionAsync(round.Id, alice2.Coin, new BitcoinSecret(key2, Network.Main), oneInput.CreateUnsignedTransaction(), CancellationToken.None));

			var twoInputs = emptyState.AddInput(alice1.Coin).AddInput(alice2.Coin).Finalize();
			round.CoinjoinState = twoInputs;

			// Trying to sign coins with the wrong secret.
			await Assert.ThrowsAsync<InvalidOperationException>(async () =>
				await apiClient.SignTransactionAsync(round.Id, alice1.Coin, new BitcoinSecret(key2, Network.Main), twoInputs.CreateUnsignedTransaction(), CancellationToken.None));

			Assert.False(round.Assert<SigningState>().IsFullySigned);

			var unsigned = round.Assert<SigningState>().CreateUnsignedTransaction();

			await apiClient.SignTransactionAsync(round.Id, alice1.Coin, new BitcoinSecret(key1, Network.Main), unsigned, CancellationToken.None);
			Assert.True(round.Assert<SigningState>().IsInputSigned(alice1.Coin.Outpoint));
			Assert.False(round.Assert<SigningState>().IsInputSigned(alice2.Coin.Outpoint));

			Assert.False(round.Assert<SigningState>().IsFullySigned);

			await apiClient.SignTransactionAsync(round.Id, alice2.Coin, new BitcoinSecret(key2, Network.Main), unsigned, CancellationToken.None);
			Assert.True(round.Assert<SigningState>().IsInputSigned(alice2.Coin.Outpoint));

			Assert.True(round.Assert<SigningState>().IsFullySigned);
		}
	}
}<|MERGE_RESOLUTION|>--- conflicted
+++ resolved
@@ -66,11 +66,7 @@
 			};
 
 			var inputVsize = Constants.P2wpkhInputVirtualSize;
-<<<<<<< HEAD
-			var inputRemainingVsizes = new[] { roundState.MaxVsizeAllocationPerAlice - inputVsize };
-=======
-			var vsizesToRequest = new[] { ProtocolConstants.MaxVsizePerAlice - inputVsize };
->>>>>>> 82c6d137
+			var vsizesToRequest = new[] { roundState.MaxVsizeAllocationPerAlice - inputVsize };
 
 			// Phase: Input Registration
 			Assert.Equal(Phase.InputRegistration, round.Phase);
