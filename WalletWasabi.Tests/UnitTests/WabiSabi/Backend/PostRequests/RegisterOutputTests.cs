using NBitcoin;
using System;
using System.Linq;
using System.Threading;
using System.Threading.Tasks;
using WalletWasabi.Tests.Helpers;
using WalletWasabi.WabiSabi.Backend;
using WalletWasabi.WabiSabi.Backend.Banning;
using WalletWasabi.WabiSabi.Backend.Models;
using WalletWasabi.WabiSabi.Backend.PostRequests;
using WalletWasabi.WabiSabi.Backend.Rounds;
using WalletWasabi.WabiSabi.Models.MultipartyTransaction;
using Xunit;

namespace WalletWasabi.Tests.UnitTests.WabiSabi.Backend.PostRequests
{
	public class RegisterOutputTests
	{
		[Fact]
		public async Task SuccessAsync()
		{
			WabiSabiConfig cfg = new();
			var round = WabiSabiFactory.CreateRound(cfg);
			round.SetPhase(Phase.OutputRegistration);
			round.Alices.Add(WabiSabiFactory.CreateAlice(round));
			using Arena arena = await WabiSabiFactory.CreateAndStartArenaAsync(cfg, round);
			await using ArenaRequestHandler handler = new(cfg, new Prison(), arena, new MockRpcClient());

			var req = WabiSabiFactory.CreateOutputRegistrationRequest(round);
			await handler.RegisterOutputAsync(req, CancellationToken.None);
			Assert.NotEmpty(round.Bobs);

			await arena.StopAsync(CancellationToken.None);
		}

		[Fact]
		public async Task RoundNotFoundAsync()
		{
			var cfg = new WabiSabiConfig();
			var nonExistingRound = WabiSabiFactory.CreateRound(cfg);
			using Arena arena = await WabiSabiFactory.CreateAndStartArenaAsync();
			await using ArenaRequestHandler handler = new(cfg, new Prison(), arena, new MockRpcClient());
			var req = WabiSabiFactory.CreateOutputRegistrationRequest(nonExistingRound);
			var ex = await Assert.ThrowsAsync<WabiSabiProtocolException>(async () => await handler.RegisterOutputAsync(req, CancellationToken.None));
			Assert.Equal(WabiSabiProtocolErrorCode.RoundNotFound, ex.ErrorCode);

			await arena.StopAsync(CancellationToken.None);
		}

		[Fact]
		public async Task ScriptNotAllowedAsync()
		{
			WabiSabiConfig cfg = new();
			var round = WabiSabiFactory.CreateRound(cfg);
			round.MaxVsizeAllocationPerAlice = 11 + 34 + MultipartyTransactionParameters.SharedOverhead;

			using Arena arena = await WabiSabiFactory.CreateAndStartArenaAsync(cfg, round);
			using Key key = new();

			round.SetPhase(Phase.OutputRegistration);
			round.Alices.Add(WabiSabiFactory.CreateAlice(Money.Coins(1), round));

			var req = WabiSabiFactory.CreateOutputRegistrationRequest(round, key.PubKey.GetAddress(ScriptPubKeyType.Legacy, Network.Main).ScriptPubKey);
			await using ArenaRequestHandler handler = new(cfg, new Prison(), arena, new MockRpcClient());
			var ex = await Assert.ThrowsAsync<WabiSabiProtocolException>(async () => await handler.RegisterOutputAsync(req, CancellationToken.None));
			Assert.Equal(WabiSabiProtocolErrorCode.ScriptNotAllowed, ex.ErrorCode);

			await arena.StopAsync(CancellationToken.None);
		}

		[Fact]
		public async Task NonStandardOutputAsync()
		{
			WabiSabiConfig cfg = new();
			var round = WabiSabiFactory.CreateRound(cfg);
			round.MaxVsizeAllocationPerAlice += 13;
			using Arena arena = await WabiSabiFactory.CreateAndStartArenaAsync(cfg, round);

			round.SetPhase(Phase.OutputRegistration);
			round.Alices.Add(WabiSabiFactory.CreateAlice(Money.Coins(1), round));

			var sha256Bounty = Script.FromHex("aa20000000000019d6689c085ae165831e934ff763ae46a2a6c172b3f1b60a8ce26f87");
			var req = WabiSabiFactory.CreateOutputRegistrationRequest(round, sha256Bounty);
			await using ArenaRequestHandler handler = new(cfg, new Prison(), arena, new MockRpcClient());
			var ex = await Assert.ThrowsAsync<WabiSabiProtocolException>(async () => await handler.RegisterOutputAsync(req, CancellationToken.None));

			// The following assertion requires standardness to be checked before allowed script types
			Assert.Equal(WabiSabiProtocolErrorCode.NonStandardOutput, ex.ErrorCode);

			await arena.StopAsync(CancellationToken.None);
		}

		[Fact]
		public async Task NotEnoughFundsAsync()
		{
			WabiSabiConfig cfg = new() { MinRegistrableAmount = Money.Coins(2) };
			var round = WabiSabiFactory.CreateRound(cfg);
			round.SetPhase(Phase.OutputRegistration);
			round.Alices.Add(WabiSabiFactory.CreateAlice(Money.Coins(1), round));
			using Arena arena = await WabiSabiFactory.CreateAndStartArenaAsync(cfg, round);
			await using ArenaRequestHandler handler = new(cfg, new Prison(), arena, new MockRpcClient());

			var req = WabiSabiFactory.CreateOutputRegistrationRequest(round);

			var ex = await Assert.ThrowsAsync<WabiSabiProtocolException>(async () => await handler.RegisterOutputAsync(req, CancellationToken.None));
			Assert.Equal(WabiSabiProtocolErrorCode.NotEnoughFunds, ex.ErrorCode);

			await arena.StopAsync(CancellationToken.None);
		}

		[Fact]
		public async Task TooMuchFundsAsync()
		{
			WabiSabiConfig cfg = new() { MaxRegistrableAmount = Money.Coins(1.999m) }; // TODO migrate to MultipartyTransactionParameters
			var round = WabiSabiFactory.CreateRound(cfg);
			round.SetPhase(Phase.OutputRegistration);
			round.Alices.Add(WabiSabiFactory.CreateAlice(Money.Coins(2), round));
			using Arena arena = await WabiSabiFactory.CreateAndStartArenaAsync(cfg, round);
			await using ArenaRequestHandler handler = new(cfg, new Prison(), arena, new MockRpcClient());

			var req = WabiSabiFactory.CreateOutputRegistrationRequest(round);

			var ex = await Assert.ThrowsAsync<WabiSabiProtocolException>(async () => await handler.RegisterOutputAsync(req, CancellationToken.None));
			Assert.Equal(WabiSabiProtocolErrorCode.TooMuchFunds, ex.ErrorCode);

			await arena.StopAsync(CancellationToken.None);
		}

		[Fact]
		public async Task IncorrectRequestedVsizeCredentialsAsync()
		{
			WabiSabiConfig cfg = new();
			var round = WabiSabiFactory.CreateRound(cfg);
			round.SetPhase(Phase.OutputRegistration);
			round.Alices.Add(WabiSabiFactory.CreateAlice(round));
			using Arena arena = await WabiSabiFactory.CreateAndStartArenaAsync(cfg, round);
			await using ArenaRequestHandler handler = new(cfg, new Prison(), arena, new MockRpcClient());

			var req = WabiSabiFactory.CreateOutputRegistrationRequest(round, vsize: 30);

			var ex = await Assert.ThrowsAsync<WabiSabiProtocolException>(async () => await handler.RegisterOutputAsync(req, CancellationToken.None));
			Assert.Equal(WabiSabiProtocolErrorCode.IncorrectRequestedVsizeCredentials, ex.ErrorCode);

			await arena.StopAsync(CancellationToken.None);
		}

		[Fact]
		public async Task WrongPhaseAsync()
		{
			WabiSabiConfig cfg = new();
			using Arena arena = await WabiSabiFactory.CreateAndStartArenaAsync(cfg);
			await using ArenaRequestHandler handler = new(cfg, new Prison(), arena, new MockRpcClient());
			await arena.TriggerAndWaitRoundAsync(TimeSpan.FromSeconds(21));
			var round = arena.Rounds.First();
<<<<<<< HEAD
			round.MaxVsizeAllocationPerAlice = 11 + 31 + MultipartyTransactionParameters.SharedOverhead;

			round.Alices.Add(WabiSabiFactory.CreateAlice());
=======
			round.Alices.Add(WabiSabiFactory.CreateAlice(round));
>>>>>>> 344df44c

			foreach (Phase phase in Enum.GetValues(typeof(Phase)))
			{
				if (phase != Phase.OutputRegistration)
				{
					var req = WabiSabiFactory.CreateOutputRegistrationRequest(round);
					round.SetPhase(phase);
					var ex = await Assert.ThrowsAsync<WabiSabiProtocolException>(async () => await handler.RegisterOutputAsync(req, CancellationToken.None));
					Assert.Equal(WabiSabiProtocolErrorCode.WrongPhase, ex.ErrorCode);
				}
			}

			await arena.StopAsync(CancellationToken.None);
		}
	}
}<|MERGE_RESOLUTION|>--- conflicted
+++ resolved
@@ -152,13 +152,9 @@
 			await using ArenaRequestHandler handler = new(cfg, new Prison(), arena, new MockRpcClient());
 			await arena.TriggerAndWaitRoundAsync(TimeSpan.FromSeconds(21));
 			var round = arena.Rounds.First();
-<<<<<<< HEAD
 			round.MaxVsizeAllocationPerAlice = 11 + 31 + MultipartyTransactionParameters.SharedOverhead;
 
-			round.Alices.Add(WabiSabiFactory.CreateAlice());
-=======
 			round.Alices.Add(WabiSabiFactory.CreateAlice(round));
->>>>>>> 344df44c
 
 			foreach (Phase phase in Enum.GetValues(typeof(Phase)))
 			{
