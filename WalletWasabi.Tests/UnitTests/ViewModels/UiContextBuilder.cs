using Avalonia.Input.Platform;
using Moq;
using WalletWasabi.Fluent.Models.ClientConfig;
using WalletWasabi.Fluent.Models.FileSystem;
using WalletWasabi.Fluent.Models.UI;
using WalletWasabi.Fluent.Models.Wallets;
using WalletWasabi.Fluent.ViewModels.Dialogs.Base;
using WalletWasabi.Fluent.ViewModels.Navigation;
using WalletWasabi.Tests.UnitTests.ViewModels.TestDoubles;

namespace WalletWasabi.Tests.UnitTests.ViewModels;

public class UiContextBuilder
{
	public INavigate Navigate { get; private set; } = Mock.Of<INavigate>();
	public IQrCodeGenerator QrGenerator { get; } = Mock.Of<IQrCodeGenerator>();
	public IQrCodeReader QrReader { get; } = Mock.Of<IQrCodeReader>();
	public IClipboard Clipboard { get; private set; } = Mock.Of<IClipboard>();
	public IWalletRepository WalletRepository { get; private set; } = new NullWalletRepository();
	public IHardwareWalletInterface HardwareWalletInterface { get; private set; } = new NullHardwareWalletInterface();
	public IFileSystem FileSystem { get; private set; } = new NullFileSystem();
	public IClientConfig ClientConfig { get; private set; } = new NullClientConfig();

	public UiContextBuilder WithDialogThatReturns(object value)
	{
		Navigate = new NavigationMock((value, DialogResultKind.Normal));
		return this;
	}

	public UiContextBuilder WithClipboard(IClipboard clipboard)
	{
		Clipboard = clipboard;
		return this;
	}

	public UiContext Build()
	{
<<<<<<< HEAD
		var uiContext = new UiContext(QrGenerator, QrReader, Clipboard, WalletRepository, HardwareWalletInterface, FileSystem, ClientConfig);
=======
		var uiContext = new UiContext(QrGenerator, QrReader, Clipboard, WalletRepository, HardwareWalletInterface, FileSystem, ClientConfig, new NullApplicationSettings());
>>>>>>> e34785ad
		uiContext.RegisterNavigation(Navigate);
		return uiContext;
	}
}<|MERGE_RESOLUTION|>--- conflicted
+++ resolved
@@ -35,11 +35,7 @@
 
 	public UiContext Build()
 	{
-<<<<<<< HEAD
-		var uiContext = new UiContext(QrGenerator, QrReader, Clipboard, WalletRepository, HardwareWalletInterface, FileSystem, ClientConfig);
-=======
 		var uiContext = new UiContext(QrGenerator, QrReader, Clipboard, WalletRepository, HardwareWalletInterface, FileSystem, ClientConfig, new NullApplicationSettings());
->>>>>>> e34785ad
 		uiContext.RegisterNavigation(Navigate);
 		return uiContext;
 	}
