--- conflicted
+++ resolved
@@ -45,91 +45,4 @@
 		configureAddresses(addresses);
 		return history.Last();
 	}
-<<<<<<< HEAD
-
-	private class TestWallet : IWalletModel
-	{
-		public TestWallet(IConnectableCache<IAddress, string> addresses)
-		{
-			Addresses = addresses.Connect();
-		}
-
-		public int Id { get; }
-
-		public string Name
-		{
-			get => throw new NotSupportedException();
-			set => throw new NotSupportedException();
-		}
-
-		public IObservable<WalletState> State => throw new NotSupportedException();
-
-		public IObservable<IChangeSet<IAddress, string>> Addresses { get; }
-		public bool IsHardwareWallet => throw new NotSupportedException();
-
-		public bool IsWatchOnlyWallet => throw new NotSupportedException();
-
-		public IWalletAuthModel Auth => throw new NotSupportedException();
-
-		public IObservable<bool> HasBalance => throw new NotSupportedException();
-
-		public IWalletLoadWorkflow Loader => throw new NotSupportedException();
-
-		public IWalletSettingsModel Settings => throw new NotSupportedException();
-
-		public IWalletPrivacyModel Privacy => throw new NotSupportedException();
-
-		public IWalletCoinjoinModel Coinjoin => throw new NotSupportedException();
-
-		public IObservable<Amount> Balances => throw new NotSupportedException();
-
-		IWalletCoinsModel IWalletModel.Coins => throw new NotSupportedException();
-
-		public IObservable<Unit> TransactionProcessed => throw new NotSupportedException();
-
-		public Network Network => throw new NotSupportedException();
-
-		IWalletTransactionsModel IWalletModel.Transactions => throw new NotSupportedException();
-
-		public IAmountProvider AmountProvider => throw new NotSupportedException();
-
-		public IAddress GetNextReceiveAddress(IEnumerable<string> destinationLabels)
-		{
-			throw new NotSupportedException();
-		}
-
-		public IEnumerable<(string Label, int Score)> GetMostUsedLabels(Intent intent)
-		{
-			return ImmutableArray<(string Label, int Score)>.Empty;
-		}
-
-		public IWalletInfoModel GetWalletInfo()
-		{
-			throw new NotSupportedException();
-		}
-	}
-
-	private class AddressConfiguration
-	{
-		private readonly SourceCache<IAddress, string> _cache;
-
-		public AddressConfiguration()
-		{
-			_cache = new SourceCache<IAddress, string>(address => address.Text);
-		}
-
-		public IConnectableCache<IAddress, string> Cache => _cache;
-
-		public void SetUnused(string address)
-		{
-			_cache.AddOrUpdate(new TestAddress(address) { IsUsed = false });
-		}
-
-		public void SetUsed(string address)
-		{
-			_cache.AddOrUpdate(new TestAddress(address) { IsUsed = true });
-		}
-	}
-=======
->>>>>>> 73251034
 }